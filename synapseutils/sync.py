--- conflicted
+++ resolved
@@ -85,14 +85,6 @@
             syncFromSynapse(syn, result['id'], new_path, ifcollision, allFiles)
         else:
             ent = syn.get(result['id'], downloadLocation = path, ifcollision = ifcollision, followLink=followLink)
-<<<<<<< HEAD
-            allFiles.append(ent)
-    if zero_results:
-        #a http error would be raised if the synapse Id was not valid (404) or no permission (403) so at this point the entity should be get-able
-        stderr.write("The synapse id provided is not a container, attempting to get the entity anyways")
-        ent = syn.get(id, downloadLocation=path, ifcollision=ifcollision, followLink=followLink)
-        allFiles.append(ent)
-=======
             if isinstance(ent, File):
                 allFiles.append(ent)
     if zero_results:
@@ -103,7 +95,6 @@
             allFiles.append(ent)
         else:
             raise ValueError("The provided id: %s is was neither a container nor a File" % id)
->>>>>>> 03cae148
 
     if path is not None:  #If path is None files are stored in cache.
         filename = os.path.join(path, MANIFEST_FILENAME)
@@ -321,15 +312,9 @@
     activityName           Name of activity in provenance         "Ran normalization"
     activityDescription    Text description on what was done      "Ran algorithm xyx with parameters..."
     ====================   =====================================  ==========================================
-<<<<<<< HEAD
 
     Annotations:
 
-=======
-
-    Annotations:
-
->>>>>>> 03cae148
     **Annotations:        **
                         
     Any columns that are not in the reserved names described above will be intepreted as annotations of the file
@@ -366,12 +351,8 @@
 
     sys.stdout.write('Starting upload...\n')
     if sendMessages:
-<<<<<<< HEAD
-        upload = notifyMe(_manifest_upload, syn, 'Upload of %s' %manifestFile, retries=retries)
-=======
         notify_decorator = notifyMe(syn, 'Upload of %s' %manifestFile, retries=retries)
         upload = notify_decorator(_manifest_upload)
->>>>>>> 03cae148
         upload(syn, df)
     else:
         _manifest_upload(syn,df)
