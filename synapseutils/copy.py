import synapseclient
from synapseclient import File, Project, Folder, Table, Schema, Link, Wiki, Activity, exceptions
import time
from synapseclient.exceptions import *
import tempfile
import re
import json
############################################################
##                 Copy Functions                         ##
############################################################
def copyFileHandleId(syn, fileHandles, associateObjectType, associateObjectId, newContentType=None, newFileName=None):
    """
    Given a list of fileHandle Objects, copy the fileHandles

    :param fileHandles:         List of fileHandle Objects

    :param associateObjectType: List of associated object types: FileEntity, TableEntity, WikiAttachment, UserProfileAttachment, MessageAttachment, TeamAttachment, SubmissionAttachment, VerificationSubmission (Must be the same length as fileHandles)
    
    :param associateObjectId:   List of associated object Ids: If copying a file, the objectId is the synapse id, and if copying a wiki attachment, the object id is the wiki subpage id. (Must be the same length as fileHandles)
    
    :param newContentType:      List of new content types (Can change a filetype of a filehandle). Defaults to None, keeping the old filetype

    :param newFileName:         List of new filenames (Can change a filename of a filehandle). Defaults to None, keeping the old filename
    
    :return:                    List of batch filehandle copy results
    """


    if len(fileHandles) != len(associateObjectType) or len(fileHandles) != len(associateObjectId):
        raise ValueError("Length of fileHandles, associateObjectType, and associateObjectId must be the same")

    copyFileHandleRequest = {"copyRequests":[]}
    for index, attachment in enumerate(fileHandles):
        if newContentType is not None:
            if len(fileHandles) != len(newContentType):
                raise ValueError("Length of newContentType must be the same as fileHandles")
            else:
                attachment['contentType'] = newContentType[index]
        if newFileName is not None:
            if len(fileHandles) != len(newFileName):
                raise ValueError("Length of newFileName must be the same as fileHandles")
            else:
                attachment['fileName'] = newFileName[index]
        copyFileHandleRequest['copyRequests'].append({"newContentType":attachment['contentType'],
                                                      "newFileName":attachment['fileName'],
                                                      "originalFile":{"associateObjectType":associateObjectType[index],
                                                                      "fileHandleId":attachment['id'],
                                                                      "associateObjectId":associateObjectId[index]}})

    copiedFileHandle = syn.restPOST('/filehandles/copy',body=json.dumps(copyFileHandleRequest),endpoint=syn.fileHandleEndpoint)

    return(copiedFileHandle)

def copy(syn, entity, destinationId=None, copyWikiPage=True, **kwargs):
    """
    - This function will assist users in copying entities (Tables, Links, Files, Folders, Projects),
      and will recursively copy everything in directories.
    - A Mapping of the old entities to the new entities will be created and all the wikis of each entity
      will also be copied over and links to synapse Ids will be updated.

    :param syn:             A synapse object: syn = synapseclient.login()- Must be logged into synapse

    :param entity:          A synapse entity ID

    :param destinationId:   Synapse ID of a folder/project that the copied entity is being copied to

    :param copyWikiPage:    Determines whether the wiki of the entity is copied over
                            Default is True

    Examples::                        
    import synapseutils
    import synapseclient
    syn = synapseclient.login()
    synapseutils.copy(syn, ...)

    Examples and extra parameters unique to each copy function
    -- COPYING FILES

    :param version:         Can specify version of a file. 
                            Default to None

    :param updateExisting:  When the destination has an entity that has the same name, 
                            users can choose to update that entity.  
                            It must be the same entity type
                            Default to False
    
    :param setProvenance:   Has three values to set the provenance of the copied entity:
                                traceback: Sets to the source entity
                                existing: Sets to source entity's original provenance (if it exists)
                                None: No provenance is set

    Examples::
    synapseutils.copy(syn, "syn12345", "syn45678", updateExisting=False, setProvenance = "traceback",version=None)

    -- COPYING FOLDERS/PROJECTS

    :param excludeTypes:    Accepts a list of entity types (file, table, link) which determines which entity types to not copy.
                            Defaults to an empty list.

    Examples::
    #This will copy everything in the project into the destinationId except files and tables.
    synapseutils.copy(syn, "syn123450","syn345678",excludeTypes=["file","table"])

    :returns: a mapping between the original and copied entity: {'syn1234':'syn33455'}
    """
    updateLinks = kwargs.get('updateLinks', True)
    updateSynIds = kwargs.get('updateSynIds', True)
    entitySubPageId = kwargs.get('entitySubPageId',None)
    destinationSubPageId = kwargs.get('destinationSubPageId',None)

    mapping = _copyRecursive(syn, entity, destinationId, **kwargs)
    if copyWikiPage:
        for oldEnt in mapping:
            newWikig = copyWiki(syn, oldEnt, mapping[oldEnt], entitySubPageId = entitySubPageId,
                                destinationSubPageId = destinationSubPageId, updateLinks = updateLinks, 
                                updateSynIds = updateSynIds, entityMap = mapping)
    return(mapping)

def _copyRecursive(syn, entity, destinationId, mapping=None, **kwargs):
    """
    Recursively copies synapse entites, but does not copy the wikis

    :param entity:             A synapse entity ID

    :param destinationId:      Synapse ID of a folder/project that the copied entity is being copied to
    
    :returns: a mapping between the original and copied entity: {'syn1234':'syn33455'}
    """

    version = kwargs.get('version', None)
    setProvenance = kwargs.get('setProvenance', "traceback")
    excludeTypes = kwargs.get('excludeTypes',[])
    updateExisting = kwargs.get('updateExisting',False)
    copiedId = None
    if mapping is None:
        mapping=dict()
    #Check that passed in excludeTypes is file, table, and link
    if not isinstance(excludeTypes,list):
        raise ValueError("Excluded types must be a list") 
    elif not all([i in ["file","link","table"] for i in excludeTypes]):
        raise ValueError("Excluded types can only be a list of these values: file, table, and link") 

    ent = syn.get(entity,downloadFile=False)
    if ent.id == destinationId:
        raise ValueError("destinationId cannot be the same as entity id")

    if (isinstance(ent, Project) or isinstance(ent, Folder)) and version is not None:
        raise ValueError("Cannot specify version when copying a project of folder")

    if not isinstance(ent, (Project, Folder, File, Link, Schema)):
        raise ValueError("Not able to copy this type of file")

    if isinstance(ent, Project):
        if not isinstance(syn.get(destinationId),Project):
            raise ValueError("You must give a destinationId of a new project to copy projects")
        copiedId = destinationId
        entities = syn.chunkedQuery('select id, name from entity where parentId=="%s"' % ent.id)
        for i in entities:
            mapping = _copyRecursive(syn, i['entity.id'], destinationId, mapping = mapping, **kwargs)
    elif isinstance(ent, Folder):
        copiedId = _copyFolder(syn, ent.id, destinationId, mapping = mapping, updateExisting = updateExisting, **kwargs)
    elif isinstance(ent, File) and "file" not in excludeTypes:
        copiedId = _copyFile(syn, ent.id, destinationId, version = version, updateExisting = updateExisting, 
                             setProvenance = setProvenance)
    elif isinstance(ent, Link) and "link" not in excludeTypes:
        copiedId = _copyLink(syn, ent.id, destinationId, updateExisting = updateExisting)
    elif isinstance(ent, Schema) and "table" not in excludeTypes:
        copiedId = _copyTable(syn, ent.id, destinationId, updateExisting = updateExisting)

    if copiedId is not None:
        mapping[ent.id] = copiedId
        print("Copied %s to %s" % (ent.id,copiedId))
    else:
        print("%s not copied" % ent.id)
    return(mapping)

def _copyFolder(syn, entity, destinationId, mapping=None, updateExisting=False, **kwargs):
    """
    Copies synapse folders

    :param entity:          A synapse ID of a Folder entity

    :param destinationId:   Synapse ID of a project/folder that the folder wants to be copied to
    
    :param excludeTypes:    Accepts a list of entity types (file, table, link) which determines which entity types to not copy.
                            Defaults to an empty list.
    """
    oldFolder = syn.get(entity)
    if mapping is None:
        mapping=dict()
    #CHECK: If Folder name already exists, raise value error
    if not updateExisting:
        existingEntity = syn._findEntityIdByNameAndParent(oldFolder.name, parent=destinationId)
        if existingEntity is not None:
            raise ValueError('An entity named "%s" already exists in this location. Folder could not be copied'%oldFolder.name)

    newFolder = Folder(name = oldFolder.name, parent = destinationId)
    newFolder.annotations = oldFolder.annotations
    newFolder = syn.store(newFolder)
    entities = syn.chunkedQuery('select id, name from entity where parentId=="%s"'% entity)
    for ent in entities:
        copied = _copyRecursive(syn, ent['entity.id'],newFolder.id,mapping, **kwargs)
    return(newFolder.id)

def _copyFile(syn, entity, destinationId, version=None, updateExisting=False, setProvenance="traceback"):
    """
    Copies most recent version of a file to a specified synapse ID.

    :param entity:          A synapse ID of a File entity

    :param destinationId:   Synapse ID of a folder/project that the file wants to be copied to

    :param version:         Can specify version of a file. 
                            Default to None

    :param updateExisting:  Can choose to update files that have the same name 
                            Default to False
    
    :param setProvenance:   Has three values to set the provenance of the copied entity:
                                traceback: Sets to the source entity
                                existing: Sets to source entity's original provenance (if it exists)
                                None: No provenance is set
    """
    ent = syn.get(entity, downloadFile=False, version=version, followLink=False)
    #CHECK: If File is in the same parent directory (throw an error) (Can choose to update files)
    if not updateExisting:
        existingEntity = syn._findEntityIdByNameAndParent(ent.name, parent=destinationId)
        if existingEntity is not None:
            raise ValueError('An entity named "%s" already exists in this location. File could not be copied'%ent.name)
    profile = syn.getUserProfile()
    # get provenance earlier to prevent errors from being called in the end
    # If traceback, set activity to old entity
    if setProvenance == "traceback":
        act = Activity("Copied file", used=ent)
    # if existing, check if provenance exists
    elif setProvenance == "existing":
        try:
            act = syn.getProvenance(ent.id)
        except SynapseHTTPError as e:
            if e.response.status_code == 404:
                act = None
            else:
                raise e
    elif setProvenance is None or setProvenance.lower() == 'none':
        act = None
    else:
        raise ValueError('setProvenance must be one of None, existing, or traceback')
    #Grab entity bundle
    bundle = syn._getEntityBundle(ent.id, version=ent.versionNumber, bitFlags=0x800|0x1)
    fileHandle = synapseclient.utils.find_data_file_handle(bundle)
    createdBy = fileHandle['createdBy']
    #CHECK: If the user created the file, copy the file by using fileHandleId else copy the fileHandle
    path=ent.path
    store=True
    if profile.ownerId == createdBy:
        newdataFileHandleId = ent.dataFileHandleId
    else:
        copiedFileHandle = copyFileHandleId(syn, [fileHandle], ["FileEntity"], [bundle['entity']['id']])

        newdataFileHandleId = copiedFileHandle['copyResults'][0]['newFileHandle']['id']
        #CHECK: If the synapse entity is an external URL, change path and store
        if fileHandle['concreteType'] == 'org.sagebionetworks.repo.model.file.ExternalFileHandle':
            store = False
            path = ent.externalURL

    new_ent = File(path,  name=ent.name, parentId=destinationId, synapseStore=store)
    new_ent.dataFileHandleId = newdataFileHandleId

    #Set annotations here
    new_ent.annotations = ent.annotations
    #Store provenance if act is not None
    if act is not None:
        new_ent = syn.store(new_ent, activity=act)
    else:
        new_ent = syn.store(new_ent)
    #Leave this return statement for test
    return new_ent['id']

def _copyTable(syn, entity, destinationId, updateExisting=False):
    """
    Copies synapse Tables

    :param entity:          A synapse ID of Table Schema

    :param destinationId:   Synapse ID of a project that the Table wants to be copied to

    """

    print("Getting table %s" % entity)
    myTableSchema = syn.get(entity)
    #CHECK: If Table name already exists, raise value error
    existingEntity = syn._findEntityIdByNameAndParent(myTableSchema.name, parent=destinationId)
    if existingEntity is not None:
        raise ValueError('An entity named "%s" already exists in this location. Table could not be copied'%myTableSchema.name)

    d = syn.tableQuery('select * from %s' % myTableSchema.id, includeRowIdAndRowVersion=False)

    colIds = myTableSchema.columnIds

    newTableSchema = Schema(name = myTableSchema.name,
                           parent = destinationId,
                           columns=colIds)

    print("Created new table using schema %s" % newTableSchema.name)
    newTable = Table(schema=newTableSchema,values=d.filepath)
    newTable = syn.store(newTable)
    return(newTable.schema.id)

def _copyLink(syn, entity, destinationId, updateExisting=False):
    """
    Copies Link entities

    :param entity:          A synapse ID of a Link entity

    :param destinationId:   Synapse ID of a folder/project that the file wants to be copied to
    """
    ent = syn.get(entity)
    #CHECK: If Link is in the same parent directory (throw an error)
    if not updateExisting:
        existingEntity = syn._findEntityIdByNameAndParent(ent.name, parent=destinationId)
        if existingEntity is not None:
            raise ValueError('An entity named "%s" already exists in this location. Link could not be copied'%ent.name)

    newLink = Link(ent.linksTo['targetId'],parent=destinationId,targetVersion=ent.linksTo['targetVersionNumber'])
    try:
        newLink = syn.store(newLink)
        return(newLink.id)
    except SynapseHTTPError as e:
        if e.response.status_code == 404:
            print("WARNING: The target of this link %s no longer exists" % ent.id)
            return(None)
        else:
            raise e

def _getSubWikiHeaders(wikiHeaders,subPageId,mapping=None):
    """
    Function to assist in getting wiki headers of subwikipages
    """
    subPageId = str(subPageId)
    for i in wikiHeaders:
        # This is for the first match 
        # If it isnt the actual parent, it will turn the first match into a parent node which will not have a parentId
        if i['id'] == subPageId:
            if mapping is None:
                i.pop("parentId",None)
                mapping = [i]
            else:
                mapping.append(i)
        elif i.get('parentId') == subPageId:
            mapping = _getSubWikiHeaders(wikiHeaders,subPageId=i['id'],mapping=mapping)
    return(mapping)


def _updateSynIds(newWikis, wikiIdMap, entityMap):
    print("Updating Synapse references:\n")
    for oldWikiId in wikiIdMap.keys():
        # go through each wiki page once more:
        newWikiId = wikiIdMap[oldWikiId]
        newWiki = newWikis[newWikiId]
        print('Updated Synapse references for Page: %s\n' %newWikiId)
        s = newWiki.markdown

        for oldSynId in entityMap.keys():
            # go through each wiki page once more:
            newSynId = entityMap[oldSynId]
            oldSynId = oldSynId + "\\b"
            s = re.sub(oldSynId, newSynId, s)
        print("Done updating Synpase IDs.\n")
        newWikis[newWikiId].markdown = s
    return(newWikis)


def _updateInternalLinks(newWikis, wikiIdMap, entity, destinationId ):
    print("Updating internal links:\n")
    for oldWikiId in wikiIdMap.keys():
        # go through each wiki page once more:
        newWikiId=wikiIdMap[oldWikiId]
        newWiki=newWikis[newWikiId]
        print("\tUpdating internal links for Page: %s\n" % newWikiId)
        s=newWiki.markdown
        # in the markdown field, replace all occurrences of entity/wiki/abc with destinationId/wiki/xyz,
        # where wikiIdMap maps abc->xyz
        # replace <entity>/wiki/<oldWikiId> with <destinationId>/wiki/<newWikiId> 
        for oldWikiId2 in wikiIdMap.keys():
            oldProjectAndWikiId = "%s/wiki/%s\\b" % (entity, oldWikiId2)
            newProjectAndWikiId = "%s/wiki/%s" % (destinationId, wikiIdMap[oldWikiId2])
            s=re.sub(oldProjectAndWikiId, newProjectAndWikiId, s)
        # now replace any last references to entity with destinationId
        s=re.sub(entity, destinationId, s)
        newWikis[newWikiId].markdown=s
    return(newWikis)


def copyWiki(syn, entity, destinationId, entitySubPageId=None, destinationSubPageId=None, updateLinks=True, updateSynIds=True, entityMap=None):
    """
    Copies wikis and updates internal links

    :param syn:                     A synapse object: syn = synapseclient.login()- Must be logged into synapse

    :param entity:                  A synapse ID of an entity whose wiki you want to copy

    :param destinationId:           Synapse ID of a folder/project that the wiki wants to be copied to
    
    :param updateLinks:             Update all the internal links. (e.g. syn1234/wiki/34345 becomes syn3345/wiki/49508)
                                    Defaults to True

    :param updateSynIds:            Update all the synapse ID's referenced in the wikis. (e.g. syn1234 becomes syn2345)
                                    Defaults to True but needs an entityMap

    :param entityMap:               An entity map {'oldSynId','newSynId'} to update the synapse IDs referenced in the wiki
                                    Defaults to None 

    :param entitySubPageId:         Can specify subPageId and copy all of its subwikis
                                    Defaults to None, which copies the entire wiki
                                    subPageId can be found: https://www.synapse.org/#!Synapse:syn123/wiki/1234
                                    In this case, 1234 is the subPageId. 

    :param destinationSubPageId:    Can specify destination subPageId to copy wikis to
                                    Defaults to None

    :returns: A list of Objects with three fields: id, title and parentId.
    """
    oldOwn = syn.get(entity,downloadFile=False)
    # getWikiHeaders fails when there is no wiki
    try:
        oldWh = syn.getWikiHeaders(oldOwn)
    except SynapseHTTPError as e:
        if e.response.status_code == 404:
            return([])
        else:
            raise e

    if entitySubPageId is not None:
        oldWh = _getSubWikiHeaders(oldWh,entitySubPageId)
    newOwn =syn.get(destinationId,downloadFile=False)
    wikiIdMap = dict()
    newWikis = dict()

    for wikiHeader in oldWh:
        attDir=tempfile.NamedTemporaryFile(prefix='attdir',suffix='')
        wiki = syn.getWiki(oldOwn, wikiHeader.id)
        print('Got wiki %s' % wikiHeader.id)
        if wiki['attachmentFileHandleIds'] == []:
            new_file_handles = []
        elif wiki['attachmentFileHandleIds'] != []:
            uri = "/entity/%s/wiki/%s/attachmenthandles" % (wiki.ownerId, wiki.id)
            results = syn.restGET(uri)
<<<<<<< HEAD
            copiedFileHandles = copyFileHandleId(syn, results['list'], ["WikiAttachment"]*len(results['list']), [wiki.id]*len(results['list']))
            new_file_handles = [filehandle['newFileHandle']['id'] for filehandle in copiedFileHandles['copyResults']]

=======
            file_handles = {fh['id']:fh for fh in results['list']}
            ## need to download an re-upload wiki attachments, ug!
            attachments = []
            tempdir = tempfile.gettempdir()
            for fhid in wiki.attachmentFileHandleIds:
                fileResult = syn._getFileHandleDownload(fhid, wiki['id'], 'WikiAttachment')
                path = syn._downloadFileHandle(fileResult['preSignedURL'],
                                               tempdir, fileResult['fileHandle'])
                attachments.append(path)
>>>>>>> 85734297
        #for some reason some wikis don't have titles?
        if hasattr(wikiHeader, 'parentId'):
            wNew = Wiki(owner=newOwn, title=wiki.get('title',''), markdown=wiki.markdown, fileHandles=new_file_handles, parentWikiId=wikiIdMap[wiki.parentWikiId])
            wNew = syn.store(wNew)
        else:
            if destinationSubPageId is not None:
                wNew = syn.getWiki(newOwn, destinationSubPageId)
                wNew.fileHandles = new_file_handles
                wNew.markdown = wiki.markdown
                #Need to add logic to update titles here
                wNew = syn.store(wNew)
            else:
                wNew = Wiki(owner=newOwn, title=wiki.get('title',''), markdown=wiki.markdown, fileHandles=new_file_handles, parentWikiId=destinationSubPageId)
                wNew = syn.store(wNew)
        newWikis[wNew.id]=wNew
        wikiIdMap[wiki.id] =wNew.id

    if updateLinks:
        newWikis = _updateInternalLinks(newWikis, wikiIdMap, entity, destinationId)

    if updateSynIds and entityMap is not None:
        newWikis = _updateSynIds(newWikis, wikiIdMap, entityMap)
    
    print("Storing new Wikis\n")
    for oldWikiId in wikiIdMap.keys():
        newWikiId = wikiIdMap[oldWikiId]
        newWikis[newWikiId] = syn.store(newWikis[newWikiId])
        print("\tStored: %s\n" % newWikiId)
    newWh = syn.getWikiHeaders(newOwn)
    return(newWh)<|MERGE_RESOLUTION|>--- conflicted
+++ resolved
@@ -445,21 +445,9 @@
         elif wiki['attachmentFileHandleIds'] != []:
             uri = "/entity/%s/wiki/%s/attachmenthandles" % (wiki.ownerId, wiki.id)
             results = syn.restGET(uri)
-<<<<<<< HEAD
             copiedFileHandles = copyFileHandleId(syn, results['list'], ["WikiAttachment"]*len(results['list']), [wiki.id]*len(results['list']))
             new_file_handles = [filehandle['newFileHandle']['id'] for filehandle in copiedFileHandles['copyResults']]
 
-=======
-            file_handles = {fh['id']:fh for fh in results['list']}
-            ## need to download an re-upload wiki attachments, ug!
-            attachments = []
-            tempdir = tempfile.gettempdir()
-            for fhid in wiki.attachmentFileHandleIds:
-                fileResult = syn._getFileHandleDownload(fhid, wiki['id'], 'WikiAttachment')
-                path = syn._downloadFileHandle(fileResult['preSignedURL'],
-                                               tempdir, fileResult['fileHandle'])
-                attachments.append(path)
->>>>>>> 85734297
         #for some reason some wikis don't have titles?
         if hasattr(wikiHeader, 'parentId'):
             wNew = Wiki(owner=newOwn, title=wiki.get('title',''), markdown=wiki.markdown, fileHandles=new_file_handles, parentWikiId=wikiIdMap[wiki.parentWikiId])
