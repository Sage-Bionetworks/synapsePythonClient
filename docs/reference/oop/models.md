Contained within this file are experimental interfaces for working with the Synapse Python
Client. Unless otherwise noted these interfaces are subject to change at any time. Use
at your own risk.

These APIs also introduce [AsyncIO](https://docs.python.org/3/library/asyncio.html) to
the client.

## API reference

::: synapseclient.models.Project
    options:
        members:
        - get
        - store
        - delete
---
::: synapseclient.models.Folder
    options:
        members:
        - get
        - store
        - delete
---
::: synapseclient.models.File
    options:
        members:
        - get
        - store
        - delete
---
::: synapseclient.models.Table
    options:
        members:
        - get
        - store_schema
        - store_rows_from_csv
        - delete_rows
        - query
        - delete
---
<<<<<<< HEAD
::: synapseclient.models.Team
    options:
        members:
        - create
        - delete
        - from_id
        - from_name
        - members
        - invite
        - open_invitations
=======
::: synapseclient.models.Activity
    options:
      members:
      - from_parent
      - store
      - delete

::: synapseclient.models.UsedEntity
    options:
      filters:
      - "!"
::: synapseclient.models.UsedURL
    options:
      filters:
      - "!"

>>>>>>> a46bf182
---

## Sample Scripts:

<details class="quote">
  <summary>Working with a project</summary>

```python
{!docs/scripts/object_orientated_programming_poc/oop_poc_project.py!}
```
</details>

<details class="quote">
  <summary>Working with folders</summary>

```python
{!docs/scripts/object_orientated_programming_poc/oop_poc_folder.py!}
```
</details>

<details class="quote">
  <summary>Working with files</summary>

```python
{!docs/scripts/object_orientated_programming_poc/oop_poc_file.py!}
```
</details>

<details class="quote">
  <summary>Working with tables</summary>

```python
{!docs/scripts/object_orientated_programming_poc/oop_poc_table.py!}
```
</details>

<details class="quote">
<<<<<<< HEAD
  <summary>Working with teams</summary>

```python
{!docs/scripts/object_orientated_programming_poc/oop_poc_team.py!}
```
</details>

=======
  <summary>Working with activities</summary>

```python
{!docs/scripts/object_orientated_programming_poc/oop_poc_activity.py!}
```
</details>
>>>>>>> a46bf182

<details class="quote">
  <summary>Current Synapse interface for working with a project</summary>

```python
{!docs/scripts/object_orientated_programming_poc/synapse_project.py!}
```
</details><|MERGE_RESOLUTION|>--- conflicted
+++ resolved
@@ -38,18 +38,6 @@
         - query
         - delete
 ---
-<<<<<<< HEAD
-::: synapseclient.models.Team
-    options:
-        members:
-        - create
-        - delete
-        - from_id
-        - from_name
-        - members
-        - invite
-        - open_invitations
-=======
 ::: synapseclient.models.Activity
     options:
       members:
@@ -65,8 +53,17 @@
     options:
       filters:
       - "!"
-
->>>>>>> a46bf182
+---
+::: synapseclient.models.Team
+    options:
+        members:
+        - create
+        - delete
+        - from_id
+        - from_name
+        - members
+        - invite
+        - open_invitations
 ---
 
 ## Sample Scripts:
@@ -104,27 +101,25 @@
 </details>
 
 <details class="quote">
-<<<<<<< HEAD
-  <summary>Working with teams</summary>
+  <summary>Current Synapse interface for working with a project</summary>
 
 ```python
-{!docs/scripts/object_orientated_programming_poc/oop_poc_team.py!}
+{!docs/scripts/object_orientated_programming_poc/synapse_project.py!}
 ```
 </details>
 
-=======
+<details class="quote">
   <summary>Working with activities</summary>
 
 ```python
 {!docs/scripts/object_orientated_programming_poc/oop_poc_activity.py!}
 ```
 </details>
->>>>>>> a46bf182
 
 <details class="quote">
-  <summary>Current Synapse interface for working with a project</summary>
+  <summary>Working with teams</summary>
 
 ```python
-{!docs/scripts/object_orientated_programming_poc/synapse_project.py!}
+{!docs/scripts/object_orientated_programming_poc/oop_poc_team.py!}
 ```
 </details>