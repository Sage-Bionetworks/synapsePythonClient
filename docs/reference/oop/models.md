--- conflicted
+++ resolved
@@ -53,7 +53,6 @@
     options:
       filters:
       - "!"
-<<<<<<< HEAD
 ---
 ::: synapseclient.models.Team
     options:
@@ -65,8 +64,6 @@
         - members
         - invite
         - open_invitations
-=======
->>>>>>> bfc9253b
 ---
 ::: synapseclient.models.UserProfile
     options:
