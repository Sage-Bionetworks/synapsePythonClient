[](){ #table-reference-sync }
# Table

Contained within this file are experimental interfaces for working with the Synapse Python
Client. Unless otherwise noted these interfaces are subject to change at any time. Use
at your own risk.

## Example Script

<details class="quote">
  <summary>Working with tables</summary>

```python
{!docs/scripts/object_orientated_programming_poc/oop_poc_table.py!}
```
</details>

## API Reference


::: synapseclient.models.Table
    options:
        inherited_members: true
        members:
        - get
        - store
        - delete
        - query
        - query_part_mask
        - store_rows
        - upsert_rows
        - delete_rows
        - snapshot
        - delete_column
        - add_column
        - reorder_column
        - get_permissions
        - get_acl
        - set_permissions
<<<<<<< HEAD
        - bind_schema
        - get_schema
        - unbind_schema
        - validate_schema
        - get_schema_derived_keys
=======
        - delete_permissions
        - list_acl
>>>>>>> 1250c82c

[](){ #column-reference-sync }
::: synapseclient.models.Column
    options:
        members:

[](){ #schema-storage-strategy-reference-sync }
::: synapseclient.models.SchemaStorageStrategy
[](){ #column-expansion-strategy-reference-sync }
::: synapseclient.models.ColumnExpansionStrategy

[](){ #facet-type-reference-sync }
::: synapseclient.models.FacetType
[](){ #column-type-reference-sync }
::: synapseclient.models.ColumnType
[](){ #json-sub-column-reference-sync }
::: synapseclient.models.JsonSubColumn


[](){ #column-change-reference-sync }
::: synapseclient.models.ColumnChange
[](){ #partial-row-reference-sync }
::: synapseclient.models.PartialRow
[](){ #partial-row-set-reference-sync }
::: synapseclient.models.PartialRowSet
[](){ #table-schema-change-request-reference-sync }
::: synapseclient.models.TableSchemaChangeRequest
[](){ #appendable-row-set-request-reference-sync }
::: synapseclient.models.AppendableRowSetRequest
[](){ #upload-to-table-request-reference-sync }
::: synapseclient.models.UploadToTableRequest
[](){ #table-update-transaction-reference-sync }
::: synapseclient.models.TableUpdateTransaction
[](){ #csv-table-descriptor-reference-sync }
::: synapseclient.models.CsvTableDescriptor
[](){ #csv-to-pandas-df-reference-sync }
::: synapseclient.models.mixins.table_components.csv_to_pandas_df<|MERGE_RESOLUTION|>--- conflicted
+++ resolved
@@ -36,17 +36,14 @@
         - reorder_column
         - get_permissions
         - get_acl
+        - list_acl
         - set_permissions
-<<<<<<< HEAD
         - bind_schema
         - get_schema
         - unbind_schema
         - validate_schema
         - get_schema_derived_keys
-=======
         - delete_permissions
-        - list_acl
->>>>>>> 1250c82c
 
 [](){ #column-reference-sync }
 ::: synapseclient.models.Column
