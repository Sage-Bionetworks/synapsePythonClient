--- conflicted
+++ resolved
@@ -22,15 +22,12 @@
         - get_acl_async
         - set_permissions_async
         - delete_permissions_async
-<<<<<<< HEAD
+        - list_acl_async
         - bind_schema_async
         - get_schema_async
         - unbind_schema_async
         - validate_schema_async
         - get_schema_derived_keys_async
-=======
-        - list_acl_async
->>>>>>> 1250c82c
 ---
 [](){ #filehandle-reference-async }
 ::: synapseclient.models.file.FileHandle
