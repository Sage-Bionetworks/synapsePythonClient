# Folder

Contained within this file are experimental interfaces for working with the Synapse Python
Client. Unless otherwise noted these interfaces are subject to change at any time. Use
at your own risk.

## API Reference

::: synapseclient.models.Folder
    options:
        inherited_members: true
        members:
        - get_async
        - store_async
        - delete_async
        - copy_async
        - sync_from_synapse_async
        - get_permissions_async
        - get_acl_async
        - set_permissions_async
        - delete_permissions_async
<<<<<<< HEAD
        - bind_schema_async
        - get_schema_async
        - unbind_schema_async
        - validate_schema_async
        - get_schema_derived_keys_async
        - get_schema_validation_statistics_async
        - get_invalid_validation_async
=======
        - list_acl_async
>>>>>>> 1250c82c
<|MERGE_RESOLUTION|>--- conflicted
+++ resolved
@@ -19,14 +19,11 @@
         - get_acl_async
         - set_permissions_async
         - delete_permissions_async
-<<<<<<< HEAD
+        - list_acl_async
         - bind_schema_async
         - get_schema_async
         - unbind_schema_async
         - validate_schema_async
         - get_schema_derived_keys_async
         - get_schema_validation_statistics_async
-        - get_invalid_validation_async
-=======
-        - list_acl_async
->>>>>>> 1250c82c
+        - get_invalid_validation_async