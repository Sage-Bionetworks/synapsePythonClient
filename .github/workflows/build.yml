--- conflicted
+++ resolved
@@ -49,11 +49,7 @@
 
         # if changing the below change the run-integration-tests versions and the check-deploy versions
         # Make sure that we are running the integration tests on the first and last versions of the matrix
-<<<<<<< HEAD
         python: ['3.9', '3.10', '3.11', '3.12']
-=======
-        python: [3.8, '3.9', '3.10', '3.11', '3.12']
->>>>>>> 97085dea
 
     runs-on: ${{ matrix.os }}
 
@@ -105,11 +101,7 @@
           pytest -sv --cov-append --cov=. --cov-report xml tests/unit
       - name: Check for Secret availability
         id: secret-check
-<<<<<<< HEAD
-        if: ${{ contains(fromJSON('["3.9"]'), matrix.python) || contains(fromJSON('["3.12"]'), matrix.python) }}
-=======
-        if: ${{ contains(fromJSON('["3.8"]'), matrix.python) || contains(fromJSON('["3.12"]'), matrix.python) }}
->>>>>>> 97085dea
+        if: ${{ contains(fromJSON('["3.8"]'), matrix.python) || contains(fromJSON('["3.12"]'), matrix.python) || contains(fromJSON('["3.12"]'), matrix.python) }}
         # perform secret check & put boolean result as an output
         shell: bash
         run: |
@@ -168,11 +160,7 @@
         shell: bash
 
         # keep versions consistent with the first and last from the strategy matrix
-<<<<<<< HEAD
         if: ${{ (contains(fromJSON('["3.9"]'), matrix.python) || contains(fromJSON('["3.12"]'), matrix.python)) && steps.secret-check.outputs.secrets_available == 'true'}}
-=======
-        if: ${{ (contains(fromJSON('["3.8"]'), matrix.python) || contains(fromJSON('["3.12"]'), matrix.python)) && steps.secret-check.outputs.secrets_available == 'true'}}
->>>>>>> 97085dea
         run: |
           # decrypt the encrypted test synapse configuration
           openssl aes-256-cbc -K ${{ secrets.encrypted_d17283647768_key }} -iv ${{ secrets.encrypted_d17283647768_iv }} -in test.synapseConfig.enc -out test.synapseConfig -d
@@ -414,11 +402,7 @@
         os: [ubuntu-20.04, macos-12, windows-2022]
 
         # python versions should be consistent with the strategy matrix and the runs-integration-tests versions
-<<<<<<< HEAD
         python: ['3.9', '3.10', '3.11', '3.12']
-=======
-        python: [3.8, '3.9', '3.10', '3.11', '3.12']
->>>>>>> 97085dea
 
     runs-on: ${{ matrix.os }}
 
