# GitHub Action workflow for testing, building, and releasing the Synapse Python Client.

# - all pushes, releases, and pull requests  are tested against unit tests, and additionally
#     integration tests if account configuration secrets are available.
# - releases are additionally packaged, uploaded as build and release artifacts,
#     and deployed to pypi servers (test.pypi.org for prereleases, and pypi.org for releases)
#     Release tags must conform to our semver versioning, e.g. v1.2.3 in order to be packaged
#     for pypi deployment.

name: build

on:
  push:
    # we test all pushed branches, but not tags.
    # we only push tags with releases, and we handle releases explicitly
    branches:
      - '**'
    tags-ignore:
      - '**'

  release:
    types:
      - 'published'

jobs:

  pre-commit:
    runs-on: ubuntu-latest
    steps:
    - uses: actions/checkout@v4
    - uses: actions/setup-python@v4
      with:
        python-version: '3.11'
    - uses: pre-commit/action@v3.0.0


  # run unit (and integration tests if account secrets available) on our build matrix
  test:
    needs: [pre-commit]

    strategy:
      matrix:
        os: [ubuntu-20.04, macos-12, windows-2022]

        # if changing the below change the run-integration-tests versions and the check-deploy versions
        python: [3.8, '3.9', '3.10', '3.11']

    runs-on: ${{ matrix.os }}

    steps:
      - uses: actions/checkout@v4

      - uses: actions/setup-python@v4
        with:
          python-version: ${{ matrix.python }}

      - name: get-dependencies-location
        shell: bash
        run: |
          SITE_PACKAGES_LOCATION=$(python -c "from distutils.sysconfig import get_python_lib; print(get_python_lib())")
          SITE_BIN_DIR=$(python3 -c "import os; import platform; import distutils.sysconfig; pre = distutils.sysconfig.get_config_var('prefix'); bindir = os.path.join(pre, 'Scripts' if platform.system() == 'Windows' else 'bin'); print(bindir)")
          echo "site_packages_loc=$SITE_PACKAGES_LOCATION" >> $GITHUB_OUTPUT
          echo "site_bin_dir=$SITE_BIN_DIR" >> $GITHUB_OUTPUT
        id: get-dependencies

      - name: Cache py-dependencies
        id: cache-dependencies
        uses: actions/cache@v3
        env:
          cache-name: cache-py-dependencies
        with:
          path: |
            ${{ steps.get-dependencies.outputs.site_packages_loc }}
            ${{ steps.get-dependencies.outputs.site_bin_dir }}
          key: ${{ runner.os }}-${{ matrix.python }}-build-${{ env.cache-name }}-${{ hashFiles('setup.py') }}-v17

      - name: Install py-dependencies
        if: steps.cache-dependencies.outputs.cache-hit != 'true'
        shell: bash
        run: |
          pip install -e ".[boto3,pandas,pysftp,tests]"

          # ensure that numpy c extensions are installed on windows
          # https://stackoverflow.com/a/59346525
          if [ "${{startsWith(runner.os, 'Windows')}}" == "true" ]; then
            pip uninstall -y numpy
            pip uninstall -y setuptools
            pip install setuptools
            pip install numpy
          fi

      - name: run-unit-tests
        shell: bash
        run: |
          pytest -sv --cov-append --cov=. --cov-report xml tests/unit
      - name: Check for Secret availability
        id: secret-check
        if: ${{ contains(fromJSON('["3.9"]'), matrix.python) }}
        # perform secret check & put boolean result as an output
        shell: bash
        run: |
          if [ -z "${{ secrets.encrypted_d17283647768_key }}" ]  || [ -z "${{ secrets.encrypted_d17283647768_iv }}" ]; then
            echo "secrets_available=false" >> $GITHUB_OUTPUT;
          else
            echo "secrets_available=true" >> $GITHUB_OUTPUT;
          fi

          if [ -z "${{ secrets.synapse_personal_access_token }}" ]; then
            echo "synapse_pat_available=false" >> $GITHUB_OUTPUT;
          else
            echo "synapse_pat_available=true" >> $GITHUB_OUTPUT;
          fi
      - name: OpenTelemtry pre-check
        id: otel-check
        if: ${{ steps.secret-check.outputs.secrets_available == 'true' && steps.secret-check.outputs.synapse_pat_available == 'true' }}
        shell: bash
        run: |
          # Leave disabled during normal integration test runs - Enable when we want to
          # collect the data.
          # echo "run_opentelemetry=true" >> $GITHUB_OUTPUT;
          echo "run_opentelemetry=false" >> $GITHUB_OUTPUT;

          # AWS CLI is pre-installed on github hosted runners - Commented out for GH runs
            # curl "https://awscli.amazonaws.com/awscli-exe-linux-x86_64.zip" -o "awscliv2.zip"
            # unzip awscliv2.zip
            # sudo ./aws/install
            # curl "https://s3.amazonaws.com/session-manager-downloads/plugin/latest/ubuntu_64bit/session-manager-plugin.deb" -o "session-manager-plugin.deb"
            # sudo dpkg -i session-manager-plugin.deb
      # - name: Create AWS Config
      #   if: ${{ steps.otel-check.outputs.run_opentelemetry == 'true' }}
      #   shell: bash
      #   run: |
      #     touch test.awsConfig
      #     printf "[default]\nregion = us-east-1\ncredential_process = \"tests/integration/synapse_creds.sh\" \"https://sc.sageit.org\" \"${{ secrets.synapse_personal_access_token }}\"\n" >> test.awsConfig
      #     chmod +x tests/integration/synapse_creds.sh
      # If you are exporting data using `otlp` you can start a port forwading session
      # - name: SSM Port Forward Start
      #   if: ${{ steps.otel-check.outputs.run_opentelemetry == 'true' }}
      #   shell: bash
      #   env:
      #     AWS_CONFIG_FILE: "test.awsConfig"
      #   run: |
      #     # Start a port-forwarding session in a non-interactive way. AWS will clean-up
      #     # stale sessions after 20 minutes of inactivity
      #     aws ssm start-session --target i-0ffcdecd1edf375ee --document-name AWS-StartPortForwardingSession  --parameters "portNumber"=["4318"],"localPortNumber"=["4318"] & disown
      #     sleep 15

      # run integration tests iff the decryption keys for the test configuration are available.
      # they will not be available in pull requests from forks.
      # run integration tests on the oldest and newest supported versions of python.
      # we don't run on the entire matrix to avoid a 3xN set of concurrent tests against
      # the target server where N is the number of supported python versions.
      - name: run-integration-tests
        shell: bash

        # keep versions consistent with the first and last from the strategy matrix
        if: ${{ contains(fromJSON('["3.9"]'), matrix.python) && steps.secret-check.outputs.secrets_available == 'true'}}
        run: |
          # decrypt the encrypted test synapse configuration
          openssl aes-256-cbc -K ${{ secrets.encrypted_d17283647768_key }} -iv ${{ secrets.encrypted_d17283647768_iv }} -in test.synapseConfig.enc -out test.synapseConfig -d
          mv test.synapseConfig ~/.synapseConfig

          if [ "${{ startsWith(matrix.os, 'ubuntu') }}" == "true" ]; then
            # on linux only we can build and run a docker container to serve as an SFTP host for our SFTP tests.
            # Docker is not available on GH Action runners on Mac and Windows.

            docker build -t sftp_tests - < tests/integration/synapseclient/core/upload/Dockerfile_sftp
            docker run -d sftp_tests:latest

            # get the internal IP address of the just launched container
            export SFTP_HOST=$(docker inspect -f '{{range .NetworkSettings.Networks}}{{.IPAddress}}{{end}}' $(docker ps -q))

            printf "[sftp://$SFTP_HOST]\nusername: test\npassword: test\n" >> ~/.synapseConfig

            # add to known_hosts so the ssh connections can be made without any prompting/errors
            mkdir -p ~/.ssh
            ssh-keyscan -H $SFTP_HOST >> ~/.ssh/known_hosts
          fi

            # set env vars used in external bucket tests from secrets
          export EXTERNAL_S3_BUCKET_NAME="${{secrets.EXTERNAL_S3_BUCKET_NAME}}"
          export EXTERNAL_S3_BUCKET_AWS_ACCESS_KEY_ID="${{secrets.EXTERNAL_S3_BUCKET_AWS_ACCESS_KEY_ID}}"
          export EXTERNAL_S3_BUCKET_AWS_SECRET_ACCESS_KEY="${{secrets.EXTERNAL_S3_BUCKET_AWS_SECRET_ACCESS_KEY}}"
          if [ ${{ steps.otel-check.outputs.run_opentelemetry }} == "true" ]; then
            # Set to 'file' to enable OpenTelemetry export to file
            export SYNAPSE_OTEL_INTEGRATION_TEST_EXPORTER="file"
          fi

          # use loadscope to avoid issues running tests concurrently that share scoped fixtures
          pytest -sv --reruns 3 --cov-append --cov=. --cov-report xml tests/integration -n auto --ignore=tests/integration/synapseclient/test_command_line_client.py --dist loadscope

          # Execute the CLI tests in a non-dist way because they were causing some test instability when being run concurrently
          # pytest -sv --reruns 3 --cov-append --cov=. --cov-report xml tests/integration/synapseclient/test_command_line_client.py
      - name: Upload otel spans
        uses: actions/upload-artifact@v2
        if: always()
        with:
          name: otel_spans_integration_testing_${{ matrix.os }}
          path: tests/integration/otel_spans_integration_testing_*.ndjson
          if-no-files-found: ignore
      - name: Upload coverage report
        id: upload_coverage_report
        uses: actions/upload-artifact@v2
        if: ${{ contains(fromJSON('["3.9"]'), matrix.python) && contains(fromJSON('["ubuntu-20.04"]'), matrix.os)}}
        with:
          name: coverage-report
          path: coverage.xml

  sonarcloud:
    needs: [test]
    name: SonarCloud
    runs-on: ubuntu-20.04
    steps:
      - uses: actions/checkout@v3
        with:
          fetch-depth: 0  # Shallow clones should be disabled for a better relevancy of analysis
      - name: Check coverage report existence
        id: check_coverage_report
        uses: andstor/file-existence-action@v3
        with:
          files: "coverage.xml"
      - name: Download coverage report
        uses: actions/download-artifact@v2
<<<<<<< HEAD
        if: steps.check_coverage_report.outputs.files_exists == "true"
=======
        if: steps.check_coverage_report.outputs.files_exists == 'true'
>>>>>>> 5928730a
        with:
          name: coverage-report
        # This is a workaround described in https://community.sonarsource.com/t/sonar-on-github-actions-with-python-coverage-source-issue/36057
      - name: Override Coverage Source Path for Sonar
<<<<<<< HEAD
        if: ${{ success() }}
=======
        if: steps.check_coverage_report.outputs.files_exists == 'true'
>>>>>>> 5928730a
        run: sed -i "s/<source>\/home\/runner\/work\/synapsePythonClient<\/source>/<source>\/github\/workspace<\/source>/g" coverage.xml
      - name: SonarCloud Scan
        uses: SonarSource/sonarcloud-github-action@master
        if: ${{ always() }}
        env:
          GITHUB_TOKEN: ${{ secrets.GITHUB_TOKEN }}
          SONAR_TOKEN: ${{ secrets.SONAR_TOKEN }}

  # on a GitHub release, build the pip package and upload it as a GitHub release asset
  package:
    needs: [test,pre-commit]

    runs-on: ubuntu-20.04

    if: github.event_name == 'release'

    outputs:
      sdist-package-name: ${{ steps.build-package.outputs.sdist-package-name }}
      bdist-package-name: ${{ steps.build-package.outputs.bdist-package-name }}

    steps:
      - uses: actions/checkout@v4

      - uses: actions/setup-python@v4
        with:
          python-version: 3.8

      - name: set-release-env
        shell: bash
        run: |
          RELEASE_TAG="${{ github.event.release.tag_name }}"
          if [[ $RELEASE_TAG =~ ^v?([[:digit:]\.]+)(-rc)? ]]; then
            VERSION="${BASH_REMATCH[1]}"
            if [[ "${{ github.event.release.prerelease}}" == "true" ]]; then
              if [[ -z "${BASH_REMATCH[2]}" ]]; then
                echo "A test release tag should end with \"-rc\""
                exit 1
              fi

              # for staging builds we append the build number so we have
              # distinct version numbers between prod and test pypi.
              VERSION="$VERSION.$GITHUB_RUN_NUMBER"
            fi

          else
            echo "Unable to parse deployment version from $RELEASE_TAG"
            exit 1
          fi

          echo "VERSION=$VERSION" >> $GITHUB_ENV

      # ensure that the version file in the package will have the correct version
      # matching the name of the tag
      - name: update-version
        shell: bash
        run: |
          if [[ -n "$VERSION" ]]; then
            sed "s|\"latestVersion\":.*$|\"latestVersion\":\"$VERSION\",|g" synapseclient/synapsePythonClient > temp
            rm synapseclient/synapsePythonClient
            mv temp synapseclient/synapsePythonClient
          fi

      - id: build-package
        shell: bash
        run: |
          python3 -m pip install --upgrade pip
          python3 -m pip install setuptools
          python3 -m pip install wheel
          python3 -m pip install build

          # install synapseclient
          python3 -m pip install .

          # create distribution
          python3 -m build

          SDIST_PACKAGE_NAME="synapseclient-${{env.VERSION}}.tar.gz"
          BDIST_PACKAGE_NAME="synapseclient-${{env.VERSION}}-py3-none-any.whl"
          RELEASE_URL_PREFIX="https://uploads.github.com/repos/${{ github.event.repository.full_name }}/releases/${{ github.event.release.id }}/assets?name="

          echo "sdist-package-name=$SDIST_PACKAGE_NAME" >> $GITHUB_OUTPUT
          echo "bdist-package-name=$BDIST_PACKAGE_NAME" >> $GITHUB_OUTPUT

          echo "sdist-release-url=${RELEASE_URL_PREFIX}${SDIST_PACKAGE_NAME}" >> $GITHUB_OUTPUT
          echo "bdist-release-url=${RELEASE_URL_PREFIX}${BDIST_PACKAGE_NAME}" >> $GITHUB_OUTPUT

      # upload the packages as build artifacts of the GitHub Action

      - name: upload-build-sdist
        uses: actions/upload-artifact@v2
        with:
          name: ${{ steps.build-package.outputs.sdist-package-name }}
          path: dist/${{ steps.build-package.outputs.sdist-package-name }}

      - name: upload-build-bdist
        uses: actions/upload-artifact@v2
        with:
          name: ${{ steps.build-package.outputs.bdist-package-name }}
          path: dist/${{ steps.build-package.outputs.bdist-package-name }}

      # upload the packages as artifacts of the GitHub release

      # - name: upload-release-sdist
      #   uses: actions/upload-release-asset@v1
      #   env:
      #     GITHUB_TOKEN: ${{ secrets.GITHUB_TOKEN }}
      #   with:
      #     upload_url: ${{ steps.build-package.outputs.sdist-release-url }}
      #     asset_name: ${{ steps.build-package.outputs.sdist-package-name }}
      #     asset_path: dist/${{ steps.build-package.outputs.sdist-package-name }}
      #     asset_content_type: application/gzip

      # - name: upload-release-bdist
      #   uses: actions/upload-release-asset@v1
      #   env:
      #     GITHUB_TOKEN: ${{ secrets.GITHUB_TOKEN }}
      #   with:
      #     upload_url: ${{ steps.build-package.outputs.bdist-release-url }}
      #     asset_name: ${{ steps.build-package.outputs.bdist-package-name }}
      #     asset_path: dist/${{ steps.build-package.outputs.bdist-package-name }}
      #     asset_content_type: application/zip


  # re-download the built package to the appropriate pypi server.
  # we upload prereleases to test.pypi.org and releases to pypi.org.
  deploy:
    needs: package
    runs-on: ubuntu-latest
    environment:
      url: ${{ github.event.release.prerelease == 'true' && 'https://test.pypi.org/p/synapseclient' || 'https://pypi.org/p/synapseclient' }}
      name: pypi
    permissions:
      id-token: write
    steps:
      - name: download-sdist
        uses: actions/download-artifact@v2
        with:
          name: ${{ needs.package.outputs.sdist-package-name }}
          path: dist

      - name: download-bdist
        uses: actions/download-artifact@v2
        with:
          name: ${{ needs.package.outputs.bdist-package-name }}
          path: dist
      - name: deploy-to-test-pypi
        if: 'github.event.release.prerelease'
        uses: pypa/gh-action-pypi-publish@release/v1
        with:
          repository-url: https://test.pypi.org/legacy/
      - name: deploy-to-prod-pypi
        if: '!github.event.release.prerelease'
        uses: pypa/gh-action-pypi-publish@release/v1

  # on each of our matrix platforms, download the newly uploaded package from pypi and confirm its version
  check-deploy:
    needs: deploy

    strategy:
      matrix:
        os: [ubuntu-20.04, macos-11, windows-2019]

        # python versions should be consistent with the strategy matrix and the runs-integration-tests versions
        python: [3.8, '3.9', '3.10', '3.11']

    runs-on: ${{ matrix.os }}

    steps:
      - uses: actions/setup-python@v4
        with:
          python-version: ${{ matrix.python }}

      - name: check-pypi
        shell: bash
        run: |
          if [[ "${{ github.event.release.prerelease}}" == "false" ]]; then
            PYPI_INDEX_URL="https://pypi.org/simple/"
          else
            PYPI_INDEX_URL="https://test.pypi.org/simple/"
          fi

          RELEASE_TAG="${{ github.event.release.tag_name }}"
          if [[ $RELEASE_TAG =~ ^v?([[:digit:]\.]+)(-rc)? ]]; then
            VERSION="${BASH_REMATCH[1]}"
            if [[ "${{ github.event.release.prerelease}}" == "true" ]]; then
              VERSION="$VERSION.$GITHUB_RUN_NUMBER"
            fi
          else
            echo "Unrecognized release tag"
            exit 1
          fi

          # it can take some time for the packages to become available in pypi after uploading
          for i in 5 10 20 40; do
            if pip3 install --index-url $PYPI_INDEX_URL --extra-index-url https://pypi.org/simple "synapseclient==$VERSION"; then
              ACTUAL_VERSION=$(synapse --version)

              if [ -n "$(echo "$ACTUAL_VERSION" | grep -oF "$VERSION")" ]; then
                echo "Successfully installed version $VERSION"
                exit 0
              else
                echo "Expected version $VERSION, found $ACTUAL_VERSION instead"
                exit 1
              fi
            fi

            sleep $i
          done

          echo "Failed to install expected version $VERSION"
          exit 1<|MERGE_RESOLUTION|>--- conflicted
+++ resolved
@@ -208,6 +208,7 @@
 
   sonarcloud:
     needs: [test]
+    if: ${{ always() && !cancelled()}}
     name: SonarCloud
     runs-on: ubuntu-20.04
     steps:
@@ -221,20 +222,12 @@
           files: "coverage.xml"
       - name: Download coverage report
         uses: actions/download-artifact@v2
-<<<<<<< HEAD
-        if: steps.check_coverage_report.outputs.files_exists == "true"
-=======
         if: steps.check_coverage_report.outputs.files_exists == 'true'
->>>>>>> 5928730a
         with:
           name: coverage-report
         # This is a workaround described in https://community.sonarsource.com/t/sonar-on-github-actions-with-python-coverage-source-issue/36057
       - name: Override Coverage Source Path for Sonar
-<<<<<<< HEAD
-        if: ${{ success() }}
-=======
         if: steps.check_coverage_report.outputs.files_exists == 'true'
->>>>>>> 5928730a
         run: sed -i "s/<source>\/home\/runner\/work\/synapsePythonClient<\/source>/<source>\/github\/workspace<\/source>/g" coverage.xml
       - name: SonarCloud Scan
         uses: SonarSource/sonarcloud-github-action@master
