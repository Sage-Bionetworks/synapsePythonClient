# GitHub Action workflow for testing, building, and releasing the Synapse Python Client.

# - all pushes, releases, and pull requests  are tested against unit tests, and additionally
#     integration tests if account configuration secrets are available.
# - releases are additionally packaged, uploaded as build and release artifacts,
#     and deployed to pypi servers (test.pypi.org for prereleases, and pypi.org for releases)
#     Release tags must conform to our semver versioning, e.g. v1.2.3 in order to be packaged
#     for pypi deployment.

name: build

on:
  push:
    # we test all pushed branches, but not tags.
    # we only push tags with releases, and we handle releases explicitly
    branches:
      - '**'
    tags-ignore:
      - '**'

  pull_request:

  release:
    types:
      - 'published'

jobs:

  # run unit (and integration tests if account secrets available) on our build matrix
  test:

    strategy:
      matrix:
        os: [ubuntu-18.04, macos-10.15, windows-2019]

        # if changing the below change the run-integration-tests versions and the check-deploy versions
        python: [3.6, 3.7, 3.8, 3.9]

    runs-on: ${{ matrix.os }}

    steps:
      - uses: actions/checkout@v2

      - uses: actions/setup-python@v2
        with:
          python-version: ${{ matrix.python }}

      - name: install-py-dependencies
        shell: bash
        run: |
          pip install -e ".[boto3,pandas,pysftp,tests]"

          # ensure that numpy c extensions are installed on windows
          # https://stackoverflow.com/a/59346525
          if [ "${{startsWith(runner.os, 'Windows')}}" == "true" ]; then
            pip uninstall -y numpy
            pip uninstall -y setuptools
            pip install setuptools
            pip install numpy
          fi


      - name: lint
        shell: bash
        run: |
          flake8

      - name: run-unit-tests
        shell: bash
        run: |
          pytest -sv tests/unit

      # run integration tests iff the decryption keys for the test configuration are available.
      # they will not be available in pull requests from forks.
      # run integration tests on the oldest and newest supported versions of python.
      # we don't run on the entire matrix to avoid a 3xN set of concurrent tests against
      # the target server where N is the number of supported python versions.
      - name: run-integration-tests
        shell: bash

        # keep versions consistent with the first and last from the strategy matrix
        if: ${{ contains(fromJSON('[3.6, 3.9]'), matrix.python) }}
        run: |
          if [ -z "${{ secrets.encrypted_d17283647768_key }}" ]  || [ -z "${{ secrets.encrypted_d17283647768_key }}" ]; then
            echo "No test configuration decryption keys available, skipping integration tests"

          else
<<<<<<< HEAD
            # set env vars used in tests from secrets
            export EXTERNAL_S3_BUCKET_NAME="${{secrets.EXTERNAL_S3_BUCKET_NAME}}"
            export EXTERNAL_S3_BUCKET_AWS_ACCESS_KEY_ID="${{secrets.EXTERNAL_S3_BUCKET_AWS_ACCESS_KEY_ID}}"
            export EXTERNAL_S3_BUCKET_AWS_SECRET_ACCESS_KEY="${{secrets.EXTERNAL_S3_BUCKET_AWS_SECRET_ACCESS_KEY}}"

            # host used in pysftp tests
            mkdir -p ~/.ssh
            ssh-keyscan -H ec2-54-159-43-147.compute-1.amazonaws.com >> ~/.ssh/known_hosts

=======
>>>>>>> 97b0651d
            # decrypt the encrypted test synapse configuration
            openssl aes-256-cbc -K ${{ secrets.encrypted_d17283647768_key }} -iv ${{ secrets.encrypted_d17283647768_iv }} -in test.synapseConfig.enc -out test.synapseConfig -d
            mv test.synapseConfig ~/.synapseConfig

            if [ "${{ startsWith(matrix.os, 'ubuntu') }}" == "true" ]; then
              # on linux only we can build and run a docker container to serve as an SFTP host for our SFTP tests.
              # Docker is not available on GH Action runners on Mac and Windows.

              docker build -t sftp_tests - < tests/integration/synapseclient/core/upload/Dockerfile_sftp
              docker run -d sftp_tests:latest

              # get the internal IP address of the just launched container
              export SFTP_HOST=$(docker inspect -f '{{range .NetworkSettings.Networks}}{{.IPAddress}}{{end}}' $(docker ps -q))

              printf "[sftp://$SFTP_HOST]\nusername: test\npassword: test\n" >> ~/.synapseConfig

              # add to known_hosts so the ssh connections can be made without any prompting/errors
              mkdir -p ~/.ssh
              ssh-keyscan -H $SFTP_HOST >> ~/.ssh/known_hosts
            fi

            pytest -sv tests/integration
          fi

  # on a GitHub release, build the pip package and upload it as a GitHub release asset
  package:
    needs: test

    runs-on: ubuntu-18.04

    if: github.event_name == 'release'

    steps:
      - uses: actions/checkout@v2

      - uses: actions/setup-python@v2
        with:
          python-version: 3.6

      - name: set-release-env
        shell: bash
        run: |
          RELEASE_TAG="${{ github.event.release.tag_name }}"
          if [[ $RELEASE_TAG =~ ^v?([[:digit:]\.]+)(-rc)? ]]; then
            VERSION="${BASH_REMATCH[1]}"
            if [[ "${{ github.event.release.prerelease}}" == "true" ]]; then
              if [[ -z "${BASH_REMATCH[2]}" ]]; then
                echo "A test release tag should end with \"-rc\""
                exit 1
              fi

              # for staging builds we append the build number so we have
              # distinct version numbers between prod and test pypi.
              VERSION="$VERSION.$GITHUB_RUN_NUMBER"
            fi

          else
            echo "Unable to parse deployment version from $RELEASE_TAG"
            exit 1
          fi

          echo "VERSION=$VERSION" >> $GITHUB_ENV

      # ensure that the version file in the package will have the correct version
      # matching the name of the tag
      - name: update-version
        shell: bash
        run: |
          if [[ -n "$VERSION" ]]; then
            sed "s|\"latestVersion\":.*$|\"latestVersion\":\"$VERSION\",|g" synapseclient/synapsePythonClient > temp
            rm synapseclient/synapsePythonClient
            mv temp synapseclient/synapsePythonClient
          fi

      - id: build-package
        shell: bash
        run: |
          python3 -m pip install setuptools

          # install synapseclient
          python3 setup.py install

          # create distribution
          python3 setup.py sdist

          echo "PACKAGE_NAME=synapseclient-${{env.VERSION}}.tar.gz" >> $GITHUB_ENV

      # upload the artifact to the GitHub Action
      - name: upload-build-artifact
        uses: actions/upload-artifact@v2
        with:
          name: synapseclient
          path: dist/${{ env.PACKAGE_NAME }}

      # upload the artifact as an asset of the GitHub Release
      - name: upload-release-asset
        uses: actions/upload-release-asset@v1
        env:
          GITHUB_TOKEN: ${{ secrets.GITHUB_TOKEN }}
        with:
          upload_url: https://uploads.github.com/repos/${{ github.event.repository.full_name }}/releases/${{ github.event.release.id }}/assets?name=${{ env.PACKAGE_NAME }}
          asset_name: ${{ env.PACKAGE_NAME }}
          asset_path: dist/${{ env.PACKAGE_NAME }}
          asset_content_type: application/gzip

  # re-download the built package to the appropriate pypi server.
  # we upload prereleases to test.pypi.org and releases to pypi.org.
  deploy:
    needs: package

    runs-on: ubuntu-18.04

    steps:

      - uses: actions/setup-python@v2
        with:
          python-version: 3.6

      - uses: actions/download-artifact@v2
        with:
          name: synapseclient
          path: dist

      - name: deploy-to-pypi
        shell: bash
        run: |
          python3 -m pip install twine

          if [[ "${{ github.event.release.prerelease}}" == "false" ]]; then
            # production deploy to prod pypi server

            PYPI_NAME="pypi"
            PYPI_URL="https://pypi.org"
            PYPI_REPO="https://upload.pypi.org/legacy/"
            PYPI_USERNAME="${{ secrets.PYPI_PROD_USERNAME }}"
            PYPI_PASSWORD="${{ secrets.PYPI_PROD_PASSWORD }}"
          else
            # staging deploy to test pypi server

            PYPI_NAME=testpypi
            PYPI_URL="https://test.pypi.org"
            PYPI_REPO=https://test.pypi.org/legacy/
            PYPI_USERNAME="${{ secrets.PYPI_TEST_USERNAME }}"
            PYPI_PASSWORD="${{ secrets.PYPI_TEST_PASSWORD }}"
            PYPI_INDEX_URL="https://test.pypi.org/simple/"
          fi

          # create .pypirc file
          echo "[distutils]" > ~/.pypirc
          echo "index-servers=$PYPI_NAME" >> ~/.pypirc
          echo >> ~/.pypirc
          echo "[$PYPI_NAME]" >> ~/.pypirc
          echo "repository: $PYPI_REPO" >> ~/.pypirc
          echo "username:$PYPI_USERNAME" >> ~/.pypirc
          echo "password:$PYPI_PASSWORD" >> ~/.pypirc

          twine upload --repository $PYPI_NAME dist/*

  # on each of our matrix platforms, download the newly uploaded package from pypi and confirm its version
  check-deploy:
    needs: deploy

    strategy:
      matrix:
        os: [ubuntu-18.04, macos-10.15, windows-2019]

        # python versions should be consistent with the strategy matrix and the runs-integration-tests versions
        python: [3.6, 3.7, 3.8, 3.9]

    runs-on: ${{ matrix.os }}

    steps:
      - uses: actions/setup-python@v2
        with:
          python-version: ${{ matrix.python }}

      - name: check-pypi
        shell: bash
        run: |
          if [[ "${{ github.event.release.prerelease}}" == "false" ]]; then
            PYPI_INDEX_URL="https://pypi.org/simple/"
          else
            PYPI_INDEX_URL="https://test.pypi.org/simple/"
          fi

          RELEASE_TAG="${{ github.event.release.tag_name }}"
          if [[ $RELEASE_TAG =~ ^v?([[:digit:]\.]+)(-rc)? ]]; then
            VERSION="${BASH_REMATCH[1]}"
            if [[ "${{ github.event.release.prerelease}}" == "true" ]]; then
              VERSION="$VERSION.$GITHUB_RUN_NUMBER"
            fi
          else
            echo "Unrecognized release tag"
            exit 1
          fi

          # it can take some time for the packages to become available in pypi after uploading
          for i in 5 10 20 40; do
            if pip3 install --index-url $PYPI_INDEX_URL --extra-index-url https://pypi.org/simple "synapseclient==$VERSION"; then
              ACTUAL_VERSION=$(synapse --version)

              if [ -n "$(echo "$ACTUAL_VERSION" | grep -oF "$VERSION")" ]; then
                echo "Successfully installed version $VERSION"
                exit 0
              else
                echo "Expected version $VERSION, found $ACTUAL_VERSION instead"
                exit 1
              fi
            fi

            sleep $i
          done

          echo "Failed to install expected version $VERSION"
          exit 1<|MERGE_RESOLUTION|>--- conflicted
+++ resolved
@@ -85,18 +85,7 @@
             echo "No test configuration decryption keys available, skipping integration tests"
 
           else
-<<<<<<< HEAD
-            # set env vars used in tests from secrets
-            export EXTERNAL_S3_BUCKET_NAME="${{secrets.EXTERNAL_S3_BUCKET_NAME}}"
-            export EXTERNAL_S3_BUCKET_AWS_ACCESS_KEY_ID="${{secrets.EXTERNAL_S3_BUCKET_AWS_ACCESS_KEY_ID}}"
-            export EXTERNAL_S3_BUCKET_AWS_SECRET_ACCESS_KEY="${{secrets.EXTERNAL_S3_BUCKET_AWS_SECRET_ACCESS_KEY}}"
-
-            # host used in pysftp tests
-            mkdir -p ~/.ssh
-            ssh-keyscan -H ec2-54-159-43-147.compute-1.amazonaws.com >> ~/.ssh/known_hosts
-
-=======
->>>>>>> 97b0651d
+
             # decrypt the encrypted test synapse configuration
             openssl aes-256-cbc -K ${{ secrets.encrypted_d17283647768_key }} -iv ${{ secrets.encrypted_d17283647768_iv }} -in test.synapseConfig.enc -out test.synapseConfig -d
             mv test.synapseConfig ~/.synapseConfig
@@ -117,6 +106,11 @@
               mkdir -p ~/.ssh
               ssh-keyscan -H $SFTP_HOST >> ~/.ssh/known_hosts
             fi
+
+             # set env vars used in external bucket tests from secrets
+            export EXTERNAL_S3_BUCKET_NAME="${{secrets.EXTERNAL_S3_BUCKET_NAME}}"
+            export EXTERNAL_S3_BUCKET_AWS_ACCESS_KEY_ID="${{secrets.EXTERNAL_S3_BUCKET_AWS_ACCESS_KEY_ID}}"
+            export EXTERNAL_S3_BUCKET_AWS_SECRET_ACCESS_KEY="${{secrets.EXTERNAL_S3_BUCKET_AWS_SECRET_ACCESS_KEY}}"
 
             pytest -sv tests/integration
           fi
