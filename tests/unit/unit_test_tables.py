--- conflicted
+++ resolved
@@ -22,23 +22,16 @@
 except ImportError:
     pandas_found = True
 
-from nose.tools import raises, assert_equals, assert_set_equal
+from nose.tools import raises, assert_equals
 import unit
 import synapseclient
 from synapseclient import Entity
 from synapseclient.exceptions import SynapseError
-<<<<<<< HEAD
-from synapseclient.table import Column, Schema, CsvFileTable, TableQueryResult, cast_values, as_table_columns, Table, RowSet, SelectColumn, EntityViewSchema, RowSetTable, Row
 from synapseclient.entity import split_entity_namespaces
-from mock import patch, call
-
-
-=======
 from synapseclient.table import Column, Schema, CsvFileTable, TableQueryResult, cast_values, \
      as_table_columns, Table, RowSet, SelectColumn, EntityViewSchema, RowSetTable, Row, PartialRow, PartialRowset
 from mock import patch
 from collections import OrderedDict
->>>>>>> 386ad8a5
 
 def setup(module):
     print('\n')
@@ -598,8 +591,6 @@
     assert_equals([str(x) for x in ["123","456","789"]], entity_view.scopeIds)
 
 
-<<<<<<< HEAD
-
 def test_Schema__max_column_check():
     table = Schema(name="someName", parent="idk")
     table.addColumns(Column(name="colNum%s"%i, columnType="STRING") for i in range(synapseclient.table.MAX_NUM_TABLE_COLUMNS + 1))
@@ -654,7 +645,7 @@
         mocked_get_columns.assert_called_once_with([])
         mocked_get_annotations.assert_called_once_with(scopeIds, 'file')
 
-=======
+
 def test_rowset_asDataFrame__with_ROW_ETAG_column():
     query_result = {
                    'concreteType':'org.sagebionetworks.repo.model.table.QueryResultBundle',
@@ -699,7 +690,7 @@
         assert_not_in("ROW_ETAG", dataframe.columns)
         expected_indicies = ['123_456_7de0f326-9ef7-4fde-9e4a-ac0babca73f6', '789_101112_7de0f326-9ef7-4fde-9e4a-ac0babca73f7']
         assert_sequence_equal(expected_indicies, dataframe.index.values.tolist())
->>>>>>> 386ad8a5
+
 
 def test_RowSetTable_len():
     schema = Schema(parentId="syn123", id='syn456', columns=[Column(name='column_name', id='123')])
@@ -731,8 +722,6 @@
         args, kwargs = mocked_table_query.call_args
         assert_equals(query_string, kwargs['query'])
         assert_equals(2, len(query_result_table))
-<<<<<<< HEAD
-=======
 
 
 class TestPartialRow():
@@ -799,5 +788,3 @@
         partial_row = PartialRow({}, 123)
         partial_rowset = PartialRowset("syn123", partial_row)
         assert_equals([partial_row], partial_rowset.rows)
-
->>>>>>> 386ad8a5
