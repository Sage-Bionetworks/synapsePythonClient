from __future__ import absolute_import
from __future__ import division
from __future__ import print_function
from __future__ import unicode_literals
from builtins import str

from backports import csv
import io
import math
import os
import sys
import tempfile
from builtins import zip
from mock import MagicMock
from nose.tools import assert_raises, assert_equals, assert_not_equals, raises, assert_false
from nose import SkipTest
import unit

try:
    import pandas as pd
    pandas_found = False
except ImportError:
    pandas_found = True

import synapseclient
from synapseclient import Entity
from synapseclient.exceptions import SynapseError
<<<<<<< HEAD
from synapseclient.table import Column, Schema, CsvFileTable, TableQueryResult, cast_values, as_table_columns, Table, RowSet, SelectColumn, EntityViewSchema
from synapseclient.entity import split_entity_namespaces
from mock import patch, call
=======
from synapseclient.table import Column, Schema, CsvFileTable, TableQueryResult, cast_values, \
     as_table_columns, Table, RowSet, SelectColumn, EntityViewSchema, RowSetTable, Row
from mock import patch
>>>>>>> f084006a


def setup(module):
    print('\n')
    print('~' * 60)
    print(os.path.basename(__file__))
    print('~' * 60)
    module.syn = unit.syn

def test_cast_values():
    selectColumns = [{'id': '353',
                      'name': 'name',
                      'columnType': 'STRING'},
                     {'id': '354',
                      'name': 'foo',
                      'columnType': 'STRING'},
                     {'id': '355',
                      'name': 'x',
                      'columnType': 'DOUBLE'},
                     {'id': '356',
                      'name': 'n',
                      'columnType': 'INTEGER'},
                     {'id': '357',
                      'name': 'bonk',
                      'columnType': 'BOOLEAN'}]

    row = ('Finklestein', 'bat', '3.14159', '65535', 'true')
    assert cast_values(row, selectColumns)==['Finklestein', 'bat', 3.14159, 65535, True]

    ## group by
    selectColumns = [{'name': 'bonk',
                      'columnType': 'BOOLEAN'},
                     {'name': 'COUNT(name)',
                      'columnType': 'INTEGER'},
                     {'name': 'AVG(x)',
                      'columnType': 'DOUBLE'},
                     {'name': 'SUM(n)',
                      'columnType': 'INTEGER'}]
    row = ('true', '211', '1.61803398875', '1421365')
    assert cast_values(row, selectColumns)==[True, 211, 1.61803398875, 1421365]


def test_schema():
    schema = Schema(name='My Table', parent="syn1000001")

    assert not schema.has_columns()

    schema.addColumn(Column(id='1', name='Name', columnType='STRING'))

    assert schema.has_columns()
    assert schema.properties.columnIds == ['1']

    schema.removeColumn('1')
    assert not schema.has_columns()
    assert schema.properties.columnIds == []

    schema = Schema(name='Another Table', parent="syn1000001")

    schema.addColumns([
        Column(name='Name', columnType='STRING'),
        Column(name='Born', columnType='INTEGER'),
        Column(name='Hipness', columnType='DOUBLE'),
        Column(name='Living', columnType='BOOLEAN')])
    assert schema.has_columns()
    assert len(schema.columns_to_store) == 4
    assert Column(name='Name', columnType='STRING') in schema.columns_to_store
    assert Column(name='Born', columnType='INTEGER') in schema.columns_to_store
    assert Column(name='Hipness', columnType='DOUBLE') in schema.columns_to_store
    assert Column(name='Living', columnType='BOOLEAN') in schema.columns_to_store

    schema.removeColumn(Column(name='Living', columnType='BOOLEAN'))
    assert schema.has_columns()
    assert len(schema.columns_to_store) == 3
    assert Column(name='Living', columnType='BOOLEAN') not in schema.columns_to_store
    assert Column(name='Hipness', columnType='DOUBLE') in schema.columns_to_store


def test_RowSetTable():
    row_set_json = {
        'etag': 'aaaaaaaa-bbbb-cccc-dddd-eeeeeeeeeeee',
        'headers': [
         {'columnType': 'STRING', 'id': '353', 'name': 'name'},
         {'columnType': 'DOUBLE', 'id': '355', 'name': 'x'},
         {'columnType': 'DOUBLE', 'id': '3020', 'name': 'y'},
         {'columnType': 'INTEGER', 'id': '891', 'name': 'n'}],
        'rows': [{
          'rowId': 5,
          'values': ['foo', '1.23', '2.2', '101'],
          'versionNumber': 3},
         {'rowId': 6,
          'values': ['bar', '1.34', '2.4', '101'],
          'versionNumber': 3},
         {'rowId': 7,
          'values': ['foo', '1.23', '2.2', '101'],
          'versionNumber': 4},
         {'rowId': 8,
          'values': ['qux', '1.23', '2.2', '102'],
          'versionNumber': 3}],
        'tableId': 'syn2976298'}

    row_set = RowSet.from_json(row_set_json)

    assert row_set.etag == 'aaaaaaaa-bbbb-cccc-dddd-eeeeeeeeeeee'
    assert row_set.tableId == 'syn2976298'
    assert len(row_set.headers) == 4
    assert len(row_set.rows) == 4

    schema = Schema(id="syn2976298", name="Bogus Schema", columns=[353,355,3020,891], parent="syn1000001")

    table = Table(schema, row_set)

    assert table.etag == 'aaaaaaaa-bbbb-cccc-dddd-eeeeeeeeeeee'
    assert table.tableId == 'syn2976298'
    assert len(table.headers) == 4
    assert len(table.asRowSet().rows) == 4

    try:
        import pandas as pd

        df = table.asDataFrame()
        assert df.shape == (4,4)
        assert all(df['name'] == ['foo', 'bar', 'foo', 'qux'])

    except ImportError as e1:
        sys.stderr.write('Pandas is apparently not installed, skipping part of test_RowSetTable.\n\n')


def test_as_table_columns():
    try:
        import pandas as pd

        df = pd.DataFrame({
            'foobar' : ("foo", "bar", "baz", "qux", "asdf"),
            'x' : tuple(math.pi*i for i in range(5)),
            'n' : (101, 202, 303, 404, 505),
            'really' : (False, True, False, True, False),
            'size' : ('small', 'large', 'medium', 'medium', 'large')})

        cols = as_table_columns(df)

        cols[0]['name'] == 'foobar'
        cols[0]['columnType'] == 'STRING'
        cols[1]['name'] == 'x'
        cols[1]['columnType'] == 'DOUBLE'
        cols[1]['name'] == 'n'
        cols[1]['columnType'] == 'INTEGER'
        cols[1]['name'] == 'really'
        cols[1]['columnType'] == 'BOOLEAN'
        cols[1]['name'] == 'size'
        # TODO: support Categorical when fully supported in Pandas Data Frames
        cols[1]['columnType'] == 'STRING'

    except ImportError as e1:
        sys.stderr.write('Pandas is apparently not installed, skipping test_as_table_columns.\n\n')

def _try_import_pandas(test):
    try:
        import pandas as pd
        return pd
    except ImportError:
        raise SkipTest('Pandas is not installed, skipping '+test+'.\n\n')

def test_dict_to_table():
    pd = _try_import_pandas('test_dict_to_table')

    d = dict(a=[1,2,3], b=["c", "d", "e"])
    df = pd.DataFrame(d)
    schema = Schema(name="Baz", parent="syn12345", columns=as_table_columns(df))

    with patch.object(CsvFileTable, "from_data_frame") as mocked_from_data_frame:
        Table(schema, d)

    # call_agrs is a tuple with values and name
    agrs_list = mocked_from_data_frame.call_args[0]
    # getting the second argument
    df_agr = agrs_list[1]
    assert df_agr.equals(df)

def test_pandas_to_table():
    pd = _try_import_pandas('test_pandas_to_table')

    df = pd.DataFrame(dict(a=[1,2,3], b=["c", "d", "e"]))
    schema = Schema(name="Baz", parent="syn12345", columns=as_table_columns(df))
    print("\n", df, "\n\n")

    ## A dataframe with no row id and version
    table = Table(schema, df)

    for i, row in enumerate(table):
        print(row)
        assert row[0]==(i+1)
        assert row[1]==["c", "d", "e"][i]

    assert len(table)==3

    ## If includeRowIdAndRowVersion=True, include empty row id an versions
    ## ROW_ID,ROW_VERSION,a,b
    ## ,,1,c
    ## ,,2,d
    ## ,,3,e
    table = Table(schema, df, includeRowIdAndRowVersion=True)
    for i, row in enumerate(table):
        print(row)
        assert row[0] is None
        assert row[1] is None
        assert row[2]==(i+1)

    ## A dataframe with no row id and version
    df = pd.DataFrame(index=["1_7","2_7","3_8"], data=dict(a=[100,200,300], b=["c", "d", "e"]))
    print("\n", df, "\n\n")

    table = Table(schema, df)
    for i, row in enumerate(table):
        print(row)
        assert row[0]==["1","2","3"][i]
        assert row[1]==["7","7","8"][i]
        assert row[2]==(i+1)*100
        assert row[3]==["c", "d", "e"][i]

    ## A dataframe with row id and version in columns
    df = pd.DataFrame(dict(ROW_ID=["0","1","2"], ROW_VERSION=["8","9","9"], a=[100,200,300], b=["c", "d", "e"]))
    print("\n", df, "\n\n")

    table = Table(schema, df)
    for i, row in enumerate(table):
        print(row)
        assert row[0]==["0","1","2"][i]
        assert row[1]==["8","9","9"][i]
        assert row[2]==(i+1)*100
        assert row[3]==["c", "d", "e"][i]

def test_csv_table():
    ## Maybe not truly a unit test, but here because it doesn't do
    ## network IO to synapse
    data = [["1", "1", "John Coltrane",  1926, 8.65, False],
            ["2", "1", "Miles Davis",    1926, 9.87, False],
            ["3", "1", "Bill Evans",     1929, 7.65, False],
            ["4", "1", "Paul Chambers",  1935, 5.14, False],
            ["5", "1", "Jimmy Cobb",     1929, 5.78, True],
            ["6", "1", "Scott LaFaro",   1936, 4.21, False],
            ["7", "1", "Sonny Rollins",  1930, 8.99, True],
            ["8", "1", "Kenny Burrel",   1931, 4.37, True]]

    filename = None

    cols = []
    cols.append(Column(id='1', name='Name', columnType='STRING'))
    cols.append(Column(id='2', name='Born', columnType='INTEGER'))
    cols.append(Column(id='3', name='Hipness', columnType='DOUBLE'))
    cols.append(Column(id='4', name='Living', columnType='BOOLEAN'))

    schema1 = Schema(id='syn1234', name='Jazz Guys', columns=cols, parent="syn1000001")

    #TODO: use StringIO.StringIO(data) rather than writing files
    try:
        ## create CSV file
        with tempfile.NamedTemporaryFile(delete=False) as temp:
            filename = temp.name

        with io.open(filename, mode='w', encoding="utf-8", newline='') as temp:
            writer = csv.writer(temp, quoting=csv.QUOTE_NONNUMERIC, lineterminator=str(os.linesep))
            headers = ['ROW_ID', 'ROW_VERSION'] + [col.name for col in cols]
            writer.writerow(headers)
            for row in data:
                print(row)
                writer.writerow(row)

        table = Table(schema1, filename)
        assert isinstance(table, CsvFileTable)

        ## need to set column headers to read a CSV file
        table.setColumnHeaders(
            [SelectColumn(name="ROW_ID", columnType="STRING"),
             SelectColumn(name="ROW_VERSION", columnType="STRING")] +
            [SelectColumn.from_column(col) for col in cols])

        ## test iterator
        # print("\n\nJazz Guys")
        for table_row, expected_row in zip(table, data):
            # print(table_row, expected_row)
            assert table_row==expected_row

        ## test asRowSet
        rowset = table.asRowSet()
        for rowset_row, expected_row in zip(rowset.rows, data):
            #print(rowset_row, expected_row)
            assert rowset_row['values']==expected_row[2:]
            assert rowset_row['rowId']==expected_row[0]
            assert rowset_row['versionNumber']==expected_row[1]

        ## test asDataFrame
        try:
            import pandas as pd

            df = table.asDataFrame()
            assert all(df['Name'] == [row[2] for row in data])
            assert all(df['Born'] == [row[3] for row in data])
            assert all(df['Living'] == [row[5] for row in data])
            assert all(df.index == ['%s_%s'%tuple(row[0:2]) for row in data])
            assert df.shape == (8,4)

        except ImportError as e1:
            sys.stderr.write('Pandas is apparently not installed, skipping asDataFrame portion of test_csv_table.\n\n')

    except Exception as ex1:
        if filename:
            try:
                if os.path.isdir(filename):
                    shutil.rmtree(filename)
                else:
                    os.remove(filename)
            except Exception as ex:
                print(ex)
        raise


def test_list_of_rows_table():
    data = [["John Coltrane",  1926, 8.65, False],
            ["Miles Davis",    1926, 9.87, False],
            ["Bill Evans",     1929, 7.65, False],
            ["Paul Chambers",  1935, 5.14, False],
            ["Jimmy Cobb",     1929, 5.78, True],
            ["Scott LaFaro",   1936, 4.21, False],
            ["Sonny Rollins",  1930, 8.99, True],
            ["Kenny Burrel",   1931, 4.37, True]]

    cols = []
    cols.append(Column(id='1', name='Name', columnType='STRING'))
    cols.append(Column(id='2', name='Born', columnType='INTEGER'))
    cols.append(Column(id='3', name='Hipness', columnType='DOUBLE'))
    cols.append(Column(id='4', name='Living', columnType='BOOLEAN'))

    schema1 = Schema(name='Jazz Guys', columns=cols, id="syn1000002", parent="syn1000001")

    ## need columns to do cast_values w/o storing
    table = Table(schema1, data, headers=[SelectColumn.from_column(col) for col in cols])

    for table_row, expected_row in zip(table, data):
        assert table_row==expected_row

    rowset = table.asRowSet()
    for rowset_row, expected_row in zip(rowset.rows, data):
        assert rowset_row['values']==expected_row

    table.columns = cols

    ## test asDataFrame
    try:
        import pandas as pd

        df = table.asDataFrame()
        assert all(df['Name'] == [r[0] for r in data])

    except ImportError as e1:
        sys.stderr.write('Pandas is apparently not installed, skipping asDataFrame portion of test_list_of_rows_table.\n\n')


def test_aggregate_query_result_to_data_frame():

    try:
        import pandas as pd

        class MockSynapse(object):
            def _queryTable(self, query, limit=None, offset=None, isConsistent=True, partMask=None):
                return {'concreteType': 'org.sagebionetworks.repo.model.table.QueryResultBundle',
                        'maxRowsPerPage': 2,
                        'queryCount': 4,
                        'queryResult': {
                         'concreteType': 'org.sagebionetworks.repo.model.table.QueryResult',
                         'nextPageToken': 'aaaaaaaa',
                         'queryResults': {'etag': 'aaaaaaaa-bbbb-cccc-dddd-eeeeeeeeeeee',
                         'headers': [
                          {'columnType': 'STRING',  'name': 'State'},
                          {'columnType': 'INTEGER', 'name': 'MIN(Born)'},
                          {'columnType': 'INTEGER', 'name': 'COUNT(State)'},
                          {'columnType': 'DOUBLE',  'name': 'AVG(Hipness)'}],
                          'rows': [
                           {'values': ['PA', '1935', '2', '1.1']},
                           {'values': ['MO', '1928', '3', '2.38']}],
                          'tableId': 'syn2757980'}},
                        'selectColumns': [{
                         'columnType': 'STRING',
                         'id': '1387',
                         'name': 'State'}]}
            def _queryTableNext(self, nextPageToken, tableId):
                return {'concreteType': 'org.sagebionetworks.repo.model.table.QueryResult',
                        'queryResults': {'etag': 'aaaaaaaa-bbbb-cccc-dddd-eeeeeeeeeeee',
                         'headers': [
                          {'columnType': 'STRING',  'name': 'State'},
                          {'columnType': 'INTEGER', 'name': 'MIN(Born)'},
                          {'columnType': 'INTEGER', 'name': 'COUNT(State)'},
                          {'columnType': 'DOUBLE',  'name': 'AVG(Hipness)'}],
                         'rows': [
                          {'values': ['DC', '1929', '1', '3.14']},
                          {'values': ['NC', '1926', '1', '4.38']}],
                         'tableId': 'syn2757980'}}

        result = TableQueryResult(synapse=MockSynapse(), query="select State, min(Born), count(State), avg(Hipness) from syn2757980 group by Living")

        assert result.etag == 'aaaaaaaa-bbbb-cccc-dddd-eeeeeeeeeeee'
        assert result.tableId == 'syn2757980'
        assert len(result.headers) == 4

        rs = result.asRowSet()
        assert len(rs.rows) == 4

        result = TableQueryResult(synapse=MockSynapse(), query="select State, min(Born), count(State), avg(Hipness) from syn2757980 group by Living")
        df = result.asDataFrame()

        assert df.shape == (4,4)
        assert all(df['State'].values == ['PA', 'MO', 'DC', 'NC'])

        ## check integer, double and boolean types after PLFM-3073 is fixed
        assert all(df['MIN(Born)'].values == [1935, 1928, 1929, 1926]), "Unexpected values" + str(df['MIN(Born)'].values)
        assert all(df['COUNT(State)'].values == [2,3,1,1])
        assert all(df['AVG(Hipness)'].values == [1.1, 2.38, 3.14, 4.38])

    except ImportError as e1:
        sys.stderr.write('Pandas is apparently not installed, skipping asDataFrame portion of test_aggregate_query_result_to_data_frame.\n\n')


def test_waitForAsync():
    syn = synapseclient.client.Synapse(debug=True, skip_checks=True)
    syn.table_query_timeout = 0.05
    syn.table_query_max_sleep = 0.001
    syn.restPOST = MagicMock(return_value={"token":"1234567"})

    # return a mocked http://docs.synapse.org/rest/org/sagebionetworks/repo/model/asynch/AsynchronousJobStatus.html
    syn.restGET  = MagicMock(return_value={
        "jobState": "PROCESSING",
        "progressMessage": "Test progress message",
        "progressCurrent": 10,
        "progressTotal": 100,
        "errorMessage": "Totally fubared error",
        "errorDetails": "Totally fubared error details"})

    assert_raises(synapseclient.exceptions.SynapseTimeoutError, syn._waitForAsync, uri="foo/bar", request={"foo": "bar"})


def _insert_dataframe_column_if_not_exist__setup():
    df = pd.DataFrame()
    column_name = "panda"
    data = ["pandas", "are", "alive", ":)"]
    return df, column_name, data


def test_insert_dataframe_column_if_not_exist__nonexistent_column():
    if pandas_found:
        raise SkipTest("pandas could not be found. please let the pandas into your library.")

    df, column_name, data = _insert_dataframe_column_if_not_exist__setup()

    #method under test
    CsvFileTable._insert_dataframe_column_if_not_exist(df, 0, column_name, data)

    #make sure the data was inserted
    assert_equals(data, df[column_name].tolist())


def test_insert_dataframe_column_if_not_exist__existing_column_matching():
    if pandas_found:
        raise SkipTest("pandas could not be found. please let the pandas into your library.")

    df, column_name, data = _insert_dataframe_column_if_not_exist__setup()

    #add the same data to the DataFrame prior to calling our method
    df.insert(0,column_name, data)

    #method under test
    CsvFileTable._insert_dataframe_column_if_not_exist(df, 0, column_name, data)

    #make sure the data has not changed
    assert_equals(data, df[column_name].tolist())


@raises(SynapseError)
def test_insert_dataframe_column_if_not_exist__existing_column_not_matching():
    if pandas_found:
        raise SkipTest("pandas could not be found. please let the pandas into your library.")
    df, column_name, data = _insert_dataframe_column_if_not_exist__setup()

    #add different data to the DataFrame prior to calling our method
    df.insert(0,column_name, ['mercy', 'main', 'btw'])

    #make sure the data is different
    assert_not_equals(data, df[column_name].tolist())

    #method under test should raise exception
    CsvFileTable._insert_dataframe_column_if_not_exist(df, 0, column_name, data)


def test_build_table_download_file_handle_list__repeated_file_handles():
    syn = synapseclient.client.Synapse(debug=True, skip_checks=True)

    #patch the cache so we don't look there in case FileHandle ids actually exist there
    patch.object(syn.cache, "get", return_value = None)

    cols = [
        Column(name='Name', columnType='STRING', maximumSize=50),
        Column(name='filehandle', columnType='FILEHANDLEID')]

    schema = Schema(name='FileHandleTest', columns=cols, parent='syn420')

    #using some large filehandle numbers so i don
    data = [["ayy lmao", 5318008],
            ["large numberino", 0x5f3759df],
            ["repeated file handle", 5318008],
            ["repeated file handle also", 0x5f3759df]]

    ## need columns to do cast_values w/o storing
    table = Table(schema, data, headers=[SelectColumn.from_column(col) for col in cols])

    file_handle_associations, file_handle_to_path_map = syn._build_table_download_file_handle_list(table, ['filehandle'])

    #verify only 2 file_handles are added (repeats were ignored)
    assert_equals(2, len(file_handle_associations))
    assert_equals(0, len(file_handle_to_path_map)) #might as well check anyways


def test_EntityViewSchema__default_params():
    entity_view = EntityViewSchema(parent="idk")
    assert_equals('file', entity_view.type)
    assert_equals([], entity_view.scopeIds)
    assert_equals(True, entity_view.addDefaultViewColumns)


def test_entityViewSchema__specified_type():
    view_type = 'project'
    entity_view = EntityViewSchema(parent="idk", type=view_type)
    assert_equals(view_type, entity_view.type)


def test_entityViewSchema__sepcified_scopeId():
    scopeId = ["123"]
    entity_view = EntityViewSchema(parent="idk", scopeId=scopeId)
    assert_equals(scopeId, entity_view.scopeId)


def test_entityViewSchema__sepcified_add_default_columns():
    entity_view = EntityViewSchema(parent="idk", addDefaultViewColumns=False)
    assert_false(entity_view.addDefaultViewColumns)


def test_entityViewSchema__add_default_columns_when_from_Synapse():
    properties = {u'concreteType': u'org.sagebionetworks.repo.model.table.EntityView'}
    entity_view = EntityViewSchema(parent="idk", addDefaultViewColumns=True, properties=properties)
    assert_false(entity_view.addDefaultViewColumns)



def test_entityViewSchema__add_scope():
    entity_view = EntityViewSchema(parent="idk")
    entity_view.add_scope(Entity(parent="also idk", id=123))
    entity_view.add_scope(456)
    entity_view.add_scope("789")
    assert_equals([str(x) for x in ["123","456","789"]], entity_view.scopeIds)


<<<<<<< HEAD
def test_EntityViewSchema__ignore_column_names_set_info_preserved():
    """
    tests that ignoredAnnotationColumnNames will be preserved after creating a new EntityViewSchema from properties, local_state, and annotations
    """
    ignored_names = {'a','b','c'}
    entity_view = EntityViewSchema("someName", parent="syn123", ignoredAnnotationColumnNames={'a','b','c'})
    properties, annotations, local_state = split_entity_namespaces(entity_view)
    entity_view_copy = Entity.create(properties, annotations, local_state)
    assert_equals( ignored_names, entity_view.ignoredAnnotationColumnNames)
    assert_equals( ignored_names, entity_view_copy.ignoredAnnotationColumnNames)



def test_EntityViewSchema__ignore_column_names():
    syn = synapseclient.client.Synapse(debug=True, skip_checks=True)

    scopeIds = ['123']
    entity_view = EntityViewSchema("someName", scopes = scopeIds ,parent="syn123", ignoredAnnotationColumnNames={'long1'})

    mocked_annotation_result1 = [Column(name='long1', columnType='INTEGER'), Column(name='long2', columnType ='INTEGER')]

    with patch.object(syn, '_get_annotation_entity_view_columns', return_value=mocked_annotation_result1) as mocked_get_annotations,\
         patch.object(syn, 'getColumns') as mocked_get_columns:

        entity_view._add_annotations_as_columns(syn)

        mocked_get_columns.assert_called_once_with([])
        mocked_get_annotations.assert_called_once_with(scopeIds, 'file')

        assert_equals([Column(name='long2', columnType='INTEGER')], entity_view.columns_to_store)


def test_EntityViewSchema__repeated_columnName():
    syn = synapseclient.client.Synapse(debug=True, skip_checks=True)

    scopeIds = ['123']
    entity_view = EntityViewSchema("someName", scopes = scopeIds ,parent="syn123")

    mocked_annotation_result1 = [Column(name='annoName', columnType='INTEGER'), Column(name='annoName', columnType='DOUBLE')]

    with patch.object(syn, '_get_annotation_entity_view_columns', return_value=mocked_annotation_result1) as mocked_get_annotations,\
         patch.object(syn, 'getColumns') as mocked_get_columns:

        assert_raises(ValueError, entity_view._add_annotations_as_columns, syn)

        mocked_get_columns.assert_called_once_with([])
        mocked_get_annotations.assert_called_once_with(scopeIds, 'file')
=======
def test_RowSetTable_len():
    schema = Schema(parentId="syn123", id='syn456', columns=[Column(name='column_name', id='123')])
    rowset =  RowSet(schema=schema, rows=[Row(['first row']), Row(['second row'])])
    row_set_table = RowSetTable(schema, rowset)
    assert_equals(2, len(row_set_table))


def test_TableQueryResult_len():
    # schema = Schema(parentId="syn123", id='syn456', columns=[Column(name='column_name', id='123')])
    # rowset =  RowSet(schema=schema, rows=[Row(['first row']), Row(['second row'])])

    query_result_dict =  {'queryResult': {
                         'queryResults': {
                         'headers': [
                          {'columnType': 'STRING',  'name': 'col_name'}],
                          'rows': [
                           {'values': ['first_row']},
                           {'values': ['second_row']}],
                          'tableId': 'syn123'}},
                        'selectColumns': [{
                         'columnType': 'STRING',
                         'id': '1337',
                         'name': 'col_name'}]}

    query_string = "SELECT whatever FROM some_table WHERE sky=blue"
    with patch.object(syn, "_queryTable", return_value =  query_result_dict) as mocked_table_query:
        query_result_table = TableQueryResult(syn, query_string)
        args, kwargs = mocked_table_query.call_args
        assert_equals(query_string, kwargs['query'])
        assert_equals(2, len(query_result_table))
>>>>>>> f084006a
<|MERGE_RESOLUTION|>--- conflicted
+++ resolved
@@ -25,15 +25,10 @@
 import synapseclient
 from synapseclient import Entity
 from synapseclient.exceptions import SynapseError
-<<<<<<< HEAD
-from synapseclient.table import Column, Schema, CsvFileTable, TableQueryResult, cast_values, as_table_columns, Table, RowSet, SelectColumn, EntityViewSchema
+from synapseclient.table import Column, Schema, CsvFileTable, TableQueryResult, cast_values, as_table_columns, Table, RowSet, SelectColumn, EntityViewSchema, RowSetTable, Row
 from synapseclient.entity import split_entity_namespaces
 from mock import patch, call
-=======
-from synapseclient.table import Column, Schema, CsvFileTable, TableQueryResult, cast_values, \
-     as_table_columns, Table, RowSet, SelectColumn, EntityViewSchema, RowSetTable, Row
-from mock import patch
->>>>>>> f084006a
+
 
 
 def setup(module):
@@ -592,7 +587,6 @@
     assert_equals([str(x) for x in ["123","456","789"]], entity_view.scopeIds)
 
 
-<<<<<<< HEAD
 def test_EntityViewSchema__ignore_column_names_set_info_preserved():
     """
     tests that ignoredAnnotationColumnNames will be preserved after creating a new EntityViewSchema from properties, local_state, and annotations
@@ -640,7 +634,8 @@
 
         mocked_get_columns.assert_called_once_with([])
         mocked_get_annotations.assert_called_once_with(scopeIds, 'file')
-=======
+
+
 def test_RowSetTable_len():
     schema = Schema(parentId="syn123", id='syn456', columns=[Column(name='column_name', id='123')])
     rowset =  RowSet(schema=schema, rows=[Row(['first row']), Row(['second row'])])
@@ -671,4 +666,4 @@
         args, kwargs = mocked_table_query.call_args
         assert_equals(query_string, kwargs['query'])
         assert_equals(2, len(query_result_table))
->>>>>>> f084006a
+
