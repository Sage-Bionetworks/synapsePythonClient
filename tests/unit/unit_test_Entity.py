--- conflicted
+++ resolved
@@ -279,13 +279,11 @@
     assert not is_container(File("asdf.png", parentId="syn12345"))
 
 
-<<<<<<< HEAD
 @raises(SynapseMalformedEntityError)
 def test_DockerRepository__no_repositoryName():
     DockerRepository(parentId="syn123")
 
-    
-=======
+
 def test_is_container__getChildren_results():
     file_result = {'versionLabel': '1',
                    'name': 'firstPageResult',
@@ -303,7 +301,6 @@
     assert is_container(folder_result)
 
 
->>>>>>> f362fda0
 def test_File_update_file_handle__External_sftp():
     sftp_file_handle = { 'concreteType': 'org.sagebionetworks.repo.model.file.ExternalFileHandle',
                          'externalURL' : "sftp://some.website"}
@@ -312,11 +309,7 @@
     f._update_file_handle(sftp_file_handle)
     assert_true(f.synapseStore)
 
-<<<<<<< HEAD
-    
-=======
-
->>>>>>> f362fda0
+
 def test_File_update_file_handle__External_non_sftp():
         external_file_handle = {'concreteType': 'org.sagebionetworks.repo.model.file.ExternalFileHandle',
                             'externalURL': "https://some.website"}
