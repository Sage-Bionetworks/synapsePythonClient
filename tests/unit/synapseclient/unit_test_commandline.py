--- conflicted
+++ resolved
@@ -595,7 +595,6 @@
         assert str(ve.value) == "Missing expected id argument for use with the get command"
 
 
-<<<<<<< HEAD
 @patch.object(cmdline, '_get_unique_ids')
 @patch.object(cmdline, 'filter_id_by_limitSearch')
 @patch('synapseclient.client.Synapse')
@@ -1261,7 +1260,8 @@
     assert args.id == 'home/temp_path/temp_file'
     with pytest.raises(SystemExit):
         parser.parse_args(['get-annotations', '-id', 'syn123', 'home/temp_path/temp_file'])
-=======
+
+
 class TestStoreFunction:
     @patch('synapseclient.client.Synapse')
     def setup(self, mock_syn):
@@ -1272,5 +1272,4 @@
         args = parser.parse_args(['store', '--parentid', 'syn123', '--used', 'syn456'])
         with pytest.raises(ValueError) as ve:
             cmdline.store(args, self.syn)
-        assert str(ve.value) == "store missing required FILE argument"
->>>>>>> 07b97147
+        assert str(ve.value) == "store missing required FILE argument"