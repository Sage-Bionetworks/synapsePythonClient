--- conflicted
+++ resolved
@@ -2548,7 +2548,6 @@
             assert (mock_download_result, expected_path) == actual_result
 
 
-<<<<<<< HEAD
 class TestSilentCommandAndLogger:
 
     def setup(self):
@@ -2590,7 +2589,8 @@
         self.syn._print_transfer_progress("transferred", "toBeTransferred", 'Downloading ', mock_kwargs)
         mock_ctp.printTransferProgress.assert_called_once_with("transferred", "toBeTransferred", 'Downloading ',
                                                                mock_kwargs)
-=======
+
+
 def test_init_change_cache_path():
     """
     Verify that the user can customize the cache path.
@@ -2609,5 +2609,4 @@
         syn_changed_cache_path = Synapse(debug=False, skip_checks=True, cache_root_dir=temp_dir_name)
         expected_changed_cache_path = os.path.join(temp_dir_name, str(int(file_handle_id) % fanout),
                                                    str(file_handle_id))
-        assert syn_changed_cache_path.cache.get_cache_dir(file_handle_id) == expected_changed_cache_path
->>>>>>> 7af7d598
+        assert syn_changed_cache_path.cache.get_cache_dir(file_handle_id) == expected_changed_cache_path