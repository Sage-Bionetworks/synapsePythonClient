--- conflicted
+++ resolved
@@ -3,28 +3,17 @@
 import os
 import requests
 
-<<<<<<< HEAD
 import pytest
 from unittest import TestCase
 import unittest.mock as mock
-=======
-from unittest import TestCase
-import unittest.mock as mock
-from nose.tools import assert_equals, assert_false, assert_raises, assert_true
->>>>>>> a20f3894
 
 import synapseclient.core.multithread_download.download_threads as download_threads
 from synapseclient.core.multithread_download.download_threads import (
     _MultithreadedDownloader,
     download_file,
     DownloadRequest,
-<<<<<<< HEAD
     PresignedUrlInfo,
     PresignedUrlProvider,
-=======
-    PresignedUrlProvider,
-    PresignedUrlInfo,
->>>>>>> a20f3894
     TransferStatus,
 )
 
@@ -50,11 +39,7 @@
 
             presigned_url_provider = PresignedUrlProvider(self.mock_synapse_client,
                                                           self.download_request)
-<<<<<<< HEAD
             assert info == presigned_url_provider.get_info()
-=======
-            assert_equals(info, presigned_url_provider.get_info())
->>>>>>> a20f3894
 
             # only caled once in init
             mock_get_presigned_info.assert_called_once()
@@ -77,13 +62,9 @@
 
             presigned_url_provider = PresignedUrlProvider(self.mock_synapse_client,
                                                           self.download_request)
-<<<<<<< HEAD
             assert unexpired_info == presigned_url_provider.get_info()
-=======
-            assert_equals(unexpired_info, presigned_url_provider.get_info())
->>>>>>> a20f3894
-
-            # only caled once in init and again in get_info
+
+            # only called once in init and again in get_info
             assert 2 == mock_get_presigned_info.call_count
             mock_datetime.datetime.utcnow.assert_called_once()
 
@@ -105,11 +86,7 @@
                                                           self.download_request)
 
             expected = PresignedUrlInfo(fake_file_name, fake_url, fake_exp_time)
-<<<<<<< HEAD
             assert expected == presigned_url_provider._get_pre_signed_info()
-=======
-            assert_equals(expected, presigned_url_provider._get_pre_signed_info())
->>>>>>> a20f3894
 
             mock_pre_signed_url_expiration_time.assert_called_with(fake_url)
             self.mock_synapse_client._getFileHandleDownload.assert_called_with(
@@ -141,11 +118,7 @@
 
     expected = datetime.datetime(year=2013, month=7, day=21, hour=20, minute=12, second=7) + datetime.timedelta(
         seconds=86400)
-<<<<<<< HEAD
     assert expected == download_threads._pre_signed_url_expiration_time(url)
-=======
-    assert_equals(expected, download_threads._pre_signed_url_expiration_time(url))
->>>>>>> a20f3894
 
 
 @mock.patch.object(download_threads, '_MultithreadedDownloader')
@@ -178,11 +151,7 @@
     mock_downloader.download_file.assert_called_once_with(request)
 
     # executor was passed in from the outside, so it should be managed from the outside
-<<<<<<< HEAD
     assert not mock_executor.shutdown.called
-=======
-    assert_false(mock_executor.shutdown.called)
->>>>>>> a20f3894
 
 
 @mock.patch.object(download_threads, 'get_executor')
@@ -218,11 +187,7 @@
     mock_downloader.download_file.assert_called_once_with(request)
 
     # internally created executor should be shutdown
-<<<<<<< HEAD
     assert mock_executor.shutdown.called
-=======
-    assert_true(mock_executor.shutdown.called)
->>>>>>> a20f3894
 
 
 class MultithreadedDownloaderTests(TestCase):
@@ -292,42 +257,26 @@
                 mock.call(mock_url_provider, chunk_generator, set([second_future])),
                 mock.call(mock_url_provider, chunk_generator, set()),
             ]
-<<<<<<< HEAD
             assert expected_submit_chunks_calls == mock_submit_chunks.call_args_list
-=======
-            assert_equals(expected_submit_chunks_calls, mock_submit_chunks.call_args_list)
->>>>>>> a20f3894
 
             expected_write_chunk_calls = [
                 mock.call(request, set(), transfer_status),
                 mock.call(request, set([first_future]), transfer_status),
                 mock.call(request, set([second_future, third_future]), transfer_status),
             ]
-<<<<<<< HEAD
             assert expected_write_chunk_calls == mock_write_chunks.call_args_list
-=======
-            assert_equals(expected_write_chunk_calls, mock_write_chunks.call_args_list)
->>>>>>> a20f3894
 
             expected_futures_wait_calls = [
                 mock.call(set([first_future, second_future]), return_when=concurrent.futures.FIRST_COMPLETED),
                 mock.call(set([second_future, third_future]), return_when=concurrent.futures.FIRST_COMPLETED),
             ]
-<<<<<<< HEAD
             assert expected_futures_wait_calls == mock_futures_wait.call_args_list
-=======
-            assert_equals(expected_futures_wait_calls, mock_futures_wait.call_args_list)
->>>>>>> a20f3894
 
             expected_check_for_errors_calls = [
                 mock.call(request, set([first_future])),
                 mock.call(request, set([second_future, third_future])),
             ]
-<<<<<<< HEAD
             assert expected_check_for_errors_calls == mock_check_for_errors.call_args_list
-=======
-            assert_equals(expected_check_for_errors_calls, mock_check_for_errors.call_args_list)
->>>>>>> a20f3894
 
     def test_download_file__error(self):
         """Test downloading a file when one of the file downloads generates an error.
@@ -378,11 +327,7 @@
             max_concurrent_parts = 5
             downloader = _MultithreadedDownloader(syn, executor, max_concurrent_parts)
 
-<<<<<<< HEAD
             with pytest.raises(exception.__class__):
-=======
-            with assert_raises(exception.__class__):
->>>>>>> a20f3894
                 downloader.download_file(request)
 
             # file should have been removed
@@ -430,13 +375,8 @@
                 end,
             ) for start, end in ranges
         ]
-<<<<<<< HEAD
         assert expected_submits == executor_submit.call_args_list
         assert set(executor_submit_side_effect) == submitted_futures
-=======
-        assert_equals(expected_submits, executor_submit.call_args_list)
-        assert_equals(set(executor_submit_side_effect), submitted_futures)
->>>>>>> a20f3894
 
     @mock.patch.object(download_threads, 'open')
     def test_write_chunks__none_ready(self, mock_open):
@@ -446,11 +386,7 @@
         completed_futures = set()
         downloader = _MultithreadedDownloader(mock.Mock(), mock.Mock(), 5)
         downloader._write_chunks(request, completed_futures, transfer_status)
-<<<<<<< HEAD
         assert not mock_open.called
-=======
-        assert_false(mock_open.called)
->>>>>>> a20f3894
 
     @mock.patch.object(download_threads, 'printTransferProgress')
     @mock.patch.object(download_threads, 'open')
@@ -491,19 +427,11 @@
 
         # with open (as a context manager)
         mock_write = mock_open.return_value.__enter__.return_value
-<<<<<<< HEAD
         assert expected_seeks == mock_write.seek.call_args_list
         assert expected_writes == mock_write.write.call_args_list
 
         assert sum(len(c) for c in chunks) == transfer_status.transferred
         assert expected_print_transfer_progresses == mock_print_transfer_progress.call_args_list
-=======
-        assert_equals(expected_seeks, mock_write.seek.call_args_list)
-        assert_equals(expected_writes, mock_write.write.call_args_list)
-
-        assert_equals(sum(len(c) for c in chunks), transfer_status.transferred)
-        assert_equals(expected_print_transfer_progresses, mock_print_transfer_progress.call_args_list)
->>>>>>> a20f3894
 
     def test_check_for_errors__no_errors(self):
         """Verify check_for_errors when there were no errors"""
@@ -526,11 +454,7 @@
         failed_future = mock.Mock(exception=mock.Mock(return_value=exception))
         completed_futures = ([successful_future] * 2) + [failed_future] + [successful_future]
 
-<<<<<<< HEAD
         with pytest.raises(exception.__class__):
-=======
-        with assert_raises(exception.__class__):
->>>>>>> a20f3894
             downloader._check_for_errors(request, completed_futures)
 
     @mock.patch.object(download_threads, "_get_thread_session")
@@ -551,11 +475,7 @@
         end = 42
 
         downloader = _MultithreadedDownloader(mock.Mock(), mock.Mock(), 5)
-<<<<<<< HEAD
         with pytest.raises(SynapseError):
-=======
-        with assert_raises(SynapseError):
->>>>>>> a20f3894
             downloader._get_response_with_retry(mock_presigned_url_provider, start, end)
 
         expected_call_list = [
@@ -563,11 +483,7 @@
                 presigned_url_info.url, headers={"Range": "bytes=5-42"}, stream=True
             )
         ] * download_threads.MAX_RETRIES
-<<<<<<< HEAD
         assert expected_call_list == mock_requests_session.get.call_args_list
-=======
-        assert_equals(expected_call_list, mock_requests_session.get.call_args_list)
->>>>>>> a20f3894
 
     @mock.patch.object(download_threads, "_get_thread_session")
     def test_get_response_with_retry__partial_content_reponse(self, mock_get_thread_session):
@@ -587,16 +503,10 @@
         end = 42
 
         downloader = _MultithreadedDownloader(mock.Mock(), mock.Mock(), 5)
-<<<<<<< HEAD
         assert (
             (start, mock_requests_response) ==
-            downloader._get_response_with_retry(mock_presigned_url_provider, start, end))
-=======
-        assert_equals(
-            (start, mock_requests_response),
             downloader._get_response_with_retry(mock_presigned_url_provider, start, end)
         )
->>>>>>> a20f3894
 
         mock_requests_session.get.assert_called_once_with(
             presigned_url_info.url,
@@ -607,20 +517,10 @@
 
 def test_shared_executor():
     """Test the shared_executor contextmanager which should set up thread_local Executor"""
-<<<<<<< HEAD
     assert not hasattr(download_threads._thread_local, 'executor')
 
     executor = mock.Mock()
     with download_threads.shared_executor(executor):
         assert executor == download_threads._thread_local.executor
 
-    assert not hasattr(download_threads._thread_local, 'executor')
-=======
-    assert_false(hasattr(download_threads._thread_local, 'executor'))
-
-    executor = mock.Mock()
-    with download_threads.shared_executor(executor):
-        assert_equals(executor, download_threads._thread_local.executor)
-
-    assert_false(hasattr(download_threads._thread_local, 'executor'))
->>>>>>> a20f3894
+    assert not hasattr(download_threads._thread_local, 'executor')