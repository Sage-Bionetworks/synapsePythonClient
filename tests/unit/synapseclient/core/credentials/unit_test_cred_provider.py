--- conflicted
+++ resolved
@@ -111,22 +111,9 @@
     def setup(self):
         self.username = "username"
         self.api_key = base64.b64encode(b"api_key").decode()
-<<<<<<< HEAD
-        self.auth_token = 'auth_token'
-=======
-        self.session_token = None
         self.auth_token = "auth_token"
->>>>>>> c0212666
         self.user_login_args = UserLoginArgs(
-            self.username,
-            self.api_key,
-            False,
-<<<<<<< HEAD
-            self.auth_token
-=======
-            self.session_token,
-            self.auth_token,
->>>>>>> c0212666
+            self.username, self.api_key, False, self.auth_token
         )
 
         # SynapseApiKeyCredentialsProvider has abstractmethod so we can't instantiate it unless we overwrite it
@@ -138,18 +125,12 @@
         self.provider = SynapseCredProviderTester()
 
     def test_get_synapse_credentials(self):
-<<<<<<< HEAD
         auth_info = ("username", "api_key")
-        with patch.object(self.provider, "_get_auth_info", return_value=auth_info) as mock_get_auth_info, \
-                patch.object(self.provider, "_create_synapse_credential") as mock_create_synapse_credentials:
-=======
-        auth_info = ("username", "password", "api_key")
         with patch.object(
             self.provider, "_get_auth_info", return_value=auth_info
         ) as mock_get_auth_info, patch.object(
             self.provider, "_create_synapse_credential"
         ) as mock_create_synapse_credentials:
->>>>>>> c0212666
             self.provider.get_synapse_credentials(self.syn, self.user_login_args)
 
             mock_get_auth_info.assert_called_once_with(self.syn, self.user_login_args)
@@ -160,13 +141,9 @@
     def test_create_synapse_credential__username_is_None__auth_is_None(self):
         # username is required with credentials other than auth token.
         # if neither is provided it shouldn't matter what the other fields are
-<<<<<<< HEAD
-        cred = self.provider._create_synapse_credential(self.syn, None, self.api_key, None)
-=======
         cred = self.provider._create_synapse_credential(
-            self.syn, None, self.password, self.api_key, None
-        )
->>>>>>> c0212666
+            self.syn, None, self.api_key, None
+        )
         assert cred is None
 
     def test_create_synapse_credential__username_is_None__auth_provided(self, mocker):
@@ -178,19 +155,13 @@
         mock_init_auth_creds.return_value = mock_creds
         mock_creds.secret = self.auth_token
         mock_creds.username = self.username
-<<<<<<< HEAD
-        mock_rest_get.return_value = {'userName': self.username}
-        creds = self.provider._create_synapse_credential(self.syn, None, self.api_key, self.auth_token)
-=======
         mock_rest_get.return_value = {"userName": self.username}
         creds = self.provider._create_synapse_credential(
-            self.syn, None, self.password, self.api_key, self.auth_token
-        )
->>>>>>> c0212666
+            self.syn, None, self.api_key, self.auth_token
+        )
         assert creds is mock_creds
         mock_rest_get.assert_called_once_with("/userProfile", auth=mock_creds)
 
-<<<<<<< HEAD
     # def test_create_synapse_credential__username_not_None_password_not_None(self):
     #     """Verify that the password is used to generate credentials if provided (and takes precedence
     #     over api key and auth bearer token)"""
@@ -210,40 +181,13 @@
     #         mock_get_session_token.assert_called_with(email=self.username)
     #         mock_get_api_key.assert_called_once_with(session_token)
     #         assert isinstance(cred, SynapseApiKeyCredentials)
-=======
-    def test_create_synapse_credential__username_not_None_password_not_None(self):
-        """Verify that the password is used to generate credentials if provided (and takes precedence
-        over api key and auth bearer token)"""
-        session_token = "37842837946"
-        with patch.object(
-            self.syn, "_getSessionToken", return_value=session_token
-        ) as mock_get_session_token, patch.object(
-            self.syn, "_getAPIKey", return_value=self.api_key
-        ) as mock_get_api_key:
-            # even if api key and/or auth_token is provided, password applies first
-            cred = self.provider._create_synapse_credential(
-                self.syn, self.username, self.password, self.api_key, self.auth_token
-            )
-
-            assert self.username == cred.username
-            assert self.api_key == cred.secret
-            mock_get_session_token.assert_called_with(
-                email=self.username, password=self.password
-            )
-            mock_get_api_key.assert_called_once_with(session_token)
-            assert isinstance(cred, SynapseApiKeyCredentials)
->>>>>>> c0212666
 
     def test_create_synapse_credential__username_not_None_api_key_not_None(self):
         """Verify that the api key is used if the password is None and auth token is not provided"""
 
-<<<<<<< HEAD
-        cred = self.provider._create_synapse_credential(self.syn, self.username, self.api_key, None)
-=======
         cred = self.provider._create_synapse_credential(
-            self.syn, self.username, None, self.api_key, None
-        )
->>>>>>> c0212666
+            self.syn, self.username, self.api_key, None
+        )
         assert self.username == cred.username
         assert self.api_key == cred.secret
         assert isinstance(cred, SynapseApiKeyCredentials)
@@ -261,13 +205,9 @@
         mock_creds = MagicMock(spec=SynapseAuthTokenCredentials)
         mock_init_auth_creds.return_value = mock_creds
 
-<<<<<<< HEAD
-        creds = self.provider._create_synapse_credential(self.syn, self.username, self.api_key, self.auth_token)
-=======
         creds = self.provider._create_synapse_credential(
-            self.syn, self.username, None, self.api_key, self.auth_token
-        )
->>>>>>> c0212666
+            self.syn, self.username, self.api_key, self.auth_token
+        )
         assert creds is mock_creds
 
     @pytest.mark.parametrize(
@@ -297,13 +237,9 @@
             "emails": profile_emails,
         }
 
-<<<<<<< HEAD
-        cred = self.provider._create_synapse_credential(self.syn, login_username, self.api_key, self.auth_token)
-=======
         cred = self.provider._create_synapse_credential(
-            self.syn, login_username, None, self.api_key, self.auth_token
-        )
->>>>>>> c0212666
+            self.syn, login_username, self.api_key, self.auth_token
+        )
         assert cred.secret == self.auth_token
         assert cred.username == profile_username
 
@@ -319,31 +255,20 @@
         }
 
         with pytest.raises(SynapseAuthenticationError) as ex:
-<<<<<<< HEAD
-            self.provider._create_synapse_credential(self.syn, login_username, self.api_key, self.auth_token)
-=======
             self.provider._create_synapse_credential(
-                self.syn, login_username, None, self.api_key, self.auth_token
+                self.syn, login_username, self.api_key, self.auth_token
             )
->>>>>>> c0212666
         assert (
             str(ex.value)
             == "username/email and auth_token both provided but username does not match token profile"
         )
 
 
-<<<<<<< HEAD
 # class TestUserArgsSessionTokenCredentialsProvider(object):
 
 #     @pytest.fixture(autouse=True, scope='function')
 #     def init_syn(self, syn):
 #         self.syn = syn
-=======
-class TestUserArgsSessionTokenCredentialsProvider(object):
-    @pytest.fixture(autouse=True, scope="function")
-    def init_syn(self, syn):
-        self.syn = syn
->>>>>>> c0212666
 
 #     def setup(self):
 #         self.provider = UserArgsSessionTokenCredentialsProvider()
@@ -357,7 +282,6 @@
 #         self.get_user_profile__patcher.stop()
 #         self.get_api_key__patcher.stop()
 
-<<<<<<< HEAD
 #     def test_get_auth_info__session_token_not_None(self):
 #         username = 'asdf'
 #         api_key = 'qwerty'
@@ -365,15 +289,6 @@
 #         user_login_args = UserLoginArgs(session_token=session_token)
 #         self.mock_get_user_profile.return_value = {'userName': username}
 #         self.mock_get_api_key.return_value = api_key
-=======
-    def test_get_auth_info__session_token_not_None(self):
-        username = "asdf"
-        api_key = "qwerty"
-        session_token = "my session token"
-        user_login_args = UserLoginArgs(session_token=session_token)
-        self.mock_get_user_profile.return_value = {"userName": username}
-        self.mock_get_api_key.return_value = api_key
->>>>>>> c0212666
 
 #         returned_tuple = self.provider._get_auth_info(self.syn, user_login_args)
 
@@ -398,35 +313,16 @@
 
     def test_get_auth_info(self):
         user_login_args = UserLoginArgs(
-<<<<<<< HEAD
-            'username',
-            base64.b64encode(b"api_key"),
-            False,
-            'auth_token'
-=======
-            "username",
-            "password",
-            base64.b64encode(b"api_key"),
-            False,
-            None,
-            "auth_token",
->>>>>>> c0212666
+            "username", base64.b64encode(b"api_key"), False, "auth_token"
         )
         provider = UserArgsCredentialsProvider()
         returned_tuple = provider._get_auth_info(self.syn, user_login_args)
 
-<<<<<<< HEAD
-        assert (user_login_args.username,
-                user_login_args.api_key,
-                user_login_args.auth_token) == returned_tuple
-=======
         assert (
             user_login_args.username,
-            user_login_args.password,
             user_login_args.api_key,
             user_login_args.auth_token,
         ) == returned_tuple
->>>>>>> c0212666
 
 
 class TestConfigFileCredentialsProvider(object):
@@ -437,19 +333,10 @@
     def setup(self):
         self.username = "username"
         api_key = "TWFkZSB5b3UgbG9vaw=="
-<<<<<<< HEAD
-        self.token = 'token123'
+        self.token = "token123"
         self.expected_return_tuple = (self.username, api_key, self.token)
-        self.config_dict = {"username": self.username, "apikey": api_key, 'authtoken': self.token}
-        self.get_config_authentication__patcher = patch.object(self.syn, "_get_config_authentication",
-                                                               return_value=self.config_dict)
-        self.mock_get_config_authentication = self.get_config_authentication__patcher.start()
-=======
-        self.token = "token123"
-        self.expected_return_tuple = (self.username, password, api_key, self.token)
         self.config_dict = {
             "username": self.username,
-            "password": password,
             "apikey": api_key,
             "authtoken": self.token,
         }
@@ -459,7 +346,6 @@
         self.mock_get_config_authentication = (
             self.get_config_authentication__patcher.start()
         )
->>>>>>> c0212666
 
         self.provider = ConfigFileCredentialsProvider()
 
@@ -467,17 +353,9 @@
         self.get_config_authentication__patcher.stop()
 
     def test_get_auth_info__user_arg_username_is_None(self):
-<<<<<<< HEAD
-        user_login_args = UserLoginArgs(username=None, api_key=None, skip_cache=False, auth_token=None)
-=======
-        user_login_args = UserLoginArgs(
-            username=None,
-            password=None,
-            api_key=None,
-            skip_cache=False,
-            auth_token=None,
-        )
->>>>>>> c0212666
+        user_login_args = UserLoginArgs(
+            username=None, api_key=None, skip_cache=False, auth_token=None
+        )
 
         returned_tuple = self.provider._get_auth_info(self.syn, user_login_args)
 
@@ -563,17 +441,8 @@
 
     def test_get_auth_info__skip_cache_is_True(self):
         user_login_args = UserLoginArgs(
-<<<<<<< HEAD
-            username=self.username, api_key=None, skip_cache=True, auth_token=None)
-=======
-            username=self.username,
-            password=None,
-            api_key=None,
-            skip_cache=True,
-            session_token=None,
-            auth_token=None,
-        )
->>>>>>> c0212666
+            username=self.username, api_key=None, skip_cache=True, auth_token=None
+        )
 
         returned_tuple = self.provider._get_auth_info(self.syn, user_login_args)
         assert (None, None, None) == returned_tuple
@@ -582,17 +451,9 @@
         self.mock_auth_token_credentials.assert_not_called()
 
     def test_get_auth_info__user_arg_username_is_None(self):
-<<<<<<< HEAD
-        user_login_args = UserLoginArgs(username=None, api_key=None, skip_cache=False, auth_token=None)
-=======
-        user_login_args = UserLoginArgs(
-            username=None,
-            password=None,
-            api_key=None,
-            skip_cache=False,
-            auth_token=None,
-        )
->>>>>>> c0212666
+        user_login_args = UserLoginArgs(
+            username=None, api_key=None, skip_cache=False, auth_token=None
+        )
 
         returned_tuple = self.provider._get_auth_info(self.syn, user_login_args)
         assert self.expected_return_tuple == returned_tuple
@@ -609,29 +470,17 @@
         """Verify if there is no username provided and one isn't cached we return nothing
         (but also don't blow up)"""
         mock_cached_sessions.get_most_recent_user.return_value = None
-<<<<<<< HEAD
-        user_login_args = UserLoginArgs(username=None, api_key=None, skip_cache=False, auth_token=None)
-=======
-        user_login_args = UserLoginArgs(
-            username=None,
-            password=None,
-            api_key=None,
-            skip_cache=False,
-            auth_token=None,
-        )
->>>>>>> c0212666
+        user_login_args = UserLoginArgs(
+            username=None, api_key=None, skip_cache=False, auth_token=None
+        )
 
         returned_tuple = self.provider._get_auth_info(self.syn, user_login_args)
         assert (None, None, None) == returned_tuple
 
     def test_get_auth_info__user_arg_username_is_not_None(self):
-<<<<<<< HEAD
-        user_login_args = UserLoginArgs(username=self.username, api_key=None, skip_cache=False)
-=======
-        user_login_args = UserLoginArgs(
-            username=self.username, password=None, api_key=None, skip_cache=False
-        )
->>>>>>> c0212666
+        user_login_args = UserLoginArgs(
+            username=self.username, api_key=None, skip_cache=False
+        )
 
         returned_tuple = self.provider._get_auth_info(self.syn, user_login_args)
 
@@ -675,17 +524,9 @@
         mocker.patch.dict(os.environ, {}, clear=True)
         mock_boto3_client, stubber = self.stub_ssm(mocker)
 
-<<<<<<< HEAD
-        user_login_args = UserLoginArgs(username=None, api_key=None, skip_cache=False, auth_token=None)
-=======
-        user_login_args = UserLoginArgs(
-            username=None,
-            password=None,
-            api_key=None,
-            skip_cache=False,
-            auth_token=None,
-        )
->>>>>>> c0212666
+        user_login_args = UserLoginArgs(
+            username=None, api_key=None, skip_cache=False, auth_token=None
+        )
 
         assert (None,) * 4 == self.provider._get_auth_info(syn, user_login_args)
         assert not mock_boto3_client.called
@@ -704,17 +545,9 @@
         mock_boto3_client, stubber = self.stub_ssm(mocker)
         stubber.add_client_error("get_parameter", error_code)
 
-<<<<<<< HEAD
-        user_login_args = UserLoginArgs(username=None, api_key=None, skip_cache=False, auth_token=None)
-=======
-        user_login_args = UserLoginArgs(
-            username=None,
-            password=None,
-            api_key=None,
-            skip_cache=False,
-            auth_token=None,
-        )
->>>>>>> c0212666
+        user_login_args = UserLoginArgs(
+            username=None, api_key=None, skip_cache=False, auth_token=None
+        )
 
         with stubber:
             assert (None,) * 4 == self.provider._get_auth_info(syn, user_login_args)
@@ -741,20 +574,10 @@
         }
         stubber.add_response("get_parameter", response)
 
-<<<<<<< HEAD
-        username = 'foobar'
-        user_login_args = UserLoginArgs(username=username, api_key=None,
-                                        skip_cache=False, auth_token=None)
-=======
         username = "foobar"
         user_login_args = UserLoginArgs(
-            username=username,
-            password=None,
-            api_key=None,
-            skip_cache=False,
-            auth_token=None,
-        )
->>>>>>> c0212666
+            username=username, api_key=None, skip_cache=False, auth_token=None
+        )
 
         with stubber:
             assert (username, None, None, token) == self.provider._get_auth_info(
@@ -770,17 +593,9 @@
         # simulate import error by "removing" boto3 from sys.modules
         mocker.patch.dict(sys.modules, {"boto3": None})
 
-<<<<<<< HEAD
-        user_login_args = UserLoginArgs(username=None, api_key=None, skip_cache=False, auth_token=None)
-=======
-        user_login_args = UserLoginArgs(
-            username=None,
-            password=None,
-            api_key=None,
-            skip_cache=False,
-            auth_token=None,
-        )
->>>>>>> c0212666
+        user_login_args = UserLoginArgs(
+            username=None, api_key=None, skip_cache=False, auth_token=None
+        )
 
         assert (None,) * 4 == self.provider._get_auth_info(syn, user_login_args)
 
@@ -797,21 +612,12 @@
         token = "aHR0cHM6Ly93d3cueW91dHViZS5jb20vd2F0Y2g/dj1mQzdvVU9VRUVpNA=="
         mocker.patch.dict(os.environ, {"SYNAPSE_AUTH_TOKEN": token})
 
-<<<<<<< HEAD
-        user_login_args = UserLoginArgs(username=None, api_key=None, skip_cache=False, auth_token=None)
-        assert (None, None, None, token) == self.provider._get_auth_info(syn, user_login_args)
-=======
-        user_login_args = UserLoginArgs(
-            username=None,
-            password=None,
-            api_key=None,
-            skip_cache=False,
-            auth_token=None,
+        user_login_args = UserLoginArgs(
+            username=None, api_key=None, skip_cache=False, auth_token=None
         )
         assert (None, None, None, token) == self.provider._get_auth_info(
             syn, user_login_args
         )
->>>>>>> c0212666
 
     def test_get_auth_info__has_environment_variable_user_args_with_username(
         self, mocker: MockerFixture, syn
@@ -819,36 +625,18 @@
         token = "aHR0cHM6Ly93d3cueW91dHViZS5jb20vd2F0Y2g/dj1mQzdvVU9VRUVpNA=="
         mocker.patch.dict(os.environ, {"SYNAPSE_AUTH_TOKEN": token})
         username = "foobar"
-<<<<<<< HEAD
-        user_login_args = UserLoginArgs(username=username, api_key=None, skip_cache=False,
-                                        auth_token=None)
-        assert (username, None, None, token) == self.provider._get_auth_info(syn, user_login_args)
-=======
-        user_login_args = UserLoginArgs(
-            username=username,
-            password=None,
-            api_key=None,
-            skip_cache=False,
-            auth_token=None,
+        user_login_args = UserLoginArgs(
+            username=username, api_key=None, skip_cache=False, auth_token=None
         )
         assert (username, None, None, token) == self.provider._get_auth_info(
             syn, user_login_args
         )
->>>>>>> c0212666
 
     def test_get_auth_info__no_environment_variable(self, mocker: MockerFixture, syn):
         mocker.patch.dict(os.environ, {}, clear=True)
 
-<<<<<<< HEAD
-        user_login_args = UserLoginArgs(username=None, api_key=None, skip_cache=False, auth_token=None)
-=======
-        user_login_args = UserLoginArgs(
-            username=None,
-            password=None,
-            api_key=None,
-            skip_cache=False,
-            auth_token=None,
-        )
->>>>>>> c0212666
+        user_login_args = UserLoginArgs(
+            username=None, api_key=None, skip_cache=False, auth_token=None
+        )
 
         assert (None,) * 4 == self.provider._get_auth_info(syn, user_login_args)