# -*- coding: utf-8 -*-
from __future__ import absolute_import
from __future__ import division
from __future__ import print_function
from __future__ import unicode_literals
from builtins import str

import uuid, filecmp, os, tempfile, time
from datetime import datetime as Datetime
<<<<<<< HEAD
from nose.tools import assert_raises, assert_equal, assert_is_none, assert_not_equal, assert_is_instance
=======
from nose.tools import assert_raises, assert_equal, assert_is_none, assert_not_equal, assert_greater, assert_less
>>>>>>> 3d8c7146
from mock import patch

try:
    import configparser
except ImportError:
    import ConfigParser as configparser

import synapseclient
from synapseclient import Activity, Project, Folder, File, Link, DockerRepository
from synapseclient.exceptions import *

import integration
<<<<<<< HEAD
from integration import schedule_for_cleanup
from nose.tools import assert_false, assert_equals
=======
from integration import schedule_for_cleanup, QUERY_TIMEOUT_SEC

>>>>>>> 3d8c7146

def setup(module):
    print('\n')
    print('~' * 60)
    print(os.path.basename(__file__))
    print('~' * 60)
    module.syn = integration.syn
    module.project = integration.project

    # Some of these tests require a second user
    config = configparser.ConfigParser()
    config.read(synapseclient.client.CONFIG_FILE)
    module.other_user = {}
    try:
        other_user['username'] = config.get('test-authentication', 'username')
        other_user['password'] = config.get('test-authentication', 'password')
        other_user['principalId'] = config.get('test-authentication', 'principalId')
    except configparser.Error:
        print("[test-authentication] section missing from the configuration file")

    if 'principalId' not in other_user:
        # Fall back on the synapse-test user
        other_user['principalId'] = 1560252
        other_user['username'] = 'synapse-test'


def test_Entity():
    # Update the project
    project_name = str(uuid.uuid4())
    project = Project(name=project_name)
    project = syn.store(project)
    schedule_for_cleanup(project)
    project = syn.getEntity(project)
    assert project.name == project_name
    
    # Create and get a Folder
    folder = Folder('Test Folder', parent=project, description='A place to put my junk', foo=1000)
    folder = syn.createEntity(folder)
    folder = syn.getEntity(folder)
    assert folder.name == 'Test Folder'
    assert folder.parentId == project.id
    assert folder.description == 'A place to put my junk'
    assert folder.foo[0] == 1000
    
    # Update and get the Folder
    folder.pi = 3.14159265359
    folder.description = 'The rejects from the other folder'
    folder = syn.store(folder)
    folder = syn.get(folder)
    assert folder.name == 'Test Folder'
    assert folder.parentId == project.id
    assert folder.description == 'The rejects from the other folder'
    assert folder.pi[0] == 3.14159265359

    # Test CRUD on Files, check unicode
    path = utils.make_bogus_data_file()
    schedule_for_cleanup(path)
    a_file = File(path, parent=folder, description=u'Description with funny characters: Déjà vu, ประเทศไทย, 中国',
                  contentType='text/flapdoodle',
                  foo='An arbitrary value',
                  bar=[33,44,55],
                  bday=Datetime(2013,3,15),
                  band=u"Motörhead",
                  lunch=u"すし")
    a_file = syn.store(a_file)
    assert a_file.path == path

    a_file = syn.getEntity(a_file)
    assert a_file.description == u'Description with funny characters: Déjà vu, ประเทศไทย, 中国', u'description= %s' % a_file.description
    assert a_file['foo'][0] == 'An arbitrary value', u'foo= %s' % a_file['foo'][0]
    assert a_file['bar'] == [33,44,55]
    assert a_file['bday'][0] == Datetime(2013,3,15)
    assert a_file.contentType == 'text/flapdoodle', u'contentType= %s' % a_file.contentType
    assert a_file['band'][0] == u"Motörhead", u'band= %s' % a_file['band'][0]
    assert a_file['lunch'][0] == u"すし", u'lunch= %s' % a_file['lunch'][0]
    
    a_file = syn.downloadEntity(a_file)
    assert filecmp.cmp(path, a_file.path)

    assert_raises(ValueError,File,a_file.path,parent=folder,dataFileHandleId=56456)
    b_file = File(name="blah",parent=folder,dataFileHandleId=a_file.dataFileHandleId)
    b_file = syn.store(b_file)

    assert b_file.dataFileHandleId == a_file.dataFileHandleId
    # Update the File
    a_file.path = path
    a_file['foo'] = 'Another arbitrary chunk of text data'
    a_file['new_key'] = 'A newly created value'
    a_file = syn.updateEntity(a_file)
    assert a_file['foo'][0] == 'Another arbitrary chunk of text data'
    assert a_file['bar'] == [33,44,55]
    assert a_file['bday'][0] == Datetime(2013,3,15)
    assert a_file.new_key[0] == 'A newly created value'
    assert a_file.path == path
    assert a_file.versionNumber == 1, "unexpected version number: " +  str(a_file.versionNumber)

    #Test create, store, get Links
    link = Link(a_file['id'], 
                targetVersion=a_file.versionNumber,
                parent=project)
    link = syn.store(link)
    assert link['linksTo']['targetId'] == a_file['id']
    assert link['linksTo']['targetVersionNumber'] == a_file.versionNumber
    assert link['linksToClassName'] == a_file['concreteType']
    
    testLink = syn.get(link)
    assert testLink == link

    link = syn.get(link,followLink= True)
    assert link['foo'][0] == 'Another arbitrary chunk of text data'
    assert link['bar'] == [33,44,55]
    assert link['bday'][0] == Datetime(2013,3,15)
    assert link.new_key[0] == 'A newly created value'
    assert utils.equal_paths(link.path, path)
    assert link.versionNumber == 1, "unexpected version number: " +  str(a_file.versionNumber)

    # Upload a new File and verify
    new_path = utils.make_bogus_data_file()
    schedule_for_cleanup(new_path)
    a_file = syn.uploadFile(a_file, new_path)
    a_file = syn.downloadEntity(a_file)
    assert filecmp.cmp(new_path, a_file.path)
    assert a_file.versionNumber == 2

    # Make sure we can still get the older version of file
    old_random_data = syn.get(a_file.id, version=1)
    assert filecmp.cmp(old_random_data.path, path)

    tmpdir = tempfile.mkdtemp()
    schedule_for_cleanup(tmpdir)

    ## test getting the file from the cache with downloadLocation parameter (SYNPY-330)
    a_file_cached = syn.get(a_file.id, downloadLocation=tmpdir)
    assert a_file_cached.path is not None
    assert_equal(os.path.basename(a_file_cached.path), os.path.basename(a_file.path))

    print("\n\nList of files in project:\n")
    syn._list(project, recursive=True)


def test_special_characters():
    folder = syn.store(Folder(u'Special Characters Here',
        parent=project,
        description=u'A test for special characters such as Déjà vu, ประเทศไทย, and 中国',
        hindi_annotation=u'बंदर बट',
        russian_annotation=u'Обезьяна прикладом',
        weird_german_thing=u'Völlerei lässt grüßen'))
    assert folder.name == u'Special Characters Here'
    assert folder.parentId == project.id
    assert folder.description == u'A test for special characters such as Déjà vu, ประเทศไทย, and 中国', u'description= %s' % folder.description
    assert folder.weird_german_thing[0] == u'Völlerei lässt grüßen'
    assert folder.hindi_annotation[0] == u'बंदर बट'
    assert folder.russian_annotation[0] == u'Обезьяна прикладом'


def test_get_local_file():
    new_path = utils.make_bogus_data_file()
    schedule_for_cleanup(new_path)
    folder = Folder('TestFindFileFolder', parent=project, description='A place to put my junk')
    folder = syn.createEntity(folder)

    #Get an nonexistent file in Synapse
    assert_raises(SynapseError, syn.get, new_path)

    #Get a file really stored in Synapse
    ent_folder = syn.store(File(new_path, parent=folder))
    ent2 = syn.get(new_path)
    assert ent_folder.id==ent2.id and ent_folder.versionNumber==ent2.versionNumber

    #Get a file stored in Multiple locations #should display warning
    ent = syn.store(File(new_path, parent=project))
    ent = syn.get(new_path)

    #Get a file stored in multiple locations with limit set
    ent = syn.get(new_path, limitSearch=folder.id)
    assert ent.id == ent_folder.id and ent.versionNumber==ent_folder.versionNumber

    #Get a file that exists but such that limitSearch removes them and raises error
    assert_raises(SynapseError, syn.get, new_path, limitSearch='syn1')


def test_store_with_flags():
    # -- CreateOrUpdate flag for Projects --
    # If we store a project with the same name, it should become an update
    projUpdate = Project(project.name)
    projUpdate.updatedThing = 'Yep, sho\'nuf it\'s updated!'
    projUpdate = syn.store(projUpdate, createOrUpdate=True)
    assert project.id == projUpdate.id
    assert projUpdate.updatedThing == ['Yep, sho\'nuf it\'s updated!']

    # Store a File
    filepath = utils.make_bogus_binary_file()
    schedule_for_cleanup(filepath)
    origBogus = File(filepath, name='Bogus Test File', parent=project)
    origBogus = syn.store(origBogus, createOrUpdate=True)
    assert origBogus.versionNumber == 1

    # Modify existing annotations by createOrUpdate
    del projUpdate['parentId']
    del projUpdate['id']
    projUpdate.updatedThing = 'Updated again'
    projUpdate.addedThing = 'Something new'
    projUpdate = syn.store(projUpdate, createOrUpdate=True)
    assert project.id == projUpdate.id
    assert projUpdate.updatedThing == ['Updated again']
    
    # -- ForceVersion flag --
    # Re-store the same thing and don't up the version
    mutaBogus = syn.store(origBogus, forceVersion=False)
    assert mutaBogus.versionNumber == 1
    
    # Re-store again, essentially the same condition
    mutaBogus = syn.store(mutaBogus, createOrUpdate=True, forceVersion=False)
    assert mutaBogus.versionNumber == 1, "expected version 1 but got version %s" % mutaBogus.versionNumber
    
    # And again, but up the version this time
    mutaBogus = syn.store(mutaBogus, forceVersion=True)
    assert mutaBogus.versionNumber == 2

    # -- CreateOrUpdate flag for files --
    # Store a different file with the same name and parent
    # Expected behavior is that a new version of the first File will be created
    new_filepath = utils.make_bogus_binary_file()
    schedule_for_cleanup(new_filepath)
    mutaBogus.path = new_filepath
    mutaBogus = syn.store(mutaBogus, createOrUpdate=True)
    assert mutaBogus.id == origBogus.id
    assert mutaBogus.versionNumber == 3
    assert not filecmp.cmp(mutaBogus.path, filepath)

    # Make doubly sure the File was uploaded
    checkBogus = syn.get(mutaBogus.id)
    assert checkBogus.id == origBogus.id
    assert checkBogus.versionNumber == 3
    assert filecmp.cmp(mutaBogus.path, checkBogus.path)

    # Create yet another file with the same name and parent
    # Expected behavior is raising an exception with a 409 error
    newer_filepath = utils.make_bogus_binary_file()
    schedule_for_cleanup(newer_filepath)
    badBogus = File(newer_filepath, name='Bogus Test File', parent=project)
    assert_raises(SynapseHTTPError, syn.store, badBogus, createOrUpdate=False)
    
    # -- Storing after syn.get(..., downloadFile=False) --
    ephemeralBogus = syn.get(mutaBogus, downloadFile=False)
    ephemeralBogus.description = 'Snorklewacker'
    ephemeralBogus.shoe_size = 11.5
    ephemeralBogus = syn.store(ephemeralBogus)

    ephemeralBogus = syn.get(ephemeralBogus, downloadFile=False)
    assert ephemeralBogus.description == 'Snorklewacker'
    assert ephemeralBogus.shoe_size == [11.5]


def test_get_with_downloadLocation_and_ifcollision():
    # Store a File and delete it locally
    filepath = utils.make_bogus_binary_file()
    bogus = File(filepath, name='Bogus Test File', parent=project)
    bogus = syn.store(bogus)
    os.remove(filepath)

    # Compare stuff to this one
    normalBogus = syn.get(bogus)
    
    # Download to the temp folder, should be the same
    otherBogus = syn.get(bogus, downloadLocation=os.path.dirname(filepath))
    assert otherBogus.id == normalBogus.id
    assert filecmp.cmp(otherBogus.path, normalBogus.path)
    
    # Invalidate the downloaded file's timestamps
    os.utime(otherBogus.path, (0, 0))
    badtimestamps = os.path.getmtime(otherBogus.path)
    
    # Download again, should change the modification time
    overwriteBogus = syn.get(bogus, downloadLocation=os.path.dirname(filepath), ifcollision="overwrite.local")
    overwriteModTime = os.path.getmtime(overwriteBogus.path)
    assert badtimestamps != overwriteModTime
    
    # Download again, should not change the modification time
    otherBogus = syn.get(bogus, downloadLocation=os.path.dirname(filepath), ifcollision="keep.local")
    assert_equal(overwriteModTime, os.path.getmtime(overwriteBogus.path))
    # "keep.local" should have made the path invalid since it is keeping a potentially modified version
    assert_is_none(otherBogus.path)
    assert_is_none(otherBogus.cacheDir)
    assert_equal(0, len(otherBogus.files))

    # Invalidate the timestamps again
    os.utime(overwriteBogus.path, (0, 0))
    badtimestamps = os.path.getmtime(overwriteBogus.path)
    
    # Download once more, but rename
    renamedBogus = syn.get(bogus, downloadLocation=os.path.dirname(filepath), ifcollision="keep.both")
    assert overwriteBogus.path != renamedBogus.path
    assert filecmp.cmp(overwriteBogus.path, renamedBogus.path)
    
    # Clean up
    os.remove(overwriteBogus.path)
    os.remove(renamedBogus.path)


def test_store_activity():
    # Create a File and an Activity
    path = utils.make_bogus_binary_file()
    schedule_for_cleanup(path)
    entity = File(path, name='Hinkle horn honking holes', parent=project)
    honking = Activity(name='Hinkle horn honking', 
                       description='Nettlebed Cave is a limestone cave located on the South Island of New Zealand.')
    honking.used('http://www.flickr.com/photos/bevanbfree/3482259379/')
    honking.used('http://www.flickr.com/photos/bevanbfree/3482185673/')

    # This doesn't set the ID of the Activity
    entity = syn.store(entity, activity=honking)

    # But this does
    honking = syn.getProvenance(entity.id)

    # Verify the Activity
    assert honking['name'] == 'Hinkle horn honking'
    assert len(honking['used']) == 2
    assert honking['used'][0]['concreteType'] == 'org.sagebionetworks.repo.model.provenance.UsedURL'
    assert honking['used'][0]['wasExecuted'] == False
    assert honking['used'][0]['url'].startswith('http://www.flickr.com/photos/bevanbfree/3482')
    assert honking['used'][1]['concreteType'] == 'org.sagebionetworks.repo.model.provenance.UsedURL'
    assert honking['used'][1]['wasExecuted'] == False

    # Store another Entity with the same Activity
    entity = File('http://en.wikipedia.org/wiki/File:Nettlebed_cave.jpg', 
                  name='Nettlebed Cave', parent=project, synapseStore=False)
    entity = syn.store(entity, activity=honking)

    # The Activities should match
    honking2 = syn.getProvenance(entity)
    assert honking['id'] == honking2['id']


def test_store_isRestricted_flag():
    # Store a file with access requirements
    path = utils.make_bogus_binary_file()
    schedule_for_cleanup(path)
    entity = File(path, name='Secret human data', parent=project)
    
    # We don't want to spam ACT with test emails
    with patch('synapseclient.client.Synapse._createAccessRequirementIfNone') as intercepted:
        entity = syn.store(entity, isRestricted=True)
        assert intercepted.called


def test_ExternalFileHandle():
    # Tests shouldn't have external dependencies, but this is a pretty picture of Singapore
    singapore_url = 'http://upload.wikimedia.org/wikipedia/commons/thumb/3/3e/1_singapore_city_skyline_dusk_panorama_2011.jpg/1280px-1_singapore_city_skyline_dusk_panorama_2011.jpg'
    singapore = File(singapore_url, parent=project, synapseStore=False)
    singapore = syn.store(singapore)

    # Verify the file handle
    fileHandle = syn._getFileHandle(singapore.dataFileHandleId)
    assert fileHandle['concreteType'] == 'org.sagebionetworks.repo.model.file.ExternalFileHandle'
    assert fileHandle['externalURL']  == singapore_url

    # The download should occur only on the client side
    singapore = syn.get(singapore, downloadFile=True)
    assert singapore.path is not None
    assert singapore.externalURL == singapore_url
    assert os.path.exists(singapore.path)

    # Update external URL
    singapore_2_url = 'https://upload.wikimedia.org/wikipedia/commons/a/a2/Singapore_Panorama_v2.jpg'
    singapore.externalURL = singapore_2_url
    singapore = syn.store(singapore)
    s2 = syn.get(singapore, downloadFile=False)
    assert_equal(s2.externalURL, singapore_2_url)



def test_synapseStore_flag():
    # Store a path to a local file
    path = utils.make_bogus_data_file()
    schedule_for_cleanup(path)
    bogus = File(path, name='Totally bogus data', parent=project, synapseStore=False)
    bogus = syn.store(bogus)

    # Verify the thing can be downloaded as a URL
    bogus = syn.get(bogus, downloadFile=False)
    assert bogus.name == 'Totally bogus data'
    assert bogus.path == path, "Path: %s\nExpected: %s" % (bogus.path, path)
    assert bogus.synapseStore == False

    # Make sure the test runs on Windows and other OS's
    if path[0].isalpha() and path[1]==':':
        # A Windows file URL looks like this: file:///c:/foo/bar/bat.txt
        expected_url = 'file:///' + path.replace("\\","/")
    else:
        expected_url = 'file://' + path

    assert bogus.externalURL == expected_url, 'URL: %s\nExpected %s' % (bogus.externalURL, expected_url)

    # A file path that doesn't exist should still work
    bogus = File('/path/to/local/file1.xyz', parentId=project.id, synapseStore=False)
    bogus = syn.store(bogus)
    assert_raises(IOError, syn.get, bogus)
    assert bogus.synapseStore == False

    # Try a URL
    bogus = File('http://dev-versions.synapse.sagebase.org/synapsePythonClient', parent=project, synapseStore=False)
    bogus = syn.store(bogus)
    bogus = syn.get(bogus)
    assert bogus.synapseStore == False


def test_create_or_update_project():
    name = str(uuid.uuid4())

    project = Project(name, a=1, b=2)
    proj_for_cleanup = syn.store(project)
    schedule_for_cleanup(proj_for_cleanup)

    project = Project(name, b=3, c=4)
    project = syn.store(project)

    assert project.a == [1]
    assert project.b == [3]
    assert project.c == [4]

    project = syn.get(project.id)

    assert project.a == [1]
    assert project.b == [3]
    assert project.c == [4]

    project = Project(name, c=5, d=6)
    try:
        project = syn.store(project, createOrUpdate=False)
        assert False, "Expect an exception from storing an existing project with createOrUpdate=False"
    except Exception as ex1:
        pass


def test_download_file_false():
    RENAME_SUFFIX = 'blah'
    
    # Upload a file
    filepath = utils.make_bogus_binary_file()
    schedule_for_cleanup(filepath)
    schedule_for_cleanup(filepath + RENAME_SUFFIX)
    file = File(filepath, name='SYNR 619', parent=project)
    file = syn.store(file)
    
    # Now hide the file from the cache and download with downloadFile=False
    os.rename(filepath, filepath + RENAME_SUFFIX)
    file = syn.get(file.id, downloadFile=False)
    
    # Change something and reupload the file's metadata
    file.name = "Only change the name, not the file"
    reupload = syn.store(file)
    assert reupload.path is None, "Path field should be null: %s" % reupload.path
    
    # This should still get the correct file
    reupload = syn.get(reupload.id)
    assert filecmp.cmp(filepath + RENAME_SUFFIX, reupload.path)
    assert reupload.name == file.name

def test_download_file_URL_false():
    # Upload an external file handle
    fileThatExists = 'http://dev-versions.synapse.sagebase.org/synapsePythonClient'
    reupload = File(fileThatExists, synapseStore=False, parent=project)
    reupload = syn.store(reupload)
    reupload = syn.get(reupload, downloadFile=False)
    originalVersion = reupload.versionNumber
    
    # Reupload and check that the URL and version does not get mangled
    reupload = syn.store(reupload, forceVersion=False)
    assert reupload.path == fileThatExists, "Entity should still be pointing at a URL"
    assert originalVersion == reupload.versionNumber

    # Try a URL with an extra slash at the end
    fileThatDoesntExist = 'http://dev-versions.synapse.sagebase.org/synapsePythonClient/'
    reupload.synapseStore = False
    reupload.path = fileThatDoesntExist
    reupload = syn.store(reupload)
    reupload = syn.get(reupload, downloadFile=False)
    originalVersion = reupload.versionNumber
    
    reupload = syn.store(reupload, forceVersion=False)
    assert reupload.path == fileThatDoesntExist, "Entity should still be pointing at a URL"
    assert originalVersion == reupload.versionNumber


#SYNPY-366
def test_download_local_file_URL_path():
    path = utils.make_bogus_data_file()
    schedule_for_cleanup(path)

    filehandle = syn._uploadToFileHandleService(path, synapseStore=False,
                                   mimetype=None, fileSize=None)

    localFileEntity = syn.store(File(dataFileHandleId=filehandle['id'], parent=project))
    e = syn.get(localFileEntity.id)
    assert_equal(path, e.path)


#SYNPY-424
def test_store_file_handle_update_metadata():
    original_file_path = utils.make_bogus_data_file()
    schedule_for_cleanup(original_file_path)

    #upload the project
    entity = syn.store(File(original_file_path, parent=project))
    old_file_handle = entity._file_handle

    #create file handle to replace the old one
    replacement_file_path = utils.make_bogus_data_file()
    schedule_for_cleanup(replacement_file_path)
    new_file_handle = syn._uploadToFileHandleService(replacement_file_path, synapseStore=True)

    entity.dataFileHandleId = new_file_handle['id']
    new_entity = syn.store(entity)

    #make sure _file_handle info was changed (_file_handle values are all changed at once so just verifying id change is sufficient)
    assert_equal(new_file_handle['id'], new_entity._file_handle['id'])
    assert_not_equal(old_file_handle['id'], new_entity._file_handle['id'])

    #check that local_state was updated
    assert_equal(replacement_file_path, new_entity.path)
    assert_equal(os.path.dirname(replacement_file_path), new_entity.cacheDir)
    assert_equal([os.path.basename(replacement_file_path)], new_entity.files)


<<<<<<< HEAD
def test_store_DockerRepository():
    repo_name = "some/repository/path"
    docker_repo = syn.store(DockerRepository(repo_name,parent=project))
    assert_is_instance(docker_repo, DockerRepository)
    assert_false(docker_repo.isManaged)
    assert_equals(repo_name, docker_repo.repositoryName)
=======
def test_getWithEntityBundle__no_DOWNLOAD_permission_warning():
    other_syn = synapseclient.login(other_user['username'], other_user['password'])

    #make a temp data file
    path = utils.make_bogus_data_file()
    schedule_for_cleanup(path)

    #upload to synapse and set permissions to READ only
    entity = syn.store(File(path, parent=project))
    syn.setPermissions(entity, other_user['username'], accessType=['READ'])

    #try to download and check that nothing wad downloaded and a warning message was printed
    with patch("sys.stderr") as mocked_stderr:
        entity_no_download = other_syn.get(entity['id'])
        mocked_stderr.write.assert_called_once()
        assert_is_none(entity_no_download.path)
>>>>>>> 3d8c7146
<|MERGE_RESOLUTION|>--- conflicted
+++ resolved
@@ -7,11 +7,7 @@
 
 import uuid, filecmp, os, tempfile, time
 from datetime import datetime as Datetime
-<<<<<<< HEAD
-from nose.tools import assert_raises, assert_equal, assert_is_none, assert_not_equal, assert_is_instance
-=======
-from nose.tools import assert_raises, assert_equal, assert_is_none, assert_not_equal, assert_greater, assert_less
->>>>>>> 3d8c7146
+from nose.tools import assert_raises, assert_equal, assert_is_none, assert_not_equal, assert_is_instance, assert_greater, assert_less
 from mock import patch
 
 try:
@@ -24,13 +20,9 @@
 from synapseclient.exceptions import *
 
 import integration
-<<<<<<< HEAD
-from integration import schedule_for_cleanup
 from nose.tools import assert_false, assert_equals
-=======
 from integration import schedule_for_cleanup, QUERY_TIMEOUT_SEC
 
->>>>>>> 3d8c7146
 
 def setup(module):
     print('\n')
@@ -557,14 +549,14 @@
     assert_equal([os.path.basename(replacement_file_path)], new_entity.files)
 
 
-<<<<<<< HEAD
 def test_store_DockerRepository():
     repo_name = "some/repository/path"
     docker_repo = syn.store(DockerRepository(repo_name,parent=project))
     assert_is_instance(docker_repo, DockerRepository)
     assert_false(docker_repo.isManaged)
     assert_equals(repo_name, docker_repo.repositoryName)
-=======
+
+
 def test_getWithEntityBundle__no_DOWNLOAD_permission_warning():
     other_syn = synapseclient.login(other_user['username'], other_user['password'])
 
@@ -581,4 +573,3 @@
         entity_no_download = other_syn.get(entity['id'])
         mocked_stderr.write.assert_called_once()
         assert_is_none(entity_no_download.path)
->>>>>>> 3d8c7146
