import tempfile
import os
import filecmp
import shutil
import uuid
import configparser
from datetime import datetime

import pytest
from unittest.mock import patch

from synapseclient import Entity, Team, UserProfile, client, Synapse
from synapseclient import Activity, Annotations, File, Folder, login, Project, Synapse
import synapseclient
from synapseclient.core.credentials import credential_provider
from synapseclient.core.exceptions import (
    SynapseAuthenticationError,
    SynapseHTTPError,
    SynapseNoCredentialsError,
)
import synapseclient.core.utils as utils
from synapseclient.core.version_check import version_check

PUBLIC = 273949  # PrincipalId of public "user"
AUTHENTICATED_USERS = 273948


def test_login(syn):
    try:
        config = configparser.RawConfigParser()
        config.read(client.CONFIG_FILE)
        # keep password authentication tests until fully deprecated
        # Added a section in the synapse config
        username = config.get("oldAuthentication", "username")
        password = config.get("oldAuthentication", "password")
        authtoken = config.get("authentication", "authtoken")
        sessionToken = syn._getSessionToken(username, password)

        syn.logout(forgetMe=True)

        # Simple login with ID + PW
        syn.login(username, password, silent=True)

        api_key = syn.credentials.secret

        # Login with ID + API key
        syn.login(email=username, apiKey=api_key, silent=True)

        # login with session token
        syn.login(sessionToken=sessionToken)

        # login with config file no username
        syn.login(silent=True)

        # Login with ID only from config file
        syn.login(username, silent=True)

        # Login with auth token
        syn.login(authToken=authtoken, silent=True)

        # Login with ID not matching username
        pytest.raises(SynapseNoCredentialsError, syn.login, "fakeusername")

        # login using cache
        # mock to make the config file empty
        with patch.object(
            syn, "_get_config_authentication", return_value={}
        ), patch.object(credential_provider, "cached_sessions") as mock_cached_sessions:
            mock_cached_sessions.get_most_recent_user.return_value = None

            # Login with no credentials
            with pytest.raises(SynapseNoCredentialsError):
                syn.login()

        # remember login info in cache
        syn.login(username, password, rememberMe=True, silent=True)

        # login using cached info
        syn.login(username, silent=True)
        assert syn.credentials.username == username

        syn.login(silent=True)
        assert syn.credentials.username == username

    except configparser.Error:
        raise ValueError(
            "Please supply a username and password in the configuration file."
        )

    finally:
        # Login with config file
        syn.login(rememberMe=True, silent=True)


def test_login__bad_credentials(syn):
    # nonexistant username and password
    pytest.raises(
        SynapseAuthenticationError,
        login,
        email=str(uuid.uuid4()),
        password="In the end, it doens't even matter",
    )
    # existing username and bad password
    pytest.raises(
        SynapseAuthenticationError,
        login,
        email=syn.username,
        password=str(uuid.uuid4()),
    )


def testCustomConfigFile(syn, schedule_for_cleanup):
    if os.path.isfile(client.CONFIG_FILE):
        configPath = "./CONFIGFILE"
        shutil.copyfile(client.CONFIG_FILE, configPath)
        schedule_for_cleanup(configPath)

        syn2 = Synapse(configPath=configPath)
        syn2.login()
    else:
        raise ValueError(
            "Please supply a username and password in the configuration file."
        )


@pytest.mark.flaky(reruns=3, only_rerun=["SynapseHTTPError"])
def test_entity_version(syn, project, schedule_for_cleanup):
    # Make an Entity and make sure the version is one
    entity = File(parent=project["id"])
    entity["path"] = utils.make_bogus_data_file()
    schedule_for_cleanup(entity["path"])
    entity = syn.store(entity)

    syn.set_annotations(Annotations(entity, entity.etag, {"fizzbuzz": 111222}))
    entity = syn.get(entity)
    assert entity.versionNumber == 1

    # Update the Entity and make sure the version is incremented
    entity.foo = 998877
    entity["name"] = "foobarbat"
    entity["description"] = "This is a test entity..."
    entity = syn.store(entity, forceVersion=True, versionLabel="Prada remix")
    assert entity.versionNumber == 2

    # Get the older data and verify the random stuff is still there
    annotations = syn.get_annotations(entity, version=1)
    assert annotations["fizzbuzz"][0] == 111222
    returnEntity = syn.get(entity, version=1)
    assert returnEntity.versionNumber == 1
    assert returnEntity["fizzbuzz"][0] == 111222
    assert "foo" not in returnEntity

    # Try the newer Entity
    returnEntity = syn.get(entity)
    assert returnEntity.versionNumber == 2
    assert returnEntity["foo"][0] == 998877
    assert returnEntity["name"] == "foobarbat"
    assert returnEntity["description"] == "This is a test entity..."
    assert returnEntity["versionLabel"] == "Prada remix"

    # Try the older Entity again
    returnEntity = syn.get(entity, version=1)
    assert returnEntity.versionNumber == 1
    assert returnEntity["fizzbuzz"][0] == 111222
    assert "foo" not in returnEntity

    # Delete version 2
    syn.delete(entity, version=2)
    returnEntity = syn.get(entity)
    assert returnEntity.versionNumber == 1


def test_md5_query(syn, project, schedule_for_cleanup):
    # Add the same Entity several times
    path = utils.make_bogus_data_file()
    schedule_for_cleanup(path)
    repeated = File(
        path, parent=project["id"], description="Same data over and over again"
    )

    # Retrieve the data via MD5
    num = 5
    stored = []
    for i in range(num):
        repeated.name = "Repeated data %d.dat" % i
        stored.append(syn.store(repeated).id)

    # Although we expect num results, it is possible for the MD5 to be non-unique
    results = syn.md5Query(utils.md5_for_file(path).hexdigest())
    assert str(sorted(stored)) == str(sorted([res["id"] for res in results]))
    assert len(results) == num


def test_uploadFile_given_dictionary(syn, project, schedule_for_cleanup):
    # Make a Folder Entity the old fashioned way
    folder = {
        "concreteType": Folder._synapse_entity_type,
        "parentId": project["id"],
        "name": "fooDictionary",
        "foo": 334455,
    }
    entity = syn.store(folder)

    # Download and verify that it is the same file
    entity = syn.get(entity)
    assert entity.parentId == project.id
    assert entity.foo[0] == 334455

    # Update via a dictionary
    path = utils.make_bogus_data_file()
    schedule_for_cleanup(path)
    rareCase = {}
    rareCase.update(entity.annotations)
    rareCase.update(entity.properties)
    rareCase.update(entity.local_state())
    rareCase["description"] = "Updating with a plain dictionary should be rare."

    # Verify it works
    entity = syn.store(rareCase)
    assert entity.description == rareCase["description"]
    assert entity.name == "fooDictionary"
    syn.get(entity["id"])


@pytest.mark.flaky(reruns=3, only_rerun=["SynapseHTTPError"])
def test_uploadFileEntity(syn, project, schedule_for_cleanup):
    # Create a FileEntity
    # Dictionaries default to FileEntity as a type
    fname = utils.make_bogus_data_file()
    schedule_for_cleanup(fname)
    entity = File(
        name="fooUploadFileEntity",
        path=fname,
        parentId=project["id"],
        description="A test file entity",
    )
    entity = syn.store(entity)

    # Download and verify
    entity = syn.get(entity)

    assert entity["files"][0] == os.path.basename(fname)
    assert filecmp.cmp(fname, entity["path"])

    # Check if we upload the wrong type of file handle
    fh = syn.restGET("/entity/%s/filehandles" % entity.id)["list"][0]
    assert fh["concreteType"] == "org.sagebionetworks.repo.model.file.S3FileHandle"

    # Create a different temporary file
    fname = utils.make_bogus_data_file()
    schedule_for_cleanup(fname)

    # Update existing FileEntity
    entity.path = fname
    entity = syn.store(entity)

    # Download and verify that it is the same file
    entity = syn.get(entity)
    assert entity["files"][0] == os.path.basename(fname)
    assert filecmp.cmp(fname, entity["path"])


def test_download_multithreaded(syn, project, schedule_for_cleanup):
    # Create a FileEntity
    # Dictionaries default to FileEntity as a type
    fname = utils.make_bogus_data_file()
    schedule_for_cleanup(fname)
    entity = File(
        name="testMultiThreadDownload" + str(uuid.uuid4()),
        path=fname,
        parentId=project["id"],
    )
    entity = syn.store(entity)

    # Download and verify
    syn.multi_threaded = True
    entity = syn.get(entity)

    assert entity["files"][0] == os.path.basename(fname)
    assert filecmp.cmp(fname, entity["path"])
    syn.multi_threaded = False


def test_downloadFile(schedule_for_cleanup):
    # See if the a "wget" works
    filename = utils.download_file(
        "http://dev-versions.synapse.sagebase.org/sage_bionetworks_logo_274x128.png"
    )
    schedule_for_cleanup(filename)
    assert os.path.exists(filename)


def test_version_check():
    # Check current version against dev-synapsePythonClient version file
    version_check(
        version_url="http://dev-versions.synapse.sagebase.org/synapsePythonClient"
    )

    # Should be higher than current version and return true
    assert version_check(
        current_version="999.999.999",
        version_url="http://dev-versions.synapse.sagebase.org/synapsePythonClient",
    )

    # Test out of date version
    assert not version_check(
        current_version="0.0.1",
        version_url="http://dev-versions.synapse.sagebase.org/synapsePythonClient",
    )

    # Test blacklisted version
    pytest.raises(
        SystemExit,
        version_check,
        current_version="0.0.0",
        version_url="http://dev-versions.synapse.sagebase.org/synapsePythonClient",
    )

    # Test bad URL
    assert not version_check(
        current_version="999.999.999",
        version_url="http://dev-versions.synapse.sagebase.org/bad_filename_doesnt_exist",
    )


def test_provenance(syn, project, schedule_for_cleanup):
    # Create a File Entity
    fname = utils.make_bogus_data_file()
    schedule_for_cleanup(fname)
    data_entity = syn.store(File(fname, parent=project["id"]))

    # Create a File Entity of Code
    fd, path = tempfile.mkstemp(suffix=".py")
    with os.fdopen(fd, "w") as f:
        f.write(
            utils.normalize_lines(
                """
            ## Chris's fabulous random data generator
            ############################################################
            import random
            random.seed(12345)
            data = [random.gauss(mu=0.0, sigma=1.0) for i in range(100)]
            """
            )
        )
    schedule_for_cleanup(path)
    code_entity = syn.store(File(path, parent=project["id"]))

    # Create a new Activity asserting that the Code Entity was 'used'
    activity = Activity(name="random.gauss", description="Generate some random numbers")
    activity.used(code_entity, wasExecuted=True)
    activity.used(
        {"name": "Superhack", "url": "https://github.com/joe_coder/Superhack"},
        wasExecuted=True,
    )
    activity = syn.setProvenance(data_entity, activity)

    # Retrieve and verify the saved Provenance record
    retrieved_activity = syn.getProvenance(data_entity)
    assert retrieved_activity == activity

    # Test Activity update
    new_description = "Generate random numbers like a gangsta"
    retrieved_activity["description"] = new_description
    updated_activity = syn.updateActivity(retrieved_activity)
    assert updated_activity["name"] == retrieved_activity["name"]
    assert updated_activity["description"] == new_description

    # Test delete
    syn.deleteProvenance(data_entity)
    pytest.raises(SynapseHTTPError, syn.getProvenance, data_entity["id"])


def test_annotations(syn, project, schedule_for_cleanup):
    # Get the annotations of an Entity
    entity = syn.store(Folder(parent=project["id"]))
    anno = syn.get_annotations(entity)
    assert hasattr(anno, "id")
    assert hasattr(anno, "etag")
    assert anno.id == entity.id
    assert anno.etag == entity.etag

    # Set the annotations, with keywords too
    anno["bogosity"] = "total"
    syn.set_annotations(
        Annotations(
            entity,
            entity.etag,
            anno,
            wazoo="Frank",
            label="Barking Pumpkin",
            shark=16776960,
        )
    )

    # Check the update
    annote = syn.get_annotations(entity)
    assert annote["bogosity"] == ["total"]
    assert annote["wazoo"] == ["Frank"]
    assert annote["label"] == ["Barking Pumpkin"]
    assert annote["shark"] == [16776960]

    # More annotation setting
    annote["primes"] = [2, 3, 5, 7, 11, 13, 17, 19, 23, 29]
    annote["phat_numbers"] = [1234.5678, 8888.3333, 1212.3434, 6677.8899]
    annote["goobers"] = ["chris", "jen", "jane"]
    annote["present_time"] = datetime.now()
    annote["maybe"] = [True, False]
    syn.set_annotations(annote)

    # Check it again
    annotation = syn.get_annotations(entity)
    assert annotation["primes"] == [2, 3, 5, 7, 11, 13, 17, 19, 23, 29]
    assert annotation["phat_numbers"] == [1234.5678, 8888.3333, 1212.3434, 6677.8899]
    assert annotation["goobers"] == ["chris", "jen", "jane"]
    assert annotation["present_time"][0].strftime("%Y-%m-%d %H:%M:%S") == annote[
        "present_time"
    ].strftime("%Y-%m-%d %H:%M:%S")
    assert annotation["maybe"] == [True, False]


def test_annotations_on_file_during_create_no_annotations(
<<<<<<< HEAD
    syn: synapseclient.Synapse, project: Project, schedule_for_cleanup
=======
    syn: Synapse, project: Project, schedule_for_cleanup
>>>>>>> a09eccf8
):
    # GIVEN a bogus file
    path = utils.make_bogus_data_file()
    schedule_for_cleanup(path)
    file = File(path, parent=project["id"], description="test_annotations_on_file")

    # AND the file is stored
    with patch.object(syn, "set_annotations") as mock_set_annotations:
        entity = syn.store(file)
    schedule_for_cleanup(entity.id)

    # WHEN I get the annotations
    annotations = syn.get_annotations(entity)

    # THEN I expect the annotations to be empty
    assert hasattr(annotations, "id")
    assert hasattr(annotations, "etag")
    assert annotations.id == entity.id
    assert annotations.etag == entity.etag
    assert len(annotations) == 0

    # AND set_annotations has not been called
    assert not mock_set_annotations.called


def test_annotations_on_file_during_create_with_annotations(
<<<<<<< HEAD
    syn: synapseclient.Synapse, project: Project, schedule_for_cleanup
=======
    syn: Synapse, project: Project, schedule_for_cleanup
>>>>>>> a09eccf8
):
    # GIVEN a bogus file
    path = utils.make_bogus_data_file()
    schedule_for_cleanup(path)

    # AND annotations have been set on the file
    file = File(
        path,
        parent=project["id"],
        description="test_annotations_on_file",
        annotations={"label_1": "value_1", "label_2": "value_2"},
    )

    # AND the file is stored
    entity = syn.store(file)
    schedule_for_cleanup(entity.id)

    # WHEN I get the annotations
    annotations = syn.get_annotations(entity)

    # THEN I expect the annotations to have been set
    assert annotations["label_1"] == ["value_1"]
    assert annotations["label_2"] == ["value_2"]
    assert len(annotations) == 2


def test_get_user_profile(syn):
    p1 = syn.getUserProfile()

    # get by name
    p2 = syn.getUserProfile(p1.userName)
    assert p2.userName == p1.userName

    # get by user ID
    p2 = syn.getUserProfile(p1.ownerId)
    assert p2.userName == p1.userName


def test_findEntityIdByNameAndParent(syn, schedule_for_cleanup):
    project_name = str(uuid.uuid1())
    project_id = syn.store(Project(name=project_name))["id"]
    assert project_id == syn.findEntityId(project_name)
    schedule_for_cleanup(project_id)


def test_getChildren(syn, schedule_for_cleanup):
    # setup a hierarchy for folders
    # PROJECT
    # |     \
    # File   Folder
    #           |
    #         File
    project_name = str(uuid.uuid1())
    test_project = syn.store(Project(name=project_name))
    folder = syn.store(Folder(name="firstFolder", parent=test_project))
    syn.store(
        File(
            path="~/doesntMatter.txt",
            name="file inside folders",
            parent=folder,
            synapseStore=False,
        )
    )
    project_file = syn.store(
        File(
            path="~/doesntMatterAgain.txt",
            name="file inside project",
            parent=test_project,
            synapseStore=False,
        )
    )
    schedule_for_cleanup(test_project)

    expected_id_set = {project_file.id, folder.id}
    children_id_set = {x["id"] for x in syn.getChildren(test_project.id)}
    assert expected_id_set == children_id_set


def testSetStorageLocation(syn, schedule_for_cleanup):
    proj = syn.store(
        Project(
            name=str(uuid.uuid4()) + "testSetStorageLocation__existing_storage_location"
        )
    )
    schedule_for_cleanup(proj)

    endpoint = "https://url.doesnt.matter.com"
    bucket = "fake-bucket-name"
    storage_location = syn.createStorageLocationSetting(
        "ExternalObjectStorage", endpointUrl=endpoint, bucket=bucket
    )
    storage_setting = syn.setStorageLocation(
        proj, storage_location["storageLocationId"]
    )
    retrieved_setting = syn.getProjectSetting(proj, "upload")
    assert storage_setting == retrieved_setting


def testMoveProject(syn, schedule_for_cleanup):
    proj1 = syn.store(Project(name=str(uuid.uuid4()) + "testMoveProject-child"))
    proj2 = syn.store(Project(name=str(uuid.uuid4()) + "testMoveProject-newParent"))
    pytest.raises(SynapseHTTPError, syn.move, proj1, proj2)
    schedule_for_cleanup(proj1)
    schedule_for_cleanup(proj2)


class TestPermissionsOnProject:
    @pytest.fixture(autouse=True, scope="function")
    def init(self, syn: Synapse, schedule_for_cleanup):
        self.syn = syn
        self.schedule_for_cleanup = schedule_for_cleanup

    def test_get_permissions_default(self):
        # GIVEN a project created with default permissions of administrator
        project_with_default_permissions: Entity = self.syn.store(
            Project(name=str(uuid.uuid4()) + "test_get_permissions_default_permissions")
        )
        self.schedule_for_cleanup(project_with_default_permissions)

        # AND the user that created the project
        p1: UserProfile = self.syn.getUserProfile()

        # WHEN I get the permissions for the user on the entity
        permissions = self.syn.getPermissions(
            project_with_default_permissions.id, p1.ownerId
        )

        # THEN I expect to see the default admin permissions
        expected_permissions = [
            "READ",
            "DELETE",
            "CHANGE_SETTINGS",
            "UPDATE",
            "CHANGE_PERMISSIONS",
            "CREATE",
            "MODERATE",
            "DOWNLOAD",
        ]
        assert set(expected_permissions) == set(permissions)

    def test_get_permissions_read_only_permissions_on_entity(self):
        # GIVEN a project created with default permissions of administrator
        project_with_read_only_permissions: Entity = self.syn.store(
            Project(
                name=str(uuid.uuid4())
                + "test_get_permissions_read_permissions_on_project"
            )
        )
        self.schedule_for_cleanup(project_with_read_only_permissions)

        # AND the user that created the project
        p1: UserProfile = self.syn.getUserProfile()

        # AND the permissions for the user on the entity are set to READ only
        self.syn.setPermissions(
            project_with_read_only_permissions, p1.ownerId, ["READ"]
        )

        # WHEN I get the permissions for the user on the entity
        permissions = self.syn.getPermissions(
            project_with_read_only_permissions.id, p1.ownerId
        )

        # THEN I expect to see read only permissions
        expected_permissions = ["READ"]
        assert set(expected_permissions) == set(permissions)

    def test_get_permissions_through_team_assigned_to_user(self):
        # GIVEN a project created with default permissions of administrator
        project_with_permissions_through_single_team: Entity = self.syn.store(
            Project(
                name=str(uuid.uuid4())
                + "test_get_permissions_through_team_assigned_to_user_and_project"
            )
        )

        # AND the user that created the project
        p1: UserProfile = self.syn.getUserProfile()

        # AND a team is created
        name = "My Uniquely Named Team " + str(uuid.uuid4())
        team = self.syn.store(
            Team(
                name=name,
                description="A fake team for testing permissions assigned to a single project",
            )
        )

        # Handle Cleanup - Note: When running this schedule for cleanup order can matter when there are dependent resources
        self.schedule_for_cleanup(team)
        self.schedule_for_cleanup(project_with_permissions_through_single_team)

        # AND the permissions for the Team on the entity are set to all permissions except for DOWNLOAD
        self.syn.setPermissions(
            project_with_permissions_through_single_team,
            team.id,
            [
                "READ",
                "DELETE",
                "CHANGE_SETTINGS",
                "UPDATE",
                "CHANGE_PERMISSIONS",
                "CREATE",
                "MODERATE",
            ],
        )

        # AND the permissions for the user on the entity are set to NONE
        self.syn.setPermissions(
            project_with_permissions_through_single_team, p1.ownerId, []
        )

        # WHEN I get the permissions for the user on the entity
        permissions = self.syn.getPermissions(
            project_with_permissions_through_single_team.id, p1.ownerId
        )

        # THEN I expect to see the permissions of the team
        expected_permissions = [
            "READ",
            "DELETE",
            "CHANGE_SETTINGS",
            "UPDATE",
            "CHANGE_PERMISSIONS",
            "CREATE",
            "MODERATE",
        ]
        assert set(expected_permissions) == set(permissions)

    def test_get_permissions_through_multiple_teams_assigned_to_user(self):
        # GIVEN a project created with default permissions of administrator
        project_with_permissions_through_multiple_teams: Entity = self.syn.store(
            Project(
                name=str(uuid.uuid4())
                + "test_get_permissions_through_two_teams_assigned_to_user_and_project"
            )
        )

        # AND the user that created the project
        p1: UserProfile = self.syn.getUserProfile()

        # AND a team is created
        name = "My Uniquely Named Team " + str(uuid.uuid4())
        team_1 = self.syn.store(
            Team(
                name=name,
                description="A fake team for testing permissions assigned to a single project - 1",
            )
        )

        # AND a second team is created
        name = "My Uniquely Named Team " + str(uuid.uuid4())
        team_2 = self.syn.store(
            Team(
                name=name,
                description="A fake team for testing permissions assigned to a single project - 2",
            )
        )

        # Handle Cleanup - Note: When running this schedule for cleanup order can matter when there are dependent resources
        self.schedule_for_cleanup(team_1)
        self.schedule_for_cleanup(team_2)
        self.schedule_for_cleanup(project_with_permissions_through_multiple_teams)

        # AND the permissions for the Team 1 on the entity are set to all permissions except for DOWNLOAD
        self.syn.setPermissions(
            project_with_permissions_through_multiple_teams,
            team_1.id,
            [
                "READ",
                "DELETE",
                "CHANGE_SETTINGS",
                "UPDATE",
                "CHANGE_PERMISSIONS",
                "CREATE",
                "MODERATE",
            ],
        )

        # AND the permissions for the Team 2 on the entity are set to only READ and DOWNLOAD
        self.syn.setPermissions(
            project_with_permissions_through_multiple_teams,
            team_2.id,
            ["READ", "DOWNLOAD"],
        )

        # AND the permissions for the user on the entity are set to NONE
        self.syn.setPermissions(
            project_with_permissions_through_multiple_teams, p1.ownerId, []
        )

        # WHEN I get the permissions for the user on the entity
        permissions = self.syn.getPermissions(
            project_with_permissions_through_multiple_teams.id, p1.ownerId
        )

        # THEN I expect to see the permissions of both teams
        expected_permissions = [
            "READ",
            "DELETE",
            "CHANGE_SETTINGS",
            "UPDATE",
            "CHANGE_PERMISSIONS",
            "CREATE",
            "MODERATE",
            "DOWNLOAD",
        ]
        assert set(expected_permissions) == set(permissions)

    def test_get_permissions_for_project_with_public_and_registered_user(self):
        # GIVEN a project created with default permissions of administrator
        project_with_permissions_for_public_and_authenticated_users: Entity = (
            self.syn.store(
                Project(
                    name=str(uuid.uuid4())
                    + "test_get_permissions_for_project_with_registered_user"
                )
            )
        )
        self.schedule_for_cleanup(
            project_with_permissions_for_public_and_authenticated_users
        )

        # AND the user that created the project
        p1: UserProfile = self.syn.getUserProfile()

        # AND the permissions for PUBLIC are set to 'READ'
        self.syn.setPermissions(
            project_with_permissions_for_public_and_authenticated_users,
            PUBLIC,
            ["READ"],
        )

        # AND the permissions for AUTHENTICATED_USERS is set to 'READ, DOWNLOAD'
        self.syn.setPermissions(
            project_with_permissions_for_public_and_authenticated_users,
            AUTHENTICATED_USERS,
            ["READ", "DOWNLOAD"],
        )

        # AND the permissions for the user on the entity do NOT include DOWNLOAD
        self.syn.setPermissions(
            project_with_permissions_for_public_and_authenticated_users,
            p1.ownerId,
            [
                "READ",
                "DELETE",
                "CHANGE_SETTINGS",
                "UPDATE",
                "CHANGE_PERMISSIONS",
                "CREATE",
                "MODERATE",
            ],
        )

        # WHEN I get the permissions for a public user on the entity
        permissions = self.syn.getPermissions(
            project_with_permissions_for_public_and_authenticated_users.id
        )

        # THEN I expect to the public permissions
        expected_permissions = ["READ"]
        assert set(expected_permissions) == set(permissions)

        # and WHEN I get the permissions for an authenticated user on the entity
        permissions = self.syn.getPermissions(
            project_with_permissions_for_public_and_authenticated_users.id, p1.ownerId
        )

        # THEN I expect to see the permissions of the user, and the authenticated user, and the public user
        expected_permissions = [
            "READ",
            "DELETE",
            "CHANGE_SETTINGS",
            "UPDATE",
            "CHANGE_PERMISSIONS",
            "CREATE",
            "MODERATE",
            "DOWNLOAD",
        ]
        assert set(expected_permissions) == set(permissions)<|MERGE_RESOLUTION|>--- conflicted
+++ resolved
@@ -420,11 +420,7 @@
 
 
 def test_annotations_on_file_during_create_no_annotations(
-<<<<<<< HEAD
-    syn: synapseclient.Synapse, project: Project, schedule_for_cleanup
-=======
     syn: Synapse, project: Project, schedule_for_cleanup
->>>>>>> a09eccf8
 ):
     # GIVEN a bogus file
     path = utils.make_bogus_data_file()
@@ -451,11 +447,7 @@
 
 
 def test_annotations_on_file_during_create_with_annotations(
-<<<<<<< HEAD
-    syn: synapseclient.Synapse, project: Project, schedule_for_cleanup
-=======
     syn: Synapse, project: Project, schedule_for_cleanup
->>>>>>> a09eccf8
 ):
     # GIVEN a bogus file
     path = utils.make_bogus_data_file()
