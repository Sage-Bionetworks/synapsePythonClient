--- conflicted
+++ resolved
@@ -570,13 +570,8 @@
     pytest.raises(Exception, syn.store, project, createOrUpdate=False)
 
 
-<<<<<<< HEAD
-def test_download_file_false(syn, project, schedule_for_cleanup):
-    RENAME_SUFFIX = "blah" + str(uuid.uuid4())
-=======
 def test_download_file_false(syn: Synapse, project: Project, schedule_for_cleanup):
     RENAME_SUFFIX = "blah"
->>>>>>> c6223b56
 
     # Upload a file
     filepath = utils.make_bogus_binary_file()
