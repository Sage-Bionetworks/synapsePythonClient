--- conflicted
+++ resolved
@@ -34,11 +34,8 @@
           # - Table: tutorials/python/table.md
           # - Using a Table: tutorials/python/table_crud.md
           - Dataset: tutorials/python/dataset.md
-<<<<<<< HEAD
           - Dataset Collection: tutorials/python/dataset_collection.md
-=======
           - Materialized View: tutorials/python/materializedview.md
->>>>>>> 2909fa77
           # - Sharing Settings: tutorials/python/sharing_settings.md
           # - Wiki: tutorials/python/wiki.md
           # - Team: tutorials/python/team.md
