--- conflicted
+++ resolved
@@ -45,11 +45,7 @@
     "requests>=2.22.0,<3.0",
     "keyring>=15,<23.5",
     "deprecated>=1.2.4,<2.0",
-<<<<<<< HEAD
-    "importlib_metadata<5",
-=======
     "importlib-metadata<5.0",
->>>>>>> f5b5b970
 ]
 
 # on Linux specify a cryptography dependency that will not
