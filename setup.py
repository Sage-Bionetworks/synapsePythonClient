--- conflicted
+++ resolved
@@ -34,24 +34,14 @@
     # requirements
     python_requires='>=3.5.*',
     install_requires=[
-<<<<<<< HEAD
-        'requests==2.21.0',
-=======
         'requests>=2.22.0',
->>>>>>> dfd79c5c
         'keyring==12.0.2',
         'deprecated==1.2.4',
     ],
     extras_require={
-<<<<<<< HEAD
-        'pandas': ["pandas==0.23.0"],
-        'pysftp': ["pysftp==0.2.9"],
-        'boto3' : ["boto3==2.49.0"],
-=======
         'pandas': ["pandas==0.25.0"],
         'pysftp': ["pysftp>=0.2.8"],
-        'boto3' : ["boto3"],
->>>>>>> dfd79c5c
+        'boto3' : ["boto3==2.49.0"],
         ':sys_platform=="linux2" or sys_platform=="linux"': ['keyrings.alt==3.1'],
     },
 
