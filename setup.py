# Installation script for Synapse Client for Python
############################################################
import os
from setuptools import setup

import json

# make sure not to overwrite existing .synapseConfig with our example one
data_files = (
    [(os.path.expanduser("~"), ["synapseclient/.synapseConfig"])]
    if not os.path.exists(os.path.expanduser("~/.synapseConfig"))
    else []
)
# figure out the version
with open("synapseclient/synapsePythonClient") as config:
    __version__ = json.load(config)["latestVersion"]

<<<<<<< HEAD
test_deps = [
    "pytest>=5.0.0,<7.0",
    "pytest-mock>=3.0,<4.0",
    "flake8>=3.7.0,<4.0",
    "pytest-xdist[psutil]>=2.2,<3.0.0",
]

install_requires = [
    # "requests>=2.22.0,<2.30.0; python_version<'3.10'",
    "requests>=2.22.0,<3.0",
    "urllib3<2",
    # "urllib3>=2; python_version>='3.10'",
    "keyring>=15,<23.5",
    "deprecated>=1.2.4,<2.0",
]

# on Linux specify a cryptography dependency that will not
# require a Rust compiler to compile from source (< 3.4).
# on Linux cryptography is a transitive dependency
# (keyring -> SecretStorage -> cryptography)
# SecretStorage doesn't pin a version so otherwise if cryptography
# is not already installed the dependency will resolve to the latest
# and will require Rust if a precompiled wheel cannot be used
# (e.g. old version of pip or no wheel available for an architecture).
# if a newer version of cryptography is already installed that is
# fine we don't want to trigger a downgrade, hence the conditional
# addition of the versioned dependency.
if platform.system() == "Linux":
    try:
        import cryptography  # noqa

        # already installed, don't need to install (or downgrade)
    except ImportError:
        install_requires.append("cryptography<3.4")

setuptools.setup(
    # basic
    name="synapseclient",
    version=__version__,
    packages=setuptools.find_packages(exclude=["tests", "tests.*"]),
    # requirements
    python_requires=">=3.8",
    install_requires=install_requires,
    extras_require={
        "pandas": ["pandas>=1.5,<2.1"],
        "pysftp": ["pysftp>=0.2.8,<0.3"],
        "boto3": ["boto3>=1.7.0,<2.0"],
        "docs": ["sphinx>=4.0,<5.0", "sphinx-argparse>=0.2,<0.3", "sphinx_rtd_theme"],
        "tests": test_deps,
        ':sys_platform=="linux"': ["keyrings.alt==3.1"],
    },
    # command line
    entry_points={"console_scripts": ["synapse = synapseclient.__main__:main"]},
    # data
    package_data={"synapseclient": ["synapsePythonClient", ".synapseConfig"]},
    data_files=data_files,
    zip_safe=False,
    # test
    tests_require=test_deps,
    # metadata to display on PyPI
    description=description,
    long_description=long_description,
    long_description_content_type="text/markdown",
    url="https://www.synapse.org",
    author="The Synapse Engineering Team",
    author_email="platform@sagebase.org",
    license="Apache",
    project_urls={
        "Documentation": "https://python-docs.synapse.org",
        "Source Code": "https://github.com/Sage-Bionetworks/synapsePythonClient",
        "Bug Tracker": "https://github.com/Sage-Bionetworks/synapsePythonClient/issues",
    },
    classifiers=[
        "Development Status :: 5 - Production/Stable",
        "Programming Language :: Python",
        "Programming Language :: Python :: 3.8",
        "Programming Language :: Python :: 3.9",
        "Programming Language :: Python :: 3.10",
        "Programming Language :: Python :: 3.11",
        "Operating System :: MacOS",
        "Operating System :: Microsoft :: Windows",
        "Operating System :: Unix",
        "Operating System :: POSIX :: Linux",
        "Intended Audience :: Developers",
        "Intended Audience :: Science/Research",
        "License :: OSI Approved :: Apache Software License",
        "Topic :: Software Development :: Libraries",
        "Topic :: Scientific/Engineering",
        "Topic :: Scientific/Engineering :: Bio-Informatics",
    ],
)
=======
setup(data_files=data_files, version=__version__)
>>>>>>> 8b3249eb
<|MERGE_RESOLUTION|>--- conflicted
+++ resolved
@@ -15,98 +15,4 @@
 with open("synapseclient/synapsePythonClient") as config:
     __version__ = json.load(config)["latestVersion"]
 
-<<<<<<< HEAD
-test_deps = [
-    "pytest>=5.0.0,<7.0",
-    "pytest-mock>=3.0,<4.0",
-    "flake8>=3.7.0,<4.0",
-    "pytest-xdist[psutil]>=2.2,<3.0.0",
-]
-
-install_requires = [
-    # "requests>=2.22.0,<2.30.0; python_version<'3.10'",
-    "requests>=2.22.0,<3.0",
-    "urllib3<2",
-    # "urllib3>=2; python_version>='3.10'",
-    "keyring>=15,<23.5",
-    "deprecated>=1.2.4,<2.0",
-]
-
-# on Linux specify a cryptography dependency that will not
-# require a Rust compiler to compile from source (< 3.4).
-# on Linux cryptography is a transitive dependency
-# (keyring -> SecretStorage -> cryptography)
-# SecretStorage doesn't pin a version so otherwise if cryptography
-# is not already installed the dependency will resolve to the latest
-# and will require Rust if a precompiled wheel cannot be used
-# (e.g. old version of pip or no wheel available for an architecture).
-# if a newer version of cryptography is already installed that is
-# fine we don't want to trigger a downgrade, hence the conditional
-# addition of the versioned dependency.
-if platform.system() == "Linux":
-    try:
-        import cryptography  # noqa
-
-        # already installed, don't need to install (or downgrade)
-    except ImportError:
-        install_requires.append("cryptography<3.4")
-
-setuptools.setup(
-    # basic
-    name="synapseclient",
-    version=__version__,
-    packages=setuptools.find_packages(exclude=["tests", "tests.*"]),
-    # requirements
-    python_requires=">=3.8",
-    install_requires=install_requires,
-    extras_require={
-        "pandas": ["pandas>=1.5,<2.1"],
-        "pysftp": ["pysftp>=0.2.8,<0.3"],
-        "boto3": ["boto3>=1.7.0,<2.0"],
-        "docs": ["sphinx>=4.0,<5.0", "sphinx-argparse>=0.2,<0.3", "sphinx_rtd_theme"],
-        "tests": test_deps,
-        ':sys_platform=="linux"': ["keyrings.alt==3.1"],
-    },
-    # command line
-    entry_points={"console_scripts": ["synapse = synapseclient.__main__:main"]},
-    # data
-    package_data={"synapseclient": ["synapsePythonClient", ".synapseConfig"]},
-    data_files=data_files,
-    zip_safe=False,
-    # test
-    tests_require=test_deps,
-    # metadata to display on PyPI
-    description=description,
-    long_description=long_description,
-    long_description_content_type="text/markdown",
-    url="https://www.synapse.org",
-    author="The Synapse Engineering Team",
-    author_email="platform@sagebase.org",
-    license="Apache",
-    project_urls={
-        "Documentation": "https://python-docs.synapse.org",
-        "Source Code": "https://github.com/Sage-Bionetworks/synapsePythonClient",
-        "Bug Tracker": "https://github.com/Sage-Bionetworks/synapsePythonClient/issues",
-    },
-    classifiers=[
-        "Development Status :: 5 - Production/Stable",
-        "Programming Language :: Python",
-        "Programming Language :: Python :: 3.8",
-        "Programming Language :: Python :: 3.9",
-        "Programming Language :: Python :: 3.10",
-        "Programming Language :: Python :: 3.11",
-        "Operating System :: MacOS",
-        "Operating System :: Microsoft :: Windows",
-        "Operating System :: Unix",
-        "Operating System :: POSIX :: Linux",
-        "Intended Audience :: Developers",
-        "Intended Audience :: Science/Research",
-        "License :: OSI Approved :: Apache Software License",
-        "Topic :: Software Development :: Libraries",
-        "Topic :: Scientific/Engineering",
-        "Topic :: Scientific/Engineering :: Bio-Informatics",
-    ],
-)
-=======
-setup(data_files=data_files, version=__version__)
->>>>>>> 8b3249eb
+setup(data_files=data_files, version=__version__)