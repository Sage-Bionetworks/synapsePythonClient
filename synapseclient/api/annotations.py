--- conflicted
+++ resolved
@@ -32,14 +32,10 @@
     """
     annotations_dict = asdict(annotations)
 
-<<<<<<< HEAD
     synapse_annotations = _convert_to_annotations_list(
         annotations_dict["annotations"] or {}
     )
-=======
-    synapse_annotations = _convert_to_annotations_list(annotations_dict["annotations"])
     from synapseclient import Synapse
->>>>>>> 994e5f22
 
     return Synapse.get_client(synapse_client=synapse_client).restPUT(
         f"/entity/{annotations.id}/annotations2",
