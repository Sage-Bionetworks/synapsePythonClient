"""
The Synapse command line client.

For a description of its usage and parameters, see its documentation:
https://python-docs.synapse.org/build/html/CommandLineClient.html
"""
import argparse
import collections.abc
import logging
import os
import sys
import signal
import json
import getpass
import csv
import re

import synapseclient
import synapseutils

from synapseclient import Activity
from synapseclient.wiki import Wiki
from synapseclient.annotations import Annotations
from synapseclient.core import utils
from synapseclient.core.exceptions import (
    SynapseAuthenticationError,
    SynapseHTTPError,
    SynapseFileNotFoundError,
    SynapseNoCredentialsError,
)





def _init_console_logging():
    # init a stdout logger for purposes of logging cli activity.
    # logging is preferred to writing directly to stdout since it can be configured/formatted/suppressed
    # but this is not yet universal across the client so it is initialized here from cli commands that
    # don't still have other direct stdout calls
    root = logging.getLogger()
    root.setLevel(logging.DEBUG)

    handler = logging.StreamHandler(sys.stdout)
    handler.setLevel(logging.INFO)

    # message only for these cli stdout messages, meant for output directly to be viewed by interactive user
    formatter = logging.Formatter('%(message)s')
    handler.setFormatter(formatter)
    root.addHandler(handler)


def query(args, syn):
    try:
        signal.signal(signal.SIGPIPE, signal.SIG_DFL)
    except (AttributeError, ValueError):
        # Different OS's have different signals defined. In particular,
        # SIGPIPE doesn't exist on Windows. The docs have this to say,
        # "On Windows, signal() can only be called with SIGABRT, SIGFPE,
        # SIGILL, SIGINT, SIGSEGV, or SIGTERM. A ValueError will be raised
        # in any other case."
        pass
    # TODO: Should use loop over multiple returned values if return is too long

    queryString = ' '.join(args.queryString)

    if re.search('from syn\\d', queryString.lower()):
        results = syn.tableQuery(queryString)
        reader = csv.reader(open(results.filepath))
        for row in reader:
            sys.stdout.write("%s\n" % ("\t".join(row)))
    else:
        sys.stderr.write('Input query cannot be parsed. Please see our documentation for writing Synapse query:'
                         ' https://docs.synapse.org/rest/org/sagebionetworks/repo/web/controller/TableExamples.html')


def _getIdsFromQuery(queryString, syn, downloadLocation):
    """Helper function that extracts the ids out of returned query."""

    if re.search('from syn\\d', queryString.lower()):
        tbl = syn.tableQuery(queryString, downloadLocation=downloadLocation)

        check_for_id_col = filter(lambda x: x.get('id'), tbl.headers)
        assert check_for_id_col, ValueError("Query does not include the id column.")

        ids = [x['id'] for x in csv.DictReader(open(tbl.filepath))]
        return ids
    else:
        raise ValueError('Input query cannot be parsed. Please see our documentation for writing Synapse query:'
                         ' https://docs.synapse.org/rest/org/sagebionetworks/repo/web/controller/TableExamples.html')


def get(args, syn):
    syn.multi_threaded = args.multiThreaded
    if args.recursive:
        if args.version is not None:
            raise ValueError('You cannot specify a version making a recursive download.')
        synapseutils.syncFromSynapse(syn, args.id, args.downloadLocation, followLink=args.followLink)
    elif args.queryString is not None:
        if args.version is not None or args.id is not None:
            raise ValueError('You cannot specify a version or id when you are downloading a query.')
        ids = _getIdsFromQuery(args.queryString, syn, args.downloadLocation)
        for id in ids:
            syn.get(id, downloadLocation=args.downloadLocation)
    else:
        # search by MD5
        if isinstance(args.id, str) and os.path.isfile(args.id):
            entity = syn.get(args.id, version=args.version, limitSearch=args.limitSearch, downloadFile=False)
            if "path" in entity and entity.path is not None and os.path.exists(entity.path):
                syn.logger.info("Associated file: %s with synapse ID %s", entity.path, entity.id)
        # normal syn.get operation
        else:
            entity = syn.get(args.id, version=args.version,  # limitSearch=args.limitSearch,
                             followLink=args.followLink,
                             downloadLocation=args.downloadLocation)
            if "path" in entity and entity.path is not None and os.path.exists(entity.path):

                syn.logger.info("Downloaded file: %s", os.path.basename(entity.path))
            else:
                syn.logger.info('WARNING: No files associated with entity %s\n', entity.id)
                syn.logger.info(entity)
        syn.logger.info('Creating %s', entity.path)


def sync(args, syn):
    synapseutils.syncToSynapse(syn, manifestFile=args.manifestFile,
                               dryRun=args.dryRun, sendMessages=args.sendMessages,
                               retries=args.retries)


def store(args, syn):
    # If we are storing a fileEntity we need to have id or parentId
    if args.parentid is None and args.id is None and args.file is not None:
        raise ValueError('synapse store requires at least either parentId or id to be specified.')
    # If both args.FILE and args.file specified raise error
    if args.file and args.FILE:
        raise ValueError('only specify one file')

    _descriptionFile_arg_check(args)

    args.file = args.FILE if args.FILE is not None else args.file
    args.type = 'FileEntity' if args.type == 'File' else args.type

    # Since force_version defaults to True, negate to determine what
    # forceVersion action should be
    force_version = not args.noForceVersion

    if args.id is not None:
        entity = syn.get(args.id, downloadFile=False)
    else:
        entity = {'concreteType': 'org.sagebionetworks.repo.model.%s' % args.type,
                  'name': utils.guess_file_name(args.file) if args.file and not args.name else None,
                  'parentId': None}
    # Overide setting for parameters included in args
    entity['name'] = args.name if args.name is not None else entity['name']
    entity['parentId'] = args.parentid if args.parentid is not None else entity['parentId']
    entity['path'] = args.file if args.file is not None else None
    entity['synapseStore'] = not utils.is_url(args.file)

    used = syn._convertProvenanceList(args.used, args.limitSearch)
    executed = syn._convertProvenanceList(args.executed, args.limitSearch)
    entity = syn.store(entity, used=used, executed=executed,
                       forceVersion=force_version)

    _create_wiki_description_if_necessary(args, entity, syn)
    syn.logger.info('Created/Updated entity: %s\t%s', entity['id'], entity['name'])

    # After creating/updating, if there are annotations to add then
    # add them
    if args.annotations is not None:
        # Need to override the args id parameter
        setattr(args, 'id', entity['id'])
        setAnnotations(args, syn)


def _create_wiki_description_if_necessary(args, entity, syn):
    """
    store the description in a Wiki
    """
    if args.description or args.descriptionFile:
        syn.store(Wiki(markdown=args.description, markdownFile=args.descriptionFile, owner=entity))


def _descriptionFile_arg_check(args):
    """
    checks that descriptionFile(if specified) is a valid file path
    """
    if args.descriptionFile:
        if not os.path.isfile(args.descriptionFile):
            raise ValueError('The specified descriptionFile path is not a file or does not exist')


def move(args, syn):
    """Moves an entity specified by args.id to args.parentId"""
    entity = syn.move(args.id, args.parentid)
    syn.logger.info('Moved %s to %s', entity.id, entity.parentId)


def associate(args, syn):
    files = []
    if args.r:
        files = [os.path.join(dp, f) for dp, dn, filenames in
                 os.walk(args.path) for f in filenames]
    if os.path.isfile(args.path):
        files = [args.path]
    if len(files) == 0:
        raise Exception(("The path specified is inaccurate. "
                         "If it is a directory try using 'associate -r'"))
    for fp in files:
        try:
            ent = syn.get(fp, limitSearch=args.limitSearch)
        except SynapseFileNotFoundError:
            syn.logger.warning('WARNING: The file %s is not available in Synapse', fp)
        else:
            syn.logger.info('%s.%i\t%s', ent.id, ent.versionNumber, fp)


def copy(args, syn):
    mappings = synapseutils.copy(syn, args.id, args.destinationId,
                                 skipCopyWikiPage=args.skipCopyWiki,
                                 skipCopyAnnotations=args.skipCopyAnnotations,
                                 excludeTypes=args.excludeTypes,
                                 version=args.version, updateExisting=args.updateExisting,
                                 setProvenance=args.setProvenance)
    syn.logger.info(mappings)


def cat(args, syn):
    try:
        signal.signal(signal.SIGPIPE, signal.SIG_DFL)
    except (AttributeError, ValueError):
        # Different OS's have different signals defined. In particular,
        # SIGPIPE doesn't exist one Windows. The docs have this to say,
        # "On Windows, signal() can only be called with SIGABRT, SIGFPE,
        # SIGILL, SIGINT, SIGSEGV, or SIGTERM. A ValueError will be raised
        # in any other case."
        pass
    entity = syn.get(args.id, version=args.version)
    if 'path' in entity:
        with open(entity.path) as inputfile:
            for line in inputfile:
                sys.stdout.write(line)


def ls(args, syn):
    """List entities in a Project or Folder"""
    syn._list(args.id, recursive=args.recursive, long_format=args.long, show_modified=args.modified)


def show(args, syn):
    """Show metadata for an entity."""

    ent = syn.get(args.id, downloadFile=False)
    syn.printEntity(ent)
    sys.stdout.write('Provenance:\n')
    try:
        prov = syn.getProvenance(ent)
        syn.logger.info(prov)
    except SynapseHTTPError:
        syn.logger.error('  No Activity specified.\n')


def delete(args, syn):
    if args.version:
        syn.delete(args.id, args.version)
        syn.logger.info('Deleted entity %s, version %s', args.id, args.version)
    else:
        syn.delete(args.id)
        syn.logger.info('Deleted entity: %s', args.id)


def create(args, syn):
    _descriptionFile_arg_check(args)

    entity = {'name': args.name,
              'concreteType': 'org.sagebionetworks.repo.model.%s' % args.type}

    if args.parentid is not None:
        entity['parentId'] = args.parentid

    entity = syn.store(entity)

    _create_wiki_description_if_necessary(args, entity, syn)
    syn.logger.info('Created entity: %s\t%s\n', entity['id'], entity['name'])


def onweb(args, syn):
    syn.onweb(args.id)


def setProvenance(args, syn):
    """Set provenance information on a synapse entity."""

    activity = Activity(name=args.name, description=args.description)

    if args.used:
        for item in syn._convertProvenanceList(args.used, args.limitSearch):
            activity.used(item)
    if args.executed:
        for item in syn._convertProvenanceList(args.executed, args.limitSearch):
            activity.used(item, wasExecuted=True)
    activity = syn.setProvenance(args.id, activity)

    # Display the activity record, if -o or -output specified
    if args.output:
        if args.output == 'STDOUT':
            sys.stdout.write(json.dumps(activity))
            sys.stdout.write('\n')
        else:
            with open(args.output, 'w') as f:
                f.write(json.dumps(activity))
                f.write('\n')
    else:
        syn.logger.info('Set provenance record %s on entity %s\n', str(activity['id']), str(args.id))


def getProvenance(args, syn):
    activity = syn.getProvenance(args.id, args.version)

    if args.output is None or args.output == 'STDOUT':
        syn.logger.info(json.dumps(activity, sort_keys=True, indent=2))
    else:
        with open(args.output, 'w') as f:
            f.write(json.dumps(activity))
            f.write('\n')


def setAnnotations(args, syn):
    """Method to set annotations on an entity.

    Requires a JSON-formatted string that evaluates to a dict.

    Annotations can be updated or overwritten completely.

    """

    try:
        newannots = json.loads(args.annotations)
    except Exception as e:
        sys.stderr.write(
            "Please check that your JSON string is properly formed and evaluates to a dictionary (key/value pairs). "
            "For example, to set an annotations called 'foo' to the value 1, the format should be "
            "'{\"foo\": 1, \"bar\":\"quux\"}'.")
        raise e

    if type(newannots) is not dict:
        raise TypeError(
            "Please check that your JSON string is properly formed and evaluates to a dictionary (key/value pairs). "
            "For example, to set an annotations called 'foo' to the value 1, the format should be "
            "'{\"foo\": 1, \"bar\":\"quux\"}'.")

    annots = syn.get_annotations(args.id)

    if args.replace:
        annots = Annotations(annots.id, annots.etag, newannots)
    else:
        annots.update(newannots)

    syn.set_annotations(annots)

    sys.stderr.write('Set annotations on entity %s\n' % (args.id,))


def getAnnotations(args, syn):
    annotations = syn.get_annotations(args.id)

    if args.output is None or args.output == 'STDOUT':
        syn.logger.info(json.dumps(annotations, sort_keys=True, indent=2))
    else:
        with open(args.output, 'w') as f:
            f.write(json.dumps(annotations))
            f.write('\n')


def storeTable(args, syn):
    """Store table given csv"""
    table = synapseclient.table.build_table(args.name,
                                            args.parentid,
                                            args.csv)
    table_ent = syn.store(table)
    syn.logger.info('{"tableId": "%s"}', table_ent.tableId)


def submit(args, syn):
    """
    Method to allow challenge participants to submit to an evaluation queue.

    Examples::
    synapse submit --evaluation 'ra_challenge_Q1_leaderboard' -f ~/testing/testing.txt --parentId syn2345030 \
    --used syn2351967 --executed syn2351968
    synapse submit --evaluation 2343117 -f ~/testing/testing.txt --parentId syn2345030 --used syn2351967 \
    --executed syn2351968
    """
    # check if evaluation is a number, if so it is assumed to be a evaluationId else it is a evaluationName
    if args.evaluation is not None:
        try:
            args.evaluationID = str(int(args.evaluation))
        except ValueError:
            args.evaluationName = args.evaluation

    # checking if user has entered a evaluation ID or evaluation Name
    if args.evaluationID is None and args.evaluationName is None:
        raise ValueError('Evaluation ID or Evaluation Name is required\n')
    elif args.evaluationID is not None and args.evaluationName is not None:
        sys.stderr.write('[Warning]: Both Evaluation ID & Evaluation Name are specified \n EvaluationID will be used\n')
    elif args.evaluationID is None:  # get evalID from evalName
        try:
            args.evaluationID = syn.getEvaluationByName(args.evaluationName)['id']
        except Exception:
            raise ValueError('Could not find an evaluation named: %s \n' % args.evaluationName)

    # checking if a entity id or file was specified by the user
    if args.entity is None and args.file is None:
        raise ValueError('Either entityID or filename is required for a submission\n')
    elif args.entity is not None and args.file is not None:
        sys.stderr.write('[Warning]: Both entityID and filename are specified \n entityID will be used\n')
    elif args.entity is None:  # upload the the file to synapse and get synapse entity id for the file
        if args.parentid is None:
            raise ValueError('parentID required with a file upload\n')
        if not os.path.exists(args.file):
            raise IOError('file path %s not valid \n' % args.file)
        # //ideally this should be factored out
        synFile = syn.store(synapseclient.File(path=args.file, parent=args.parentid),
                            used=syn._convertProvenanceList(args.used, args.limitSearch),
                            executed=syn._convertProvenanceList(args.executed, args.limitSearch))
        args.entity = synFile.id

    submission = syn.submit(args.evaluationID, args.entity, name=args.name, team=args.teamName)
    sys.stdout.write('Submitted (id: %s) entity: %s\t%s to Evaluation: %s\n'
                     % (submission['id'], submission['entityId'], submission['name'], submission['evaluationId']))


def login(args, syn):
    """Log in to Synapse, optionally caching credentials"""
    login_with_prompt(syn, args.synapseUser, args.synapsePassword, rememberMe=args.rememberMe, forced=True)
    profile = syn.getUserProfile()
    syn.logger.info("Logged in as: {userName} ({ownerId})".format(**profile))


def test_encoding(args, syn):
    import locale
    import platform
    print("python version =               ", platform.python_version())
    print("sys.stdout.encoding =          ",
          sys.stdout.encoding if hasattr(sys.stdout, 'encoding') else 'no encoding attribute')
    print("sys.stdout.isatty() =          ", sys.stdout.isatty())
    print("locale.getpreferredencoding() =", locale.getpreferredencoding())
    print("sys.getfilesystemencoding() =  ", sys.getfilesystemencoding())
    print("PYTHONIOENCODING =             ", os.environ.get("PYTHONIOENCODING", None))
    print("latin1 chars =                 D\xe9j\xe0 vu, \xfcml\xf8\xfats")
    print("Some non-ascii chars =         '\u0227\u0188\u0188\u1e17\u019e\u0167\u1e17\u1e13 u\u028dop-\u01ddp\u0131sdn "
          "\u0167\u1e17\u1e8b\u0167 \u0192\u01ff\u0159 \u0167\u1e17\u015f\u0167\u012b\u019e\u0260'", )


def get_sts_token(args, syn):
    """Get an STS storage token for use with the given folder"""

    # output is either a dictionary of keys or a string consisting of shell commands
    # serialize dictionaries, and pass strings through as they are
    resp = syn.get_sts_storage_token(args.id, args.permission, output_format=args.output)
    if isinstance(resp, collections.abc.Mapping):
        sts_string = json.dumps(resp)
    else:
        sts_string = str(resp)
    syn.logger.info(sts_string)


def migrate(args, syn):
    """Migrate Synapse entities to a new storage location"""
    _init_console_logging()

    result = synapseutils.index_files_for_migration(
        syn,
        args.id,
        args.storage_location_id,
        args.db_path,
        file_version_strategy=args.file_version_strategy,
        include_table_files=args.include_table_files,
        continue_on_error=args.continue_on_error,
    )

    counts = result.get_counts_by_status()
    indexed_count = counts['INDEXED']
    already_migrated_count = counts['ALREADY_MIGRATED']
    errored_count = counts['ERRORED']

    logging.info(
        "Indexed %s items, %s needing migration, %s already stored in destination storage location (%s). "
        "Encountered %s errors.",
        indexed_count + already_migrated_count,
        indexed_count,
        already_migrated_count,
        args.storage_location_id,
        errored_count
    )

    if indexed_count == 0:
        logging.info("No files found needing migration.")

    elif args.dryRun:
        logging.info(
            "Dry run, index created at %s but skipping migration. Can proceed with migration by running "
            "the same command without the dry run option."
        )

    else:
        # there are items to migrate and this is not a dry run, proceed with migration
        result = synapseutils.migrate_indexed_files(
            syn,
            args.db_path,
            create_table_snapshots=True,
            continue_on_error=args.continue_on_error,
            force=args.force,
        )

        counts = result.get_counts_by_status()
        migrated_count = counts['MIGRATED']
        errored_count = counts['ERRORED']

        logging.info(
            "Completed migration of %s. %s files migrated. %s errors encountered",
            args.id,
            migrated_count,
            errored_count,
        )

    if args.csv_log_path:
        logging.info("Writing csv log to %s", args.csv_log_path)
        result.as_csv(args.csv_log_path)


def build_parser():
    """Builds the argument parser and returns the result."""

    USED_HELP = ('Synapse ID, a url, or a local file path (of a file previously'
                 'uploaded to Synapse) from which the specified entity is derived')
    EXECUTED_HELP = ('Synapse ID, a url, or a local file path (of a file previously'
                     'uploaded to Synapse) that was executed to generate the specified entity')

    parser = argparse.ArgumentParser(description='Interfaces with the Synapse repository.')
    parser.add_argument('--version', action='version',
                        version='Synapse Client %s' % synapseclient.__version__)
    parser.add_argument('-u', '--username', dest='synapseUser',
                        help='Username used to connect to Synapse')
    parser.add_argument('-p', '--password', dest='synapsePassword',
                        help='Password used to connect to Synapse')
    parser.add_argument('-c', '--configPath', dest='configPath', default=synapseclient.client.CONFIG_FILE,
                        help='Path to configuration file used to connect to Synapse [default: %(default)s]')

    parser.add_argument('--debug', dest='debug', action='store_true', help='Set mode to debug mode, default is False')

    parser.add_argument('--silent', dest='silent', action='store_true',
                        help='Set mode to silent mode, default is False')

    parser.add_argument('-s', '--skip-checks', dest='skip_checks', action='store_true',
                        help='suppress checking for version upgrade messages and endpoint redirection')

    subparsers = parser.add_subparsers(title='commands',
                                       description='The following commands are available:',
                                       help='For additional help: "synapse <COMMAND> -h"')

    parser_get = subparsers.add_parser('get',
                                       help='downloads a file from Synapse')
    parser_get.add_argument('-q', '--query', metavar='queryString', dest='queryString', type=str, default=None,
                            help='Optional query parameter, will fetch all of the entities returned by a query '
                                 '(see query for help).')
    parser_get.add_argument('-v', '--version', metavar='VERSION', type=int, default=None,
                            help='Synapse version number of entity to retrieve. Defaults to most recent version.')
    parser_get.add_argument('-r', '--recursive', action='store_true', default=False,
                            help='Fetches content in Synapse recursively contained in the parentId specified by id.')
    parser_get.add_argument('--followLink', action='store_true', default=False,
                            help='Determines whether the link returns the target Entity.')
    parser_get.add_argument('--limitSearch', metavar='projId', type=str,
                            help='Synapse ID of a container such as project or folder to limit search for files '
                                 'if using a path.')
    parser_get.add_argument('--downloadLocation', metavar='path', type=str, default="./",
                            help='Directory to download file to [default: %(default)s].')
    parser_get.add_argument('--multiThreaded', action='store_true',
                            default=True, help='Download file using a multiple threaded implementation. '
                            'This flag will be removed in the future when multi-threaded download '
                            'is deemed fully stable and becomes the default implementation.')
    parser_get.add_argument('id', metavar='syn123', nargs='?', type=str,
                            help='Synapse ID of form syn123 of desired data object.')
    parser_get.set_defaults(func=get)

    parser_sync = subparsers.add_parser('sync',
                                        help='Synchronize files described in a manifest to Synapse')
    parser_sync.add_argument('--dryRun', action='store_true', default=False,
                             help='Perform validation without uploading.')
    parser_sync.add_argument('--sendMessages', action='store_true', default=False,
                             help='Send notifications via Synapse messaging (email) at specific intervals, '
                                  'on errors and on completion.')
    parser_sync.add_argument('--retries', metavar='INT', type=int, default=4)
    parser_sync.add_argument('manifestFile', metavar='FILE', type=str,
                             help='A tsv file with file locations and metadata to be pushed to Synapse.')
    parser_sync.set_defaults(func=sync)

    parser_store = subparsers.add_parser('store',  # Python 3.2+ would support alias=['store']
                                         help='uploads and adds a file to Synapse')
    parent_id_group = parser_store.add_mutually_exclusive_group(required=True)
    parent_id_group.add_argument('--parentid', '--parentId', '-parentid', '-parentId', metavar='syn123', type=str,
                                 required=False, dest='parentid',
                                 help='Synapse ID of project or folder where to upload data '
                                      '(must be specified if --id is not used.')
    parent_id_group.add_argument('--id', metavar='syn123', type=str, required=False,
                                 help='Optional Id of entity in Synapse to be updated.')
    parent_id_group.add_argument('--type', type=str, default='File',
                                 help='Type of object, such as "File", "Folder", or '
                                      '"Project", to create in Synapse. Defaults to "File"')

    parser_store.add_argument('--name', '-name', metavar='NAME', type=str, required=False,
                              help='Name of data object in Synapse')
    description_group_store = parser_store.add_mutually_exclusive_group()
    description_group_store.add_argument('--description', '-description', metavar='DESCRIPTION', type=str,
                                         help='Description of data object in Synapse.')
    description_group_store.add_argument('--descriptionFile', '-descriptionFile', metavar='DESCRIPTION_FILE_PATH',
                                         type=str,
                                         help='Path to a markdown file containing description of project/folder')
    parser_store.add_argument('--used', '-used', metavar='target', type=str, nargs='*',
                              help=USED_HELP)
    parser_store.add_argument('--executed', '-executed', metavar='target', type=str, nargs='*',
                              help=EXECUTED_HELP)
    parser_store.add_argument('--limitSearch', metavar='projId', type=str,
                              help='Synapse ID of a container such as project or folder to limit search for provenance '
                                   'files.')
    parser_store.add_argument('--noForceVersion', action='store_true',
                              help='Do not force a new version to be created if the contents of the file have not changed. The default is a new version is created.')  # noqa: E501
    parser_store.add_argument('--annotations', metavar='ANNOTATIONS', type=str, required=False, default=None,
                              help="Annotations to add as a JSON formatted string, should evaluate to a dictionary "
                                   "(key/value pairs). Example: '{\"foo\": 1, \"bar\":\"quux\"}'")
    parser_store.add_argument('--replace', action='store_true', default=False,
                              help='Replace all existing annotations with the given annotations')

    parser_store.add_argument('--file', type=str, help=argparse.SUPPRESS)
    parser_store.add_argument('FILE', nargs='?', type=str,
                              help='file to be added to synapse.')
    parser_store.set_defaults(func=store)

    parser_add = subparsers.add_parser('add',  # Python 3.2+ would support alias=['store']
                                       help='uploads and adds a file to Synapse')
    parent_id_group = parser_add.add_mutually_exclusive_group(required=True)
    parent_id_group.add_argument('--parentid', '--parentId', '-parentid', '-parentId', metavar='syn123', type=str,
                                 required=False, dest='parentid',
                                 help='Synapse ID of project or folder where to upload data (must be specified if --id '
                                      'is not used.')
    parent_id_group.add_argument('--id', metavar='syn123', type=str, required=False,
                                 help='Optional Id of entity in Synapse to be updated.')
    parent_id_group.add_argument('--type', type=str, default='File',
                                 help='Type of object, such as "File", "Folder", or '
                                      '"Project", to create in Synapse. Defaults to "File"')

    parser_add.add_argument('--name', '-name', metavar='NAME', type=str, required=False,
                            help='Name of data object in Synapse')
    description_group_add = parser_add.add_mutually_exclusive_group()
    description_group_add.add_argument('--description', '-description', metavar='DESCRIPTION', type=str,
                                       help='Description of data object in Synapse.')
    description_group_add.add_argument('--descriptionFile', '-descriptionFile', metavar='DESCRIPTION_FILE_PATH',
                                       type=str,
                                       help='Path to a markdown file containing description of project/folder')
    parser_add.add_argument('-type', type=str, default='File', help=argparse.SUPPRESS)
    parser_add.add_argument('--used', '-used', metavar='target', type=str, nargs='*',
                            help=USED_HELP)
    parser_add.add_argument('--executed', '-executed', metavar='target', type=str, nargs='*',
                            help=EXECUTED_HELP)
    parser_add.add_argument('--limitSearch', metavar='projId', type=str,
                            help='Synapse ID of a container such as project or folder to limit search for provenance '
                                 'files.')
    parser_add.add_argument('--noForceVersion', action='store_true',
                            help='Do not force a new version to be created if the contents of the file have not changed. The default is a new version is created.')  # noqa: E501
    parser_add.add_argument('--annotations', metavar='ANNOTATIONS', type=str, required=False, default=None,
                            help="Annotations to add as a JSON formatted string, should evaluate to a dictionary "
                                 "(key/value pairs). Example: '{\"foo\": 1, \"bar\":\"quux\"}'")
    parser_add.add_argument('--replace', action='store_true', default=False,
                            help='Replace all existing annotations with the given annotations')
    parser_add.add_argument('--file', type=str, help=argparse.SUPPRESS)
    parser_add.add_argument('FILE', nargs='?', type=str,
                            help='file to be added to synapse.')
    parser_add.set_defaults(func=store)

    parser_mv = subparsers.add_parser('mv',
                                      help='Moves a file/folder in Synapse')
    parser_mv.add_argument('--id', metavar='syn123', type=str, required=True,
                           help='Id of entity in Synapse to be moved.')
    parser_mv.add_argument('--parentid', '--parentId', '-parentid', '-parentId', metavar='syn123', type=str,
                           required=True, dest='parentid',
                           help='Synapse ID of project or folder where file/folder will be moved ')
    parser_mv.set_defaults(func=move)

    parser_cp = subparsers.add_parser('cp',
                                      help='Copies specific versions of synapse content such as files, folders and '
                                           'projects by recursively copying all sub-content')
    parser_cp.add_argument('id', metavar='syn123', type=str,
                           help='Id of entity in Synapse to be copied.')
    parser_cp.add_argument('--destinationId', metavar='syn123', required=True,
                           help='Synapse ID of project or folder where file will be copied to.')
    parser_cp.add_argument('--version', '-v', metavar='1', type=int, default=None,
                           help=('Synapse version number of File or Link to retrieve. '
                                 'This parameter cannot be used when copying Projects or Folders. '
                                 'Defaults to most recent version.'))
    parser_cp.add_argument('--setProvenance', metavar='traceback', type=str, default='traceback',
                           help=('Has three values to set the provenance of the copied entity-'
                                 'traceback: Sets to the source entity'
                                 'existing: Sets to source entity\'s original provenance (if it exists)'
                                 'None/none: No provenance is set'))
    parser_cp.add_argument('--updateExisting', action='store_true',
                           help='Will update the file if there is already a file that is named the same in the '
                                'destination')
    parser_cp.add_argument('--skipCopyAnnotations', action='store_true',
                           help='Do not copy the annotations')
    parser_cp.add_argument('--excludeTypes', nargs='*', metavar='file table', type=str, default=list(),
                           help='Accepts a list of entity types (file, table, link) which determines which entity'
                                ' types to not copy.')
    parser_cp.add_argument('--skipCopyWiki', action='store_true',
                           help='Do not copy the wiki pages')
    parser_cp.set_defaults(func=copy)

    parser_associate = subparsers.add_parser('associate',
                                             help=(
                                                 'Associate local files with the files stored in Synapse so that calls'
                                                 ' to "synapse get" and "synapse show" don\'t re-download the files '
                                                 'but use the already existing file.'))
    parser_associate.add_argument('path', metavar='path', type=str,
                                  help='local file path')
    parser_associate.add_argument('--limitSearch', metavar='projId', type=str,
                                  help='Synapse ID of a container such as project or folder to limit search to.')
    parser_associate.add_argument('-r', action='store_true',
                                  help='Perform recursive association with all local files in a folder')
    parser_associate.set_defaults(func=associate)

    parser_delete = subparsers.add_parser('delete',
                                          help='removes a dataset from Synapse')
    parser_delete.add_argument('id', metavar='syn123', type=str,
                               help='Synapse ID of form syn123 of desired data object')
    parser_delete.add_argument('--version', type=str,
                               help='Version number to delete of given entity.')
    parser_delete.set_defaults(func=delete)

    parser_query = subparsers.add_parser('query',
                                         help='Performs SQL like queries on Synapse')
    parser_query.add_argument('queryString', metavar='string', type=str, nargs='*',
                              help='A query string, see '
                                   'https://docs.synapse.org/rest/org/sagebionetworks/repo/web/controller/TableExamples.html'  # noqa
                                   ' for more information')
    parser_query.set_defaults(func=query)

    parser_submit = subparsers.add_parser('submit',
                                          help='submit an entity or a file for evaluation')
    parser_submit.add_argument('--evaluationID', '--evaluationId', '--evalID', type=str,
                               help='Evaluation ID where the entity/file will be submitted')
    parser_submit.add_argument('--evaluationName', '--evalN', type=str,
                               help='Evaluation Name where the entity/file will be submitted')
    parser_submit.add_argument('--evaluation', type=str,
                               help=argparse.SUPPRESS)  # mainly to maintain the backward compatibility
    parser_submit.add_argument('--entity', '--eid', '--entityId', '--id', type=str,
                               help='Synapse ID of the entity to be submitted')
    parser_submit.add_argument('--file', '-f', type=str,
                               help='File to be submitted to the challenge')
    parser_submit.add_argument('--parentId', '--parentid', '--parent', type=str, dest='parentid',
                               help='Synapse ID of project or folder where to upload data')
    parser_submit.add_argument('--name', type=str,
                               help='Name of the submission')
    parser_submit.add_argument('--teamName', '--team', type=str,
                               help='Submit of behalf of a registered team')
    parser_submit.add_argument('--submitterAlias', '--alias', metavar='ALIAS', type=str,
                               help='A nickname, possibly for display in leaderboards')
    parser_submit.add_argument('--used', metavar='target', type=str, nargs='*',
                               help=USED_HELP)
    parser_submit.add_argument('--executed', metavar='target', type=str, nargs='*',
                               help=EXECUTED_HELP)
    parser_submit.add_argument('--limitSearch', metavar='projId', type=str,
                               help='Synapse ID of a container such as project or folder to limit search for '
                                    'provenance files.')
    parser_submit.set_defaults(func=submit)

    parser_show = subparsers.add_parser('show', help='show metadata for an entity')
    parser_show.add_argument('id', metavar='syn123', type=str,
                             help='Synapse ID of form syn123 of desired synapse object')
    parser_show.add_argument('--limitSearch', metavar='projId', type=str,
                             help='Synapse ID of a container such as project or folder to limit search for provenance '
                                  'files.')
    parser_show.set_defaults(func=show)

    parser_cat = subparsers.add_parser('cat', help='prints a dataset from Synapse')
    parser_cat.add_argument('id', metavar='syn123', type=str,
                            help='Synapse ID of form syn123 of desired data object')
    parser_cat.add_argument('-v', '--version', metavar='VERSION', type=int, default=None,
                            help='Synapse version number of entity to display. Defaults to most recent version.')
    parser_cat.set_defaults(func=cat)

    parser_list = subparsers.add_parser('list',
                                        help='List Synapse entities contained by the given Project or Folder. '
                                             'Note: May not be supported in future versions of the client.')
    parser_list.add_argument('id', metavar='syn123', type=str,
                             help='Synapse ID of a project or folder')
    parser_list.add_argument('-r', '--recursive', action='store_true', default=False, required=False,
                             help='recursively list contents of the subtree descending from the given Synapse ID')
    parser_list.add_argument('-l', '--long', action='store_true', default=False, required=False,
                             help='List synapse entities in long format')
    parser_list.add_argument('-m', '--modified', action='store_true', default=False, required=False,
                             help='List modified by and modified date')
    parser_list.set_defaults(func=ls)

    parser_set_provenance = subparsers.add_parser('set-provenance',
                                                  help='create provenance records')
    parser_set_provenance.add_argument('-id', '--id', metavar='syn123', type=str, required=True,
                                       help='Synapse ID of entity whose provenance we are accessing.')
    parser_set_provenance.add_argument('-name', '--name', metavar='NAME', type=str, required=False,
                                       help='Name of the activity that generated the entity')
    parser_set_provenance.add_argument('-description', '--description',
                                       metavar='DESCRIPTION', type=str, required=False,
                                       help='Description of the activity that generated the entity')
    parser_set_provenance.add_argument('-o', '-output', '--output', metavar='OUTPUT_FILE', dest='output',
                                       const='STDOUT', nargs='?', type=str,
                                       help='Output the provenance record in JSON format')
    parser_set_provenance.add_argument('-used', '--used', metavar='target', type=str, nargs='*',
                                       help=USED_HELP)
    parser_set_provenance.add_argument('-executed', '--executed', metavar='target', type=str, nargs='*',
                                       help=EXECUTED_HELP)
    parser_set_provenance.add_argument('-limitSearch', '--limitSearch', metavar='projId', type=str,
                                       help='Synapse ID of a container such as project or folder to limit search for '
                                            'provenance files.')
    parser_set_provenance.set_defaults(func=setProvenance)

    parser_get_provenance = subparsers.add_parser('get-provenance',
                                                  help='show provenance records')
    parser_get_provenance.add_argument('-id', '--id', metavar='syn123', type=str, required=True,
                                       help='Synapse ID of entity whose provenance we are accessing.')
    parser_get_provenance.add_argument('--version', metavar='version', type=int, required=False,
                                       help='version of Synapse entity whose provenance we are accessing.')

    parser_get_provenance.add_argument('-o', '-output', '--output', metavar='OUTPUT_FILE', dest='output',
                                       const='STDOUT', nargs='?', type=str,
                                       help='Output the provenance record in JSON format')
    parser_get_provenance.set_defaults(func=getProvenance)

    parser_set_annotations = subparsers.add_parser('set-annotations',
                                                   help='create annotations records')
    parser_set_annotations.add_argument("--id", metavar='syn123', type=str, required=True,
                                        help='Synapse ID of entity whose annotations we are accessing.')
    parser_set_annotations.add_argument('--annotations', metavar='ANNOTATIONS', type=str, required=True,
                                        help="Annotations to add as a JSON formatted string, should evaluate to a "
                                             "dictionary (key/value pairs). Example: '{\"foo\": 1, \"bar\":\"quux\"}'")
    parser_set_annotations.add_argument('-r', '--replace', action='store_true', default=False,
                                        help='Replace all existing annotations with the given annotations')
    parser_set_annotations.set_defaults(func=setAnnotations)

    parser_get_annotations = subparsers.add_parser('get-annotations',
                                                   help='show annotations records')
    parser_get_annotations.add_argument('--id', metavar='syn123', type=str, required=True,
                                        help='Synapse ID of entity whose annotations we are accessing.')
    parser_get_annotations.add_argument('-o', '--output', metavar='OUTPUT_FILE', dest='output',
                                        const='STDOUT', nargs='?', type=str,
                                        help='Output the annotations record in JSON format')
    parser_get_annotations.set_defaults(func=getAnnotations)

    parser_create = subparsers.add_parser('create',
                                          help='Creates folders or projects on Synapse')
    parser_create.add_argument('-parentid', '-parentId', '--parentid', '--parentId', metavar='syn123', type=str,
                               dest='parentid', required=False,
                               help='Synapse ID of project or folder where to place folder [not used with project]')
    parser_create.add_argument('-name', '--name', metavar='NAME', type=str, required=True,
                               help='Name of folder/project.')
    description_group_create = parser_create.add_mutually_exclusive_group()
    description_group_create.add_argument('-description', '--description', metavar='DESCRIPTION', type=str,
                                          help='Description of project/folder')
    description_group_create.add_argument('-descriptionFile', '--descriptionFile', metavar='DESCRIPTION_FILE_PATH',
                                          type=str,
                                          help='Path to a markdown file containing description of project/folder')
    parser_create.add_argument('type', type=str,
                               help='Type of object to create in synapse one of {Project, Folder}')
    parser_create.set_defaults(func=create)

    # parser_update = subparsers.add_parser('update',
    #         help='uploads a new file to an existing Synapse Entity')
    # parser_update.add_argument('-id', metavar='syn123', type=str, required=True,
    #         help='Synapse ID of entity to be updated')
    # parser_update.add_argument('file', type=str,
    #         help='file to be added to synapse.')
    # parser_update.set_defaults(func=update)

    parser_store_table = subparsers.add_parser('store-table',
                                               help='Creates a Synapse Table given a csv')
    parser_store_table.add_argument('--name', metavar='NAME', type=str,
                                    required=True, help='Name of Table')
    parser_store_table.add_argument('--parentid', '--parentId',
                                    metavar='syn123', type=str,
                                    dest='parentid', required=False,
                                    help='Synapse ID of project')
    parser_store_table.add_argument('--csv',
                                    metavar='foo.csv', type=str,
                                    required=False,
                                    help='Path to csv')
    parser_store_table.set_defaults(func=storeTable)

    parser_onweb = subparsers.add_parser('onweb',
                                         help='opens Synapse website for Entity')
    parser_onweb.add_argument('id', type=str, help='Synapse id')
    parser_onweb.set_defaults(func=onweb)

    # the purpose of the login command (as opposed to just using the -u and -p args) is
    # to allow the command line user to cache credentials
    parser_login = subparsers.add_parser('login',
                                         help='login to Synapse and (optionally) cache credentials')
    parser_login.add_argument('-u', '--username', dest='synapseUser',
                              help='Username used to connect to Synapse')
    parser_login.add_argument('-p', '--password', dest='synapsePassword',
                              help='Password or api key used to connect to Synapse')
    parser_login.add_argument('--rememberMe', '--remember-me', dest='rememberMe', action='store_true', default=False,
                              help='Cache credentials for automatic authentication on future interactions with Synapse')
    parser_login.set_defaults(func=login)

    # test character encoding
    parser_test_encoding = subparsers.add_parser('test-encoding',
                                                 help='test character encoding to help diagnose problems')
    parser_test_encoding.set_defaults(func=test_encoding)

    # get an sts token for s3 access to storage
    parser_get_sts_token = subparsers.add_parser(
        'get-sts-token',
        help='Get an STS token for access to AWS S3 storage underlying Synapse'
    )
    parser_get_sts_token.add_argument('id', type=str, help='Synapse id')
    parser_get_sts_token.add_argument('permission', type=str, choices=['read_write', 'read_only'])
    parser_get_sts_token.add_argument(
        '-o',
        '--output',
        dest='output',
        default='shell',
        choices=['json', 'boto', 'shell', 'bash', 'cmd', 'powershell'])
    parser_get_sts_token.set_defaults(func=get_sts_token)

    parser_migrate = subparsers.add_parser(
        'migrate',
        help='Migrate Synapse entities to a different storage location'
    )
    parser_migrate.add_argument('id', type=str, help='Synapse id')
    parser_migrate.add_argument('storage_location_id', type=str, help='Synapse storage location id')
    parser_migrate.add_argument('db_path', type=str, help='Local system path where a record keeping file can be stored')
    parser_migrate.add_argument('--file_version_strategy', type=str, default='new',
                                help="""one of 'new', 'latest', 'all', 'skip'
                                     new creates a new version of each entity,
                                     latest migrates the most recent version,
                                     all migrates all versions,
                                     skip avoids migrating file entities (use when exclusively
                                     targeting table attached files""")
    parser_migrate.add_argument('--include_table_files', action='store_true', default=False,
                                help='Include table attached files when migrating')
    parser_migrate.add_argument('--continue_on_error', action='store_true', default=False,
                                help='Whether to continue processing other entities if migration of one fails')
    parser_migrate.add_argument('--csv_log_path', type=str,
                                help='Path where to log a csv documenting the changes from the migration')
    parser_migrate.add_argument('--dryRun', action='store_true', default=False,
                                help='Dry run, files will be indexed by not migrated')
    parser_migrate.add_argument('--force', action='store_true', default=False,
                                help='Bypass interactive prompt confirming migration')

    parser_migrate.set_defaults(func=migrate)

    return parser


def perform_main(args, syn):
    if 'func' in args:
        if args.func != login:
            login_with_prompt(syn, args.synapseUser, args.synapsePassword, silent=True)
        try:
            args.func(args, syn)
        except Exception as ex:
            if args.debug:
                raise
            else:
                sys.stderr.write(utils._synapse_error_msg(ex))
    else:
        # if no command provided print out help and quit
        # if we require python 3.7 or above, we can use required argument tp add_subparsers instead
        build_parser().print_help()


def login_with_prompt(syn, user, password, rememberMe=False, silent=False, forced=False):
    try:
        _authenticate_login(syn, user, password, silent=silent, rememberMe=rememberMe, forced=forced)
    except SynapseNoCredentialsError:
        # if there were no credentials in the cache nor provided, prompt the user and try again
        while not user:
            user = input("Synapse username: ")

        passwd = None
        while not passwd:
            # if the terminal is not a tty, we are unable to read from standard input
            # For git bash using python getpass
            # https://stackoverflow.com/questions/49858821/python-getpass-doesnt-work-on-windows-git-bash-mingw64
            if not sys.stdin.isatty():
                raise SynapseAuthenticationError("No password was provided and unable to read from standard input")
            else:
                passwd = getpass.getpass(("Password or api key for " + user + ": "))
        _authenticate_login(syn, user, passwd, rememberMe=rememberMe, forced=forced)


def _authenticate_login(syn, user, password, **login_kwargs):
    # login with the given password. If the password is not valid and it appears to be an api key
    # then we attempt a login using it as an api key instead.
    try:
        syn.login(user, password, **login_kwargs)
    except SynapseNoCredentialsError:
        # SynapseNoCredentialsError is a SynapseAuthenticationError but we don't want to handle it here
        raise
    except SynapseAuthenticationError:
        # if the entered password appears to be a base64 encoded string then we additionally attempt
        # to login using it as an api key instead.
        if utils.is_base64_encoded(password):
            # the password appears to be a base64 encoded string, it might be an apikey
            syn.login(user, apiKey=password, **login_kwargs)
        else:
            raise


def main():
    args = build_parser().parse_args()
    synapseclient.USER_AGENT['User-Agent'] = "synapsecommandlineclient " + synapseclient.USER_AGENT['User-Agent']
<<<<<<< HEAD
    syn = synapseclient.Synapse(debug=args.debug, skip_checks=args.skip_checks,
                                configPath=args.configPath, silent=args.silent, )
    if not ('func' in args and args.func == login):
        # if we're not executing the "login" operation, automatically authenticate before running operation
        login_with_prompt(syn, args.synapseUser, args.synapsePassword, silent=True)
=======
    syn = synapseclient.Synapse(debug=args.debug, skip_checks=args.skip_checks, configPath=args.configPath)
>>>>>>> 7af7d598
    perform_main(args, syn)


if __name__ == "__main__":
    main()<|MERGE_RESOLUTION|>--- conflicted
+++ resolved
@@ -1017,15 +1017,8 @@
 def main():
     args = build_parser().parse_args()
     synapseclient.USER_AGENT['User-Agent'] = "synapsecommandlineclient " + synapseclient.USER_AGENT['User-Agent']
-<<<<<<< HEAD
     syn = synapseclient.Synapse(debug=args.debug, skip_checks=args.skip_checks,
                                 configPath=args.configPath, silent=args.silent, )
-    if not ('func' in args and args.func == login):
-        # if we're not executing the "login" operation, automatically authenticate before running operation
-        login_with_prompt(syn, args.synapseUser, args.synapsePassword, silent=True)
-=======
-    syn = synapseclient.Synapse(debug=args.debug, skip_checks=args.skip_checks, configPath=args.configPath)
->>>>>>> 7af7d598
     perform_main(args, syn)
 
 
