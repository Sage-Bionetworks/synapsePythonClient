--- conflicted
+++ resolved
@@ -45,17 +45,20 @@
             and `FILE_PATH` variables to your project name and file path respectively.
 
             ```python
-<<<<<<< HEAD
-                import synapseclient
+                from synapseclient import Synapse
                 from synapseclient.models import File, Folder
 
-                syn = synapseclient.Synapse()
+                syn = Synapse()
                 syn.login()
 
                 # Define Project and JSON schema info
-                PROJECT_ID = syn.findEntityId(name="test_json_schema_project")  # replace with your project name
+                PROJECT_NAME = "test_json_schema_project"  # replace with your project name
+                FILE_PATH = "~/Sample.txt"  # replace with your test file path
+
+                PROJECT_ID = syn.findEntityId(name=PROJECT_NAME)
                 ORG_NAME = "UniqueOrg"  # replace with your organization name
                 SCHEMA_NAME = "myTestSchema"  # replace with your schema name
+                FOLDER_NAME = "test_script_folder"
                 VERSION = "0.0.1"
                 SCHEMA_URI = f"{ORG_NAME}-{SCHEMA_NAME}-{VERSION}"
 
@@ -64,78 +67,44 @@
                 all_orgs = js.list_organizations()
                 for org in all_orgs:
                     if org["name"] == ORG_NAME:
-                        print(f"Organization {ORG_NAME} already exists.")
+                        print(f"Organization {ORG_NAME} already exists: \n{org}")
                         break
                 else:
                     print(f"Creating organization {ORG_NAME}.")
-                    js.create_organization(ORG_NAME)
-
-=======
-            from synapseclient import Synapse
-            from synapseclient.models import File, Folder
-
-            syn = Synapse()
-            syn.login()
-
-            # Define Project and JSON schema info
-            PROJECT_NAME = "test_json_schema_project"  # replace with your project name
-            FILE_PATH = "~/Sample.txt"  # replace with your test file path
-
-            PROJECT_ID = syn.findEntityId(name=PROJECT_NAME)
-            ORG_NAME = "UniqueOrg"  # replace with your organization name
-            SCHEMA_NAME = "myTestSchema"  # replace with your schema name
-            FOLDER_NAME = "test_script_folder"
-            VERSION = "0.0.1"
-            SCHEMA_URI = f"{ORG_NAME}-{SCHEMA_NAME}-{VERSION}"
-
-            # Create organization (if not already created)
-            js = syn.service("json_schema")
-            all_orgs = js.list_organizations()
-            for org in all_orgs:
-                if org["name"] == ORG_NAME:
-                    print(f"Organization {ORG_NAME} already exists: \n{org}")
-                    break
-            else:
-                print(f"Creating organization {ORG_NAME}.")
-                created_organization = js.create_organization(ORG_NAME)
-                print(f"Created organization: \n{created_organization}")
-
-
-            my_test_org = js.JsonSchemaOrganization(ORG_NAME)
-            test_schema = my_test_org.get_json_schema(SCHEMA_NAME)
-
-            if not test_schema:
->>>>>>> d7de4914
-                # Create the schema (if not already created)
-                schema_definition = {
-                    "$id": "mySchema",
-                    "type": "object",
-                    "properties": {
-                        "foo": {"type": "string"},
-                        "bar": {"type": "integer"},
-                    },
-                    "required": ["foo"]
-                }
-<<<<<<< HEAD
+                    created_organization = js.create_organization(ORG_NAME)
+                    print(f"Created organization: \n{created_organization}")
+
 
                 my_test_org = js.JsonSchemaOrganization(ORG_NAME)
                 test_schema = my_test_org.get_json_schema(SCHEMA_NAME)
+
                 if not test_schema:
+                    # Create the schema (if not already created)
+                    schema_definition = {
+                        "$id": "mySchema",
+                        "type": "object",
+                        "properties": {
+                            "foo": {"type": "string"},
+                            "bar": {"type": "integer"},
+                        },
+                        "required": ["foo"]
+                    }
                     test_schema = my_test_org.create_json_schema(schema_definition, SCHEMA_NAME, VERSION)
 
                 # Create a test folder
-                test_folder = Folder(name="test_script_folder", parent_id=PROJECT_ID)
+                test_folder = Folder(name=FOLDER_NAME, parent_id=PROJECT_ID)
                 test_folder.store()
 
-                # Bind JSON schema to the folder (synchronous version)
+                # Bind JSON schema to the folder
                 bound_schema = test_folder.bind_schema(
                     json_schema_uri=SCHEMA_URI,
                     enable_derived_annotations=True
                 )
-
-                # Optionally, bind the same schema to a file
+                print(f"Result from binding schema to folder: \n{bound_schema}")
+
+                # Bind the same schema to a file
                 example_file = File(
-                    path="Sample.txt",  # Replace with your test file path
+                    path=FILE_PATH,  # Replace with your test file path
                     parent_id=test_folder.id,
                 ).store()
 
@@ -143,32 +112,7 @@
                     json_schema_uri=SCHEMA_URI,
                     enable_derived_annotations=True
                 )
-=======
-                test_schema = my_test_org.create_json_schema(schema_definition, SCHEMA_NAME, VERSION)
-
-            # Create a test folder
-            test_folder = Folder(name=FOLDER_NAME, parent_id=PROJECT_ID)
-            test_folder.store()
-
-            # Bind JSON schema to the folder
-            bound_schema = test_folder.bind_schema(
-                json_schema_uri=SCHEMA_URI,
-                enable_derived_annotations=True
-            )
-            print(f"Result from binding schema to folder: \n{bound_schema}")
-
-            # Bind the same schema to a file
-            example_file = File(
-                path=FILE_PATH,  # Replace with your test file path
-                parent_id=test_folder.id,
-            ).store()
-
-            bound_schema_file = example_file.bind_schema(
-                json_schema_uri=SCHEMA_URI,
-                enable_derived_annotations=True
-            )
-            print(f"Result from binding schema to file: \n{bound_schema_file}")
->>>>>>> d7de4914
+                print(f"Result from binding schema to file: \n{bound_schema_file}")
             ```
         """
         return JSONSchemaBinding()
