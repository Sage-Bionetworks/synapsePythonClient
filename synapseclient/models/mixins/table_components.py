--- conflicted
+++ resolved
@@ -61,12 +61,8 @@
     UploadToTableRequest,
 )
 
-<<<<<<< HEAD
 CLASSES_THAT_CONTAIN_ROW_ETAG = ["Dataset", "EntityView", "DatasetCollection"]
-=======
-CLASSES_THAT_CONTAIN_ROW_ETAG = ["Dataset", "EntityView"]
 CLASSES_WITH_READ_ONLY_SCHEMA = ["MaterializedView"]
->>>>>>> 2909fa77
 
 PANDAS_TABLE_TYPE = {
     "floating": "DOUBLE",
