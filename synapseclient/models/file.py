--- conflicted
+++ resolved
@@ -207,10 +207,7 @@
             of your desired annotations. The value is an object containing a list of
             values (use empty list to represent no values for key) and the value type
             associated with all values in the list. To remove all annotations set this
-<<<<<<< HEAD
             to an empty dict `{}` or None and store the entity.
-=======
-            to an empty dict `{}`.
 
     Attributes:
         content_type: (New Upload Only)
@@ -235,7 +232,6 @@
             upload needs to occur. This will not be filled in during a read for data. It
             is only used during a store operation. To retrieve the md5 of the file after
             read from synapse use the `.file_handle.content_md5` attribute.
->>>>>>> 994e5f22
         create_or_update: (Store only)
             Indicates whether the method should automatically perform an
             update if the `file` conflicts with an existing Synapse object.
@@ -353,16 +349,11 @@
                 List[datetime],
             ],
         ]
-<<<<<<< HEAD
-    ] = field(default_factory=dict)
-=======
-    ] = field(default=None, compare=False)
->>>>>>> 994e5f22
+    ] = field(default_factory=dict, compare=False)
     """Additional metadata associated with the folder. The key is the name of your
     desired annotations. The value is an object containing a list of values
     (use empty list to represent no values for key) and the value type associated with
-    all values in the list. To remove all annotations set this to an empty dict `{}`
-    or None and store the entity."""
+    all values in the list. To remove all annotations set this to an empty dict `{}`."""
 
     content_type: Optional[str] = None
     """
