--- conflicted
+++ resolved
@@ -12,18 +12,6 @@
 """
 from __future__ import unicode_literals
 
-<<<<<<< HEAD
-import os, sys, re
-import time, calendar
-import errno, shutil
-
-try:
-    from urllib.parse import urlparse
-except ImportError:
-    from urlparse import urlparse
-
-import json
-=======
 import datetime
 import json
 import operator
@@ -31,7 +19,6 @@
 import re
 import shutil
 from math import floor
->>>>>>> a96a97e7
 import synapseclient.utils as utils
 from synapseclient.lock import Lock
 from synapseclient.exceptions import *
@@ -51,37 +38,10 @@
     """
     Convert an ISO formatted time into seconds since unix epoch
     """
-<<<<<<< HEAD
-    cacheDir, filepath, unmodifiedFile = determine_local_file_location(entityBundle)        
-    if path is None:
-    
-        # When an unmodified file exists while the default cached file does not, use the unmodified file
-        if filepath is not None and unmodifiedFile is not None \
-                and not os.path.exists(filepath) and os.path.exists(unmodifiedFile):
-            path = unmodifiedFile
-        else:
-            path = filepath
-        
-    # No file info to retrieve
-    if path is None:
-        return {}
-    
-    locations = {'path': path}
-    if os.path.isdir(path+'_unpacked') and path.endswith('.zip'):  #This is a locationable with an unpacked zip file
-        locations['cacheDir'] = path+'_unpacked'
-        locations['files'] = os.listdir(locations['cacheDir'])
-    else:
-        locations['cacheDir'] = os.path.dirname(path)
-        locations['files'] = [os.path.basename(path)]
-    return locations
-    
-def determine_local_file_location(entityBundle):
-=======
     return None if iso_time is None else utils.to_unix_epoch_time_secs(utils.iso_to_datetime(iso_time))
 
 
 def compare_timestamps(modified_time, cached_time):
->>>>>>> a96a97e7
     """
     Compare two ISO formatted timestamps, with a special case when cached_time
     ends in .000Z.
@@ -93,34 +53,10 @@
     :param modified_time: float representing seconds since unix epoch
     :param cached_time: string holding a ISO formatted time
     """
-<<<<<<< HEAD
-    
-    cacheDir = determine_cache_directory(entityBundle['entity'])
-    
-    # Find the first unmodified file if any
-    unmodifiedFile = None
-    for file, cacheTime, fileMTime in iterator_over_cache_map(cacheDir):
-        if fileMTime == cacheTime:
-            unmodifiedFile = file
-            break
-    
-    # Generate and return the default location of the cached file
-    if is_locationable(entityBundle['entity']):
-        if 'locations' not in entityBundle['entity']:
-            # This Locationable does not have an associated file
-            return cacheDir, None, unmodifiedFile
-            
-        url = entityBundle['entity']['locations'][0]['path']
-        filename = urlparse(url).path.split('/')[-1]
-        path = os.path.join(cacheDir, filename)
-        return cacheDir, path, unmodifiedFile
-        
-=======
     if cached_time is None or modified_time is None:
         return False
     if cached_time.endswith(".000Z"):
         return cached_time == epoch_time_to_iso(floor(modified_time))
->>>>>>> a96a97e7
     else:
         return cached_time == epoch_time_to_iso(modified_time)
 
@@ -172,47 +108,6 @@
         with open(cache_map_file, 'w') as f:
             json.dump(cache_map, f)
             f.write('\n') # For compatibility with R's JSON parser
-<<<<<<< HEAD
-        
-    # Delete the '.lock' (and anything that might have been put into it)
-    try:
-        shutil.rmtree(cacheLock)
-    except OSError as err:
-        if err.errno != errno.ENOENT:
-            raise
-            
-            
-def iterator_over_cache_map(cacheDir):
-    """
-    Returns an iterator over the paths, timestamps, and modified times of the cache map.
-    Values are only returned for paths that exist.
-    """
-    
-    # Read the '.cacheMap'
-    cache = obtain_lock_and_read_cache(cacheDir)
-    write_cache_then_release_lock(cacheDir)
-    
-    for file in list(cache.keys()):
-        cacheTime = parse_cache_entry_into_seconds(cache[file])
-        if os.path.exists(file):
-            fileMTime = get_modification_time(file)
-            yield file, cacheTime, fileMTime
-
-
-def is_lock_valid(cacheLock):
-    """Returns True if the lock has not expired yet."""
-    
-    try:
-        # The lock may sometimes have a slightly negative age (> -1 ms)
-        lockAge = time.time() - os.path.getmtime(cacheLock)
-        return abs(lockAge) < CACHE_LOCK_TIME
-    except OSError as err:
-        if err.errno == errno.ENOENT:
-            # Something else deleted the lock first, so lock is not valid
-            return False
-        elif err.errno == errno.EACCES:
-            # Don't have permission to access the folder
-=======
 
 
     def contains(self, file_handle_id, path):
@@ -224,7 +119,6 @@
         """
         cache_dir = self.get_cache_dir(file_handle_id)
         if not os.path.exists(cache_dir):
->>>>>>> a96a97e7
             return False
 
         with Lock(self.cache_map_file_name, dir=cache_dir):
