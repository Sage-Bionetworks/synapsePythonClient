"""
*****************
Utility Functions
*****************

Utility functions useful in the implementation and testing of the Synapse client.

"""
from __future__ import absolute_import
from __future__ import division
from __future__ import print_function
from __future__ import unicode_literals
from future.utils import implements_iterator
from builtins import str
import six
try:
    from urllib.parse import urlparse
    from urllib.parse import urlencode
    from urllib.parse import parse_qs
    from urllib.parse import urlunparse
    from urllib.parse import ParseResult
    from urllib.parse import urlsplit
except ImportError:
    from urlparse import urlparse
    from urllib import urlencode
    from urlparse import parse_qs
    from urlparse import urlunparse
    from urlparse import ParseResult
    from urlparse import urlsplit

try:
    import urllib.request, urllib.error
except ImportError:
    import urllib

import os, sys
import hashlib, re
import cgi
import errno
import inspect
import random
import requests
import collections
import tempfile
import platform
import functools
import threading
import uuid
import importlib
from datetime import datetime as Datetime
from datetime import date as Date
from datetime import timedelta
from numbers import Number


UNIX_EPOCH = Datetime(1970, 1, 1, 0, 0)
ISO_FORMAT = "%Y-%m-%dT%H:%M:%S.000Z"
ISO_FORMAT_MICROS = "%Y-%m-%dT%H:%M:%S.%fZ"
GB = 2**30
MB = 2**20
KB = 2**10
BUFFER_SIZE = 8*KB


def md5_for_file(filename, block_size=2*MB):
    """
    Calculates the MD5 of the given file.  See `source <http://stackoverflow.com/questions/1131220/get-md5-hash-of-a-files-without-open-it-in-python>`_.

    :param filename:   The file to read in
    :param block_size: How much of the file to read in at once (bytes).
                       Defaults to 2 MB
    :returns: The MD5
    """

    md5 = hashlib.md5()
    with open(filename,'rb') as f:
        while True:
            data = f.read(block_size)
            if not data:
                break
            md5.update(data)
    return(md5)


def download_file(url, localFilepath=None):
    """
    Downloads a remote file.

    :param localFilePath: May be None, in which case a temporary file is created

    :returns: localFilePath
    """

    f = None
    try:
        if localFilepath:
            dir = os.path.dirname(localFilepath)
            if not os.path.exists(dir):
                os.makedirs(dir)
            f = open(localFilepath, 'wb')
        else:
            f = tempfile.NamedTemporaryFile(delete=False)
            localFilepath = f.name

        r = requests.get(url, stream=True)
        toBeTransferred = float(r.headers['content-length'])
        for nChunks, chunk in enumerate(r.iter_content(chunk_size=1024*10)):
            if chunk:
                f.write(chunk)
                printTransferProgress(nChunks*1024*10, toBeTransferred)
    finally:
        if f:
            f.close()
            printTransferProgress(toBeTransferred, toBeTransferred)

    return localFilepath


def extract_filename(content_disposition_header, default_filename=None):
    """
    Extract a filename from an HTTP content-disposition header field.

    See `this memo <http://tools.ietf.org/html/rfc6266>`_
    and `this package <http://pypi.python.org/pypi/rfc6266>`_
    for cryptic details.
    """

    if not content_disposition_header:
        return default_filename
    value, params = cgi.parse_header(content_disposition_header)
    return params.get('filename', default_filename)


def extract_user_name(profile):
    """
    Extract a displayable user name from a user's profile
    """
    if 'userName' in profile and profile['userName']:
        return profile['userName']
    elif 'displayName' in profile and profile['displayName']:
        return profile['displayName']
    else:
        if 'firstName' in profile and profile['firstName'] and 'lastName' in profile and profile['lastName']:
            return profile['firstName'] + ' ' + profile['lastName']
        elif 'lastName' in profile and profile['lastName']:
            return profile['lastName']
        elif 'firstName' in profile and profile['firstName']:
            return profile['firstName']
        else:
            return str(profile.get('id', 'Unknown-user'))


def _get_from_members_items_or_properties(obj, key):
    try:
        if hasattr(obj, key):
            return getattr(obj, key)
        if hasattr(obj, 'properties') and key in obj.properties:
            return obj.properties[key]
    except (KeyError, TypeError, AttributeError): pass
    try:
        if key in obj:
            return obj[key]
        elif 'properties' in obj and key in obj['properties']:
            return obj['properties'][key]
    except (KeyError, TypeError): pass
    return None


## TODO: what does this do on an unsaved Synapse Entity object?
def id_of(obj):
    """
    Try to figure out the Synapse ID of the given object.

    :param obj: May be a string, Entity object, or dictionary

    :returns: The ID or throws an exception
    """
    if isinstance(obj, six.string_types):
        return str(obj)
    if isinstance(obj, Number):
        return str(obj)
<<<<<<< HEAD

    id_attr_names = ['id', 'ownerId', 'tableId'] #possible attribute names for a synapse Id
    for attribute_name in id_attr_names:
        syn_id = _get_from_members_items_or_properties(obj, attribute_name)
        if syn_id is not None:
            return str(syn_id)

    raise ValueError('Invalid parameters: couldn\'t find id of ' + str(obj))

=======
    result = _get_from_members_items_or_properties(obj, 'id')
    if result is None:
        result = _get_from_members_items_or_properties(obj, 'ownerId')
    if result is None:
        raise ValueError('Invalid parameters: couldn\'t find id of ' + str(obj))
    return str(result)
>>>>>>> 386ad8a5

def is_in_path(id, path):
    """Determines whether id is in the path as returned from /entity/{id}/path

    :param id: synapse id string
    :param path: object as returned from '/entity/{id}/path'

    :returns: True or False
    """
    return id in [item['id'] for item in path['path']]

def get_properties(entity):
    """Returns the dictionary of properties of the given Entity."""

    return entity.properties if hasattr(entity, 'properties') else entity


def is_url(s):
    """Return True if the string appears to be a valid URL."""
    if isinstance(s, six.string_types):
        try:
            url_parts = urlsplit(s)
            ## looks like a Windows drive letter?
            if len(url_parts.scheme)==1 and url_parts.scheme.isalpha():
                return False
            if url_parts.scheme == 'file' and bool(url_parts.path):
                return True
            return bool(url_parts.scheme) and bool(url_parts.netloc)
        except Exception as e:
            return False
    return False


def as_url(s):
    """Tries to convert the input into a proper URL."""
    url_parts = urlsplit(s)
    ## Windows drive letter?
    if len(url_parts.scheme)==1 and url_parts.scheme.isalpha():
        return 'file:///%s' % str(s).replace("\\","/")
    if url_parts.scheme:
        return url_parts.geturl()
    else:
        return 'file://%s' % str(s)


def guess_file_name(string):
    """Tries to derive a filename from an arbitrary string."""
    path = normalize_path(urlparse(string).path)
    tokens = [x for x in path.split('/') if x != '']
    if len(tokens) > 0:
        return tokens[-1]

    # Try scrubbing the path of illegal characters
    if len(path) > 0:
        path = re.sub(r"[^a-zA-Z0-9_.+() -]", "", path)
    if len(path) > 0:
        return path
    raise ValueError("Could not derive a name from %s" % string)


def normalize_path(path):
    """Transforms a path into an absolute path with forward slashes only."""
    if path is None:
        return None
    return re.sub(r'\\', '/', os.path.normcase(os.path.abspath(path)))


def equal_paths(path1, path2):
    """
    Compare file paths in a platform neutral way
    """
    return normalize_path(path1) == normalize_path(path2)


def file_url_to_path(url, verify_exists=False):
    """
    Convert a file URL to a path, handling some odd cases around Windows paths.

    :param url: a file URL
    :param verify_exists: If true, return an populated dict only if the
                          resulting file path exists on the local file system.

    :returns: a path or None if the URL is not a file URL.
    """
    parts = urlsplit(url)
    if parts.scheme=='file' or parts.scheme=='':
        path = parts.path
        ## A windows file URL, for example file:///c:/WINDOWS/asdf.txt
        ## will get back a path of: /c:/WINDOWS/asdf.txt, which we need to fix by
        ## lopping off the leading slash character. Apparently, the Python developers
        ## think this is not a bug: http://bugs.python.org/issue7965
        if re.match(r'\/[A-Za-z]:', path):
            path = path[1:]
        if os.path.exists(path) or not verify_exists:
            return path
    return None


def is_same_base_url(url1, url2):
    """Compares two urls to see if they are the same excluding up to the base path

    :param url1: a URL
    :param url2: a second URL

    :returns: Boolean
    """
    url1 = urlsplit(url1)
    url2 = urlsplit(url2)
    return (url1.scheme==url2.scheme and
            url1.hostname==url2.hostname)


def is_synapse_id(obj):
    """If the input is a Synapse ID return it, otherwise return None"""
    if isinstance(obj, six.string_types):
        m = re.match(r'(syn\d+)', obj)
        if m:
            return m.group(1)
    return None


def _is_date(dt):
    """Objects of class datetime.date and datetime.datetime will be recognized as dates"""
    return isinstance(dt,Date) or isinstance(dt,Datetime)


def _to_list(value):
    """Convert the value (an iterable or a scalar value) to a list."""
    if isinstance(value, collections.Iterable) and not isinstance(value, six.string_types):
        return list(value)
    else:
        return [value]


def _to_iterable(value):
    """Convert the value (an iterable or a scalar value) to an iterable."""
    if isinstance(value, six.string_types):
        return (value,)
    if isinstance(value, collections.Iterable):
        return value
    return (value,)


def make_bogus_data_file(n=100, seed=None):
    """
    Makes a bogus data file for testing.
    It is the caller's responsibility to clean up the file when finished.

    :param n:    How many random floating point numbers to be written into the file, separated by commas
    :param seed: Random seed for the random numbers

    :returns: The name of the file
    """

    if seed is not None:
        random.seed(seed)
    data = [random.gauss(mu=0.0, sigma=1.0) for i in range(n)]

    f = tempfile.NamedTemporaryFile(mode="w", suffix=".txt", delete=False)
    try:
        f.write(", ".join(str(n) for n in data))
        f.write("\n")
    finally:
        f.close()

    return normalize_path(f.name)


def make_bogus_binary_file(n=1*MB, filepath=None, printprogress=False):
    """
    Makes a bogus binary data file for testing.
    It is the caller's responsibility to clean up the file when finished.

    :param n:       How many bytes to write

    :returns: The name of the file
    """

    with open(filepath, 'wb') if filepath else tempfile.NamedTemporaryFile(mode='wb', suffix=".dat", delete=False) as f:
        if not filepath:
            filepath = f.name
        progress = 0
        remaining = n
        while remaining > 0:
            buff_size = int(min(remaining, 1*MB))
            f.write(os.urandom(buff_size))
            remaining -= buff_size
            if printprogress:
                progress += buff_size
                printTransferProgress(progress, n, 'Generated ', filepath)
        return normalize_path(filepath)


def to_unix_epoch_time(dt):
    """
    Convert either `datetime.date or datetime.datetime objects
    <http://docs.python.org/2/library/datetime.html>`_ to UNIX time.
    """

    if type(dt) == Date:
        return (dt - UNIX_EPOCH.date()).total_seconds() * 1000
    return int((dt - UNIX_EPOCH).total_seconds() * 1000)


def to_unix_epoch_time_secs(dt):
    """
    Convert either `datetime.date or datetime.datetime objects 
    <http://docs.python.org/2/library/datetime.html>`_ to UNIX time.
    """

    if type(dt) == Date:
        return (dt - UNIX_EPOCH.date()).total_seconds()
    return (dt - UNIX_EPOCH).total_seconds()


def from_unix_epoch_time_secs(secs):
    """Returns a Datetime object given milliseconds since midnight Jan 1, 1970."""
    if isinstance(secs, six.string_types):
        secs = float(secs)

    # utcfromtimestamp() fails for negative values (dates before 1970-1-1) on Windows
    # so, here's a hack that enables ancient events, such as Chris's birthday to be
    # converted from milliseconds since the UNIX epoch to higher level Datetime objects. Ha!
    if platform.system()=='Windows' and secs < 0:
        mirror_date = Datetime.utcfromtimestamp(abs(secs))
        return (UNIX_EPOCH - (mirror_date-UNIX_EPOCH))
    return Datetime.utcfromtimestamp(secs)


def from_unix_epoch_time(ms):
    """Returns a Datetime object given milliseconds since midnight Jan 1, 1970."""

    if isinstance(ms, six.string_types):
        ms = float(ms)
    return from_unix_epoch_time_secs(ms/1000.0)


def datetime_to_iso(dt, sep="T"):
    ## Round microseconds to milliseconds (as expected by older clients)
    ## and add back the "Z" at the end.
    ## see: http://stackoverflow.com/questions/30266188/how-to-convert-date-string-to-iso8601-standard
    fmt = "{time.year:04}-{time.month:02}-{time.day:02}{sep}{time.hour:02}:{time.minute:02}:{time.second:02}.{millisecond:03}{tz}"
    if dt.microsecond >= 999500:
        dt -= timedelta(microseconds=dt.microsecond)
        dt += timedelta(seconds=1)
    return fmt.format(time=dt, millisecond=int(round(dt.microsecond/1000.0)), tz="Z", sep=sep)


def iso_to_datetime(iso_time):
    return Datetime.strptime(iso_time, ISO_FORMAT_MICROS)


def format_time_interval(seconds):
    """Format a time interval given in seconds to a readable value, e.g. \"5 minutes, 37 seconds\"."""

    periods = (
        ('year',        60*60*24*365),
        ('month',       60*60*24*30),
        ('day',         60*60*24),
        ('hour',        60*60),
        ('minute',      60),
        ('second',      1),)

    result=[]
    for period_name,period_seconds in periods:
        if seconds > period_seconds or period_name=='second':
            period_value, seconds = divmod(seconds, period_seconds)
            if period_value > 0 or period_name=='second':
                if period_value == 1:
                    result.append("%d %s" % (period_value, period_name))
                else:
                    result.append("%d %ss" % (period_value, period_name))
    return ", ".join(result)


def _find_used(activity, predicate):
    """Finds a particular used resource in an activity that matches a predicate."""

    for resource in activity['used']:
        if predicate(resource):
            return resource
    return None


def itersubclasses(cls, _seen=None):
    """
    http://code.activestate.com/recipes/576949/ (r3)

    itersubclasses(cls)

    Generator over all subclasses of a given class, in depth first order.

    >>> list(itersubclasses(int)) == [bool]
    True
    >>> class A(object): pass
    >>> class B(A): pass
    >>> class C(A): pass
    >>> class D(B,C): pass
    >>> class E(D): pass
    >>>
    >>> for cls in itersubclasses(A):
    ...     print(cls.__name__)
    B
    D
    E
    C
    >>> # get ALL (new-style) classes currently defined
    >>> [cls.__name__ for cls in itersubclasses(object)] #doctest: +ELLIPSIS
    ['type', ...'tuple', ...]
    """

    if not isinstance(cls, type):
        raise TypeError('itersubclasses must be called with '
                        'new-style classes, not %.100r' % cls)
    if _seen is None: _seen = set()
    try:
        subs = cls.__subclasses__()
    except TypeError: # fails only when cls is type
        subs = cls.__subclasses__(cls)
    for sub in subs:
        if sub not in _seen:
            _seen.add(sub)
            yield sub
            for sub in itersubclasses(sub, _seen):
                yield sub


def normalize_whitespace(s):
    """
    Strips the string and replace all whitespace sequences and other
    non-printable characters with a single space.
    """
    assert isinstance(s, six.string_types)
    return re.sub(r'[\x00-\x20\s]+', ' ', s.strip())


def normalize_lines(s):
    assert isinstance(s, six.string_types)
    s2 = re.sub(r'[\t ]*\n[\t ]*', '\n', s.strip())
    return re.sub(r'[\t ]+', ' ', s2)


def _synapse_error_msg(ex):
    """
    Format a human readable error message
    """
    if isinstance(ex, six.string_types):
        return ex

    return '\n' + ex.__class__.__name__ + ': ' + str(ex) + '\n\n'


def _limit_and_offset(uri, limit=None, offset=None):
    """
    Set limit and/or offset query parameters of the given URI.
    """
    parts = urlparse(uri)
    query = parse_qs(parts.query)
    if limit is None:
        query.pop('limit', None)
    else:
        query['limit'] = limit
    if offset is None:
        query.pop('offset', None)
    else:
        query['offset'] = offset

    ## in Python 2, urllib expects encoded byte-strings
    if six.PY2:
        new_query = {}
        for k,v in query.items():
            if isinstance(v,list):
                v = [unicode(element).encode('utf-8') for element in v]
            elif isinstance(v,str):
                v = unicode(v).encode('utf-8')
            new_query[unicode(k).encode('utf-8')] = v
        query = new_query

    new_query_string = urlencode(query, doseq=True)
    return urlunparse(ParseResult(
        scheme=parts.scheme,
        netloc=parts.netloc,
        path=parts.path,
        params=parts.params,
        query=new_query_string,
        fragment=parts.fragment))


def query_limit_and_offset(query, hard_limit=1000):
    """
    Extract limit and offset from the end of a query string.

    :returns: A triple containing the query with limit and offset removed, the
              limit at most equal to the hard_limit, and the offset which
              defaults to 1
    """
    # Regex a lower-case string to simplify matching
    tempQueryStr = query.lower()
    regex = '\A(.*\s)(offset|limit)\s*(\d*\s*)\Z'

    # Continue to strip off and save the last limit/offset
    match = re.search(regex, tempQueryStr)
    options = {}
    while match is not None:
        options[match.group(2)] = int(match.group(3))
        tempQueryStr = match.group(1)
        match = re.search(regex, tempQueryStr)

    # Get a truncated version of the original query string (not in lower-case)
    query = query[:len(tempQueryStr)].strip()

    # Continue querying until the entire query has been fetched (or crash out)
    limit = min(options.get('limit',hard_limit), hard_limit)
    offset = options.get('offset',1)

    return query, limit, offset


def _extract_synapse_id_from_query(query):
    """
    An unfortunate hack to pull the synapse ID out of a table query of the
    form "select column1, column2 from syn12345 where...." needed to build
    URLs for table services.
    """
    m = re.search(r"from\s+(syn\d+)", query, re.IGNORECASE)
    if m:
        return m.group(1)
    else:
        raise ValueError("Couldn't extract synapse ID from query: \"%s\"" % query)


#Derived from https://wiki.python.org/moin/PythonDecoratorLibrary#Memoize
def memoize(obj):
    cache = obj._memoize_cache = {}

    @functools.wraps(obj)
    def memoizer(*args, **kwargs):
        refresh = kwargs.pop('refresh', False)
        key = str(args) + str(kwargs)
        if refresh or key not in cache:
            cache[key] = obj(*args, **kwargs)
        return cache[key]
    return memoizer

def printTransferProgress(transferred, toBeTransferred, prefix = '', postfix='', isBytes=True, dt=None, previouslyTransferred = 0):
    """Prints a progress bar

    :param transferred: a number of items/bytes completed
    :param toBeTransferred: total number of items/bytes when completed
    :param prefix: String printed before progress bar
    :param prefix: String printed after progress bar
    :param isBytes: A boolean indicating whether to convert bytes to kB, MB, GB etc.
    :param dt: The time in seconds that has passed since transfer started is used to calculate rate.
    :param previouslyTransferred: the number of bytes that were already transferred before this transfer began( e.g. someone ctrl+c'd out of an upload and restarted it later)

    """
    if not sys.stdout.isatty():
        return
    barLength = 20 # Modify this to change the length of the progress bar
    status = ''
    rate = ''
    if dt is not None and dt != 0:
        rate = (transferred - previouslyTransferred)/float(dt)
        rate = '(%s/s)' % humanizeBytes(rate) if isBytes else rate
    if toBeTransferred<0:
        defaultToBeTransferred = (barLength*1*MB)
        if transferred > defaultToBeTransferred:
            progress = float(transferred % defaultToBeTransferred) / defaultToBeTransferred
        else:
            progress = float(transferred) / defaultToBeTransferred
    elif toBeTransferred==0:  #There is nothing to be transferred
        progress = 1
        status = "Done...\n"
    else:
        progress = float(transferred) / toBeTransferred
        if progress >= 1:
            progress = 1
            status = "Done...\n"
    block = int(round(barLength*progress))
    nbytes = humanizeBytes(transferred) if isBytes else transferred
    if toBeTransferred>0:
        outOf = "/%s" % (humanizeBytes(toBeTransferred) if isBytes else toBeTransferred)
        percentage = "%4.2f%%"%(progress*100)
    else:
        outOf = ""
        percentage = ""
    text = "\r%s [%s]%s   %s%s %s %s %s    " % (prefix,
                                                  "#"*block + "-"*(barLength-block),
                                                  percentage, 
                                                  nbytes, outOf, rate,
                                                  postfix, status)
    sys.stdout.write(text)
    sys.stdout.flush()


def humanizeBytes(bytes):
    bytes = float(bytes)
    units = ['bytes', 'kB', 'MB', 'GB', 'TB', 'PB', 'EB']
    for i, unit in enumerate(units):
        if bytes<1024:
            return '%3.1f%s' %(bytes, units[i])
        else:
            bytes /= 1024
    return 'Oops larger than Exabytes'


def touch(path, times=None):
    """
    Make sure a file exists. Update its access and modified times.
    """
    basedir = os.path.dirname(path)
    if not os.path.exists(basedir):
        try:
            os.makedirs(basedir)
        except OSError as err:
            ## alternate processes might be creating these at the same time
            if err.errno != errno.EEXIST:
                raise

    with open(path, 'a'):
        os.utime(path, times)
    return path


def _is_json(content_type):
    """detect if a content-type is JSON"""
    ## The value of Content-Type defined here:
    ## http://www.w3.org/Protocols/rfc2616/rfc2616-sec3.html#sec3.7
    return content_type.lower().strip().startswith('application/json') if content_type else False


def find_data_file_handle(bundle):
    """Return the fileHandle whose ID matches the dataFileHandleId in an entity bundle"""
    for fileHandle in bundle['fileHandles']:
        if fileHandle['id'] == bundle['entity']['dataFileHandleId']:
            return fileHandle
    return None


def unique_filename(path):
    """Returns a unique path by appending (n) for some number n to the end of the filename."""

    base, ext = os.path.splitext(path)
    counter = 0
    while os.path.exists(path):
        counter += 1
        path = base + ("(%d)" % counter) + ext

    return path


@implements_iterator
class threadsafe_iter:
    """Takes an iterator/generator and makes it thread-safe by
    serializing call to the `next` method of given iterator/generator.
    See: http://anandology.com/blog/using-iterators-and-generators/
    """
    def __init__(self, it):
        self.it = it
        self.lock = threading.Lock()

    def __iter__(self):
        return self

    def __next__(self):
        with self.lock:
            return next(self.it)

def threadsafe_generator(f):
    """A decorator that takes a generator function and makes it thread-safe.
    See: http://anandology.com/blog/using-iterators-and-generators/
    """
    def g(*a, **kw):
        return threadsafe_iter(f(*a, **kw))
    return g


def extract_prefix(keys):
    """
    Takes a list of strings and extracts a common prefix delimited by a dot,
    for example:
    >>> extract_prefix(["entity.bang", "entity.bar", "entity.bat"])
    entity.
    """
    prefixes = set()
    for key in keys:
        parts = key.split(".")
        if len(parts) > 1:
            prefixes.add(parts[0])
        else:
            return ""
    if len(prefixes) == 1:
        return prefixes.pop() + "."
    return ""


def temp_download_filename(destination, file_handle_id):
    suffix = "synapse_download_" + (str(file_handle_id) \
                                    if file_handle_id else \
                                    str(uuid.uuid4()))
    return os.path.join(destination, suffix) \
            if os.path.isdir(destination) else \
            destination + '.' + suffix


def _extract_zip_file_to_directory(zip_file, zip_entry_name, target_dir):
    """
    Extracts a specified file in a zip to the specified directory
    :param zip_file: an opened zip file. e.g. "with zipfile.ZipFile(zipfilepath) as zip_file:"
    :param zip_entry_name: the name of the file to be extracted from the zip e.g. folderInsideZipIfAny/fileName.txt
    :param target_dir: the directory to which the file will be extracted

    :return: full path to the extracted file
    """
    file_base_name = os.path.basename(zip_entry_name) # base name of the file
    filepath = os.path.join(target_dir, file_base_name) # file path to the cached file to write

    # Create the cache directory if it does not exist
    if not os.path.exists(target_dir):
        os.makedirs(target_dir)

    # write the file from the zip into the cache
    with open(filepath, 'wb') as cache_file:
        cache_file.write(zip_file.read(zip_entry_name))

    return filepath


def _is_integer(x):
    try:
        return float.is_integer(x)
    except TypeError:
        try:
            int(x)
            return True
        except (ValueError, TypeError):
            ## anything that's not an integer, for example: empty string, None, 'NaN' or float('Nan')
            return False


def topolgical_sort(graph):
    """Given a graph in the form of a dictionary returns a sorted list

    Adapted from: http://blog.jupo.org/2012/04/06/topological-sorting-acyclic-directed-graphs/
    
    :param graph: a dictionary with values containing lists of keys referencing back into the dictionary

    :returns: sorted list of items
    """
    graph_unsorted = graph.copy()
    graph_sorted = []
    # Convert the unsorted graph into a hash table. This gives us
    # constant-time lookup for checking if edges are unresolved

    # Run until the unsorted graph is empty.
    while graph_unsorted:
        # Go through each of the node/edges pairs in the unsorted
        # graph. If a set of edges doesn't contain any nodes that
        # haven't been resolved, that is, that are still in the
        # unsorted graph, remove the pair from the unsorted graph,
        # and append it to the sorted graph. Note here that by using
        # using the items() method for iterating, a copy of the
        # unsorted graph is used, allowing us to modify the unsorted
        # graph as we move through it. We also keep a flag for
        # checking that that graph is acyclic, which is true if any
        # nodes are resolved during each pass through the graph. If
        # not, we need to bail out as the graph therefore can't be
        # sorted.
        acyclic = False
        for node, edges in list(graph_unsorted.items()):
            for edge in edges:
                if edge in graph_unsorted:
                    break
            else:
                acyclic = True
                del graph_unsorted[node]
                graph_sorted.append((node, edges))

        if not acyclic:
            # We've passed through all the unsorted nodes and
            # weren't able to resolve any of them, which means there
            # are nodes with cyclic edges that will never be resolved,
            # so we bail out with an error.
            raise RuntimeError("A cyclic dependency occurred. Some files in provenance reference each other circularly.")
    return graph_sorted


def caller_module_name(current_frame):
    """
    :param current_frame: use inspect.currentframe().
    :return: the name of the module calling the function, foo(), in which this calling_module() is invoked. Ignores callers that belong in the same module as foo()
    """

    current_frame_filename = current_frame.f_code.co_filename #filename in which foo() resides

    #go back a frame takes us to the frame calling foo()
    caller_frame = current_frame.f_back
    caller_filename = caller_frame.f_code.co_filename

    # find the first frame that does not have the same filename. this ensures that we don't consider functions within the same module as foo() that use foo() as a helper function
    while(caller_filename == current_frame_filename):
        caller_frame = caller_frame.f_back
        caller_filename = caller_frame.f_code.co_filename

    return inspect.getmodulename(caller_filename)


def attempt_import(module_name, fail_message):

    try:
        return importlib.import_module(module_name)
    except ImportError:
        sys.stderr.write(
            (fail_message +
                 "To install this library on Mac or Linux distributions:\n"
                 "    (sudo) pip install %s\n\n"
                 "On Windows, right click the Command Prompt(cmd.exe) and select 'Run as administrator' then:\n"
                 "    pip install %s\n\n"
                 "\n\n\n" % (module_name, module_name)))
        raise<|MERGE_RESOLUTION|>--- conflicted
+++ resolved
@@ -179,7 +179,6 @@
         return str(obj)
     if isinstance(obj, Number):
         return str(obj)
-<<<<<<< HEAD
 
     id_attr_names = ['id', 'ownerId', 'tableId'] #possible attribute names for a synapse Id
     for attribute_name in id_attr_names:
@@ -189,14 +188,6 @@
 
     raise ValueError('Invalid parameters: couldn\'t find id of ' + str(obj))
 
-=======
-    result = _get_from_members_items_or_properties(obj, 'id')
-    if result is None:
-        result = _get_from_members_items_or_properties(obj, 'ownerId')
-    if result is None:
-        raise ValueError('Invalid parameters: couldn\'t find id of ' + str(obj))
-    return str(result)
->>>>>>> 386ad8a5
 
 def is_in_path(id, path):
     """Determines whether id is in the path as returned from /entity/{id}/path
