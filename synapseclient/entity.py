--- conflicted
+++ resolved
@@ -346,13 +346,7 @@
     ## TODO shouldn't these include local_state as well? -jcb
     def keys(self):
         """Returns a set of property and annotation keys"""
-<<<<<<< HEAD
-        
         return set(list(self.properties.keys()) + list(self.annotations.keys()))
-=======
-
-        return set(self.properties.keys() + self.annotations.keys())
->>>>>>> a96a97e7
 
     def has_key(self, key):
         """Is the given key a property or annotation?"""
@@ -363,20 +357,16 @@
         from io import StringIO
         f = StringIO()
 
-        f.write('%s: %s (%s)\n' % (self.__class__.__name__, self.properties.get('name', 'None'), self['id'] if 'id' in self else '-',))
+        f.write(u'%s: %s (%s)\n' % (self.__class__.__name__, self.properties.get('name', 'None'), self['id'] if 'id' in self else '-',))
 
         def write_kvps(dictionary, key_filter=None):
             for key in sorted(dictionary.keys()):
                 if (not key_filter) or key_filter(key):
-                    f.write('  ')
-                    f.write(key)
-                    f.write('=')
-<<<<<<< HEAD
-                    f.write(u(str(dictionary[key])))
-=======
-                    f.write(unicode(dictionary[key]).encode('utf-8'))
->>>>>>> a96a97e7
-                    f.write('\n')
+                    f.write(u'  ')
+                    f.write(u(key))
+                    f.write(u'=')
+                    f.write(u(dictionary[key]))
+                    f.write(u'\n')
 
         write_kvps(self.__dict__, lambda key: not (key in ['properties', 'annotations'] or key.startswith('__')))
 
@@ -389,32 +379,18 @@
         return f.getvalue()
 
     def __repr__(self):
-        """Returns an eval-able representation of the Entity."""
-<<<<<<< HEAD
-        
+        """Returns an eval-able representation of the Entity."""        
         from io import StringIO
-=======
-
-        from cStringIO import StringIO
->>>>>>> a96a97e7
         f = StringIO()
         f.write(u(self.__class__.__name__))
-        f.write(u"(")
+        f.write("(")
         f.write(", ".join(
             {"%s=%s" % (str(key), value.__repr__(),) for key, value in
                 itertools.chain(
-<<<<<<< HEAD
                     list([k_v for k_v in list(self.__dict__.items()) if not (k_v[0] in ['properties', 'annotations'] or k_v[0].startswith('__'))]),
                     list(self.properties.items()),
                     list(self.annotations.items()))}))
-        f.write(u")")
-=======
-                    filter(lambda (k,v): not (k in ['properties', 'annotations'] or k.startswith('__')),
-                           self.__dict__.items()),
-                    self.properties.items(),
-                    self.annotations.items())}))
         f.write(")")
->>>>>>> a96a97e7
         return f.getvalue()
 
 
