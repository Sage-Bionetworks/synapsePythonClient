"""Wrappers for remote file storage clients like S3 and SFTP."""

import os
import typing
import urllib.parse as urllib_parse
from contextlib import contextmanager
from typing import Union

from tqdm import tqdm

from synapseclient.core.retry import with_retry
from synapseclient.core.transfer_bar import (
    increment_progress_bar,
    increment_progress_bar_total,
)
from synapseclient.core.utils import attempt_import


class S3ClientWrapper:
    """
    Wrapper class for S3 client.
    """

    # These methods are static because in our use case, we always have the bucket and
    # endpoint and usually only call the download/upload once so there is no need to instantiate multiple objects

    @staticmethod
    def _attempt_import_boto3():
        """
        Check if boto3 installed and give instructions if not.

        Returns:
            The boto3 module or instructions to install it if unavailable
        """
        return attempt_import(
            "boto3",
            "\n\nLibraries required for client authenticated S3 access are not installed!\n"
            "The Synapse client uses boto3 in order to access S3-like storage "
            "locations.\n",
        )

    @staticmethod
    def _create_progress_callback_func(
        progress_bar: tqdm,
    ) -> callable:
        """
        Creates a progress callback function for tracking the progress of a file transfer.

        Arguments:
            file_size: The total size of the file being transferred.
            filename: The name of the file being transferred.
            prefix: A prefix to display before the progress bar. Defaults to None.

        Returns:
            progress_callback: The progress callback function.
        """

        def progress_callback(transferred_bytes: int) -> None:
            """
            Update the progress of a transfer.

            Arguments:
                bytes: The number of bytes transferred.
            """
            increment_progress_bar(n=transferred_bytes, progress_bar=progress_bar)

        return progress_callback

    @staticmethod
    def download_file(
        bucket: str,
        endpoint_url: Union[str, None],
        remote_file_key: str,
        download_file_path: str,
        *,
        profile_name: str = None,
        credentials: typing.Dict[str, str] = None,
<<<<<<< HEAD
        progress_bar: tqdm = None,
=======
        progress_bar: Union[tqdm, None] = None,
>>>>>>> 01bb9abf
        transfer_config_kwargs: dict = None,
    ) -> str:
        """
        Download a file from s3 using boto3.

        Arguments:
            bucket: name of bucket to upload to
            endpoint_url: a boto3 compatible endpoint url
            remote_file_key: object key to upload the file to
            download_file_path: local path to save the file to
            profile_name: AWS profile name from local aws config, **mutually exclusive with credentials**
            credentials: a dictionary of AWS credentials to use, **mutually exclusive with profile_name**

                Expected items:

                - `aws_access_key_id`
                - `aws_secret_access_key`
                - `aws_session_token`
            progress_bar: The progress bar to update. Defaults to None.
            transfer_config_kwargs: boto S3 transfer configuration (see boto3.s3.transfer.TransferConfig)

        Returns:
            download_file_path: S3 path of the file

        Raises:
            ValueError: If the key does not exist in the bucket.
            botocore.exceptions.ClientError: If there is an error with the S3 client.
        """

        S3ClientWrapper._attempt_import_boto3()

        import boto3.s3.transfer
        import botocore

        transfer_config = boto3.s3.transfer.TransferConfig(
            **(transfer_config_kwargs or {})
        )

        session_args = credentials if credentials else {"profile_name": profile_name}
        boto_session = boto3.session.Session(**session_args)
        s3 = boto_session.resource("s3", endpoint_url=endpoint_url)

        try:
            s3_obj = s3.Object(bucket, remote_file_key)

            progress_callback = None

            if progress_bar is not None:
                s3_obj.load()
                file_size = s3_obj.content_length
                increment_progress_bar_total(total=file_size, progress_bar=progress_bar)
                progress_callback = S3ClientWrapper._create_progress_callback_func(
                    progress_bar
                )

            s3_obj.download_file(
                download_file_path,
                Callback=progress_callback,
                Config=transfer_config,
            )

            return download_file_path

        except botocore.exceptions.ClientError as e:
            if e.response["Error"]["Code"] == "404":
                raise ValueError(
                    "The key:%s does not exist in bucket:%s.", remote_file_key, bucket
                )
            else:
                raise

    @staticmethod
    def upload_file(
        bucket: str,
        endpoint_url: typing.Optional[str],
        remote_file_key: str,
        upload_file_path: str,
        *,
        profile_name: str = None,
        credentials: typing.Dict[str, str] = None,
        show_progress: bool = True,
        transfer_config_kwargs: dict = None,
        storage_str: str = None,
    ) -> str:
        """
        Upload a file to s3 using boto3.

        Arguments:
            bucket: name of bucket to upload to
            endpoint_url: a boto3 compatible endpoint url
            remote_file_key: object key to upload the file to
            upload_file_path: local path of the file to upload
            profile_name: AWS profile name from local aws config, **mutually exclusive with credentials**
            credentials: a dictionary of AWS credentials to use, **mutually exclusive with profile_name**

                Expected items:

                - `aws_access_key_id`
                - `aws_secret_access_key`
                - `aws_session_token`
            show_progress: whether to print progress indicator to console
            transfer_config_kwargs: boto S3 transfer configuration (see boto3.s3.transfer.TransferConfig)

        Returns:
            upload_file_path: S3 path of the file

        Raises:
            ValueError: If the path does not exist or is not a file
            botocore.exceptions.ClientError: If there is an error with the S3 client.
        """

        if not os.path.isfile(upload_file_path):
            raise ValueError(
                "The path: [%s] does not exist or is not a file", upload_file_path
            )

        S3ClientWrapper._attempt_import_boto3()
        import boto3.s3.transfer

        transfer_config = boto3.s3.transfer.TransferConfig(
            **(transfer_config_kwargs or {})
        )

        session_args = credentials if credentials else {"profile_name": profile_name}
        boto_session = boto3.session.Session(**session_args)
        s3 = boto_session.resource("s3", endpoint_url=endpoint_url)

        progress_callback = None
        progress_bar = None
        if show_progress:
            file_size = os.stat(upload_file_path).st_size
            filename = os.path.basename(upload_file_path)
            progress_bar = tqdm(
                total=file_size,
                desc=storage_str,
                unit="B",
                unit_scale=True,
                postfix=filename,
                smoothing=0,
            )
            progress_callback = S3ClientWrapper._create_progress_callback_func(
                progress_bar
            )

        # automatically determines whether to perform multi-part upload
        s3.Bucket(bucket).upload_file(
            upload_file_path,
            remote_file_key,
            Callback=progress_callback,
            Config=transfer_config,
            ExtraArgs={"ACL": "bucket-owner-full-control"},
        )
        if progress_bar is not None:
            progress_bar.close()
        return upload_file_path


class SFTPWrapper:
    @staticmethod
    def _attempt_import_sftp():
        """
        Check if pysftp is installed and give instructions if not.

        Returns:
            The pysftp module if available
        """
        return attempt_import(
            "pysftp",
            "\n\nLibraries required for SFTP are not installed!\n"
            "The Synapse client uses pysftp in order to access SFTP storage locations. "
            "This library in turn depends on pycrypto.\n"
            "For Windows systems without a C/C++ compiler, install the appropriate binary "
            "distribution of pycrypto from:\n"
            "http://www.voidspace.org.uk/python/modules.shtml#pycrypto\n\n"
            "For more information, see: http://python-docs.synapse.org/build/html/sftp.html",
        )

    @staticmethod
    def _parse_for_sftp(url):
        parsedURL = urllib_parse.urlparse(url)
        if parsedURL.scheme != "sftp":
            raise (
                NotImplementedError(
                    "This method only supports sftp URLs of the form sftp://..."
                )
            )
        return parsedURL

    @staticmethod
    def upload_file(
        filepath: str,
        url: str,
        username: str = None,
        password: str = None,
        storage_str: str = None,
    ) -> str:
        """
        Performs upload of a local file to an sftp server.

        Arguments:
            filepath: The path to the file to be uploaded.
            url: URL where file will be deposited. Should include path and protocol. e.g.
                        sftp://sftp.example.com/path/to/file/store
            username: The username for authentication. Defaults to None.
            password: The password for authentication. Defaults to None.

        Returns:
            The URL of the uploaded file.
        """
        progress_bar = tqdm(
            desc=storage_str,
            unit="B",
            unit_scale=True,
            smoothing=0,
            postfix=filepath,
        )

        def progress_callback(*args, **kwargs) -> None:
            if not progress_bar.total:
                progress_bar.total = args[1]
            progress_bar.update(args[0] - progress_bar.n)

        parsedURL = SFTPWrapper._parse_for_sftp(url)
        with _retry_pysftp_connection(
            parsedURL.hostname, username=username, password=password
        ) as sftp:
            sftp.makedirs(parsedURL.path)
            with sftp.cd(parsedURL.path):
                sftp.put(filepath, preserve_mtime=True, callback=progress_callback)
        progress_bar.close()
        path = urllib_parse.quote(parsedURL.path + "/" + os.path.split(filepath)[-1])
        parsedURL = parsedURL._replace(path=path)
        return urllib_parse.urlunparse(parsedURL)

    @staticmethod
    def download_file(
        url: str,
        localFilepath: str = None,
        username: str = None,
        password: str = None,
<<<<<<< HEAD
        progress_bar: tqdm = None,
=======
        progress_bar: Union[tqdm, None] = None,
>>>>>>> 01bb9abf
    ) -> str:
        """
        Performs download of a file from an sftp server.

        Arguments:
            url: URL where file will be deposited.  Path will be chopped out.
            localFilepath: location where to store file
            username: username on server
            password: password for authentication on  server
            progress_bar: The progress bar to update. Defaults to None.

        Returns:
            The local filepath where the file was saved.
        """
        updated_progress_bar_with_total = False
        last_transfer_checkpoint = 0

        def progress_callback(
            *args,
            **kwargs,
        ) -> None:
            nonlocal updated_progress_bar_with_total
            nonlocal last_transfer_checkpoint
            if not updated_progress_bar_with_total:
                updated_progress_bar_with_total = True
                increment_progress_bar_total(args[1], progress_bar)
            increment_progress_bar(
                n=args[0] - last_transfer_checkpoint, progress_bar=progress_bar
            )
            last_transfer_checkpoint = args[0]

        parsed_url = SFTPWrapper._parse_for_sftp(url)

        # Create the local file path if it doesn't exist
        path = urllib_parse.unquote(parsed_url.path)
        if localFilepath is None:
            localFilepath = os.getcwd()
        if os.path.isdir(localFilepath):
            localFilepath = os.path.join(localFilepath, path.split("/")[-1])
        # Check and create the directory
        download_directory = os.path.dirname(localFilepath)
        if not os.path.exists(download_directory):
            os.makedirs(download_directory)

        # Download file
        with _retry_pysftp_connection(
            parsed_url.hostname, username=username, password=password
        ) as sftp:
            sftp.get(
                path,
                localFilepath,
                preserve_mtime=True,
                callback=(progress_callback if progress_bar is not None else None),
            )
        return localFilepath


@contextmanager
def _retry_pysftp_connection(*conn_args, **conn_kwargs):
    pysftp = SFTPWrapper._attempt_import_sftp()

    # handle error reading banner which can mean an overloaded SSH server,
    # especially in the context of our integration tests if there are multiple concurrent
    # test suites running aginst the test micro instance
    # https://stackoverflow.com/a/29225295
    sftp = with_retry(
        lambda: pysftp.Connection(*conn_args, **conn_kwargs),
        retry_errors=["Error reading SSH protocol banner"],
    )
    try:
        yield sftp
    finally:
        sftp.close()<|MERGE_RESOLUTION|>--- conflicted
+++ resolved
@@ -75,11 +75,7 @@
         *,
         profile_name: str = None,
         credentials: typing.Dict[str, str] = None,
-<<<<<<< HEAD
-        progress_bar: tqdm = None,
-=======
         progress_bar: Union[tqdm, None] = None,
->>>>>>> 01bb9abf
         transfer_config_kwargs: dict = None,
     ) -> str:
         """
@@ -320,11 +316,7 @@
         localFilepath: str = None,
         username: str = None,
         password: str = None,
-<<<<<<< HEAD
-        progress_bar: tqdm = None,
-=======
         progress_bar: Union[tqdm, None] = None,
->>>>>>> 01bb9abf
     ) -> str:
         """
         Performs download of a file from an sftp server.
