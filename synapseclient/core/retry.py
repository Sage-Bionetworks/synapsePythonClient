import random
import sys
import logging

from synapseclient.core.logging_setup import DEBUG_LOGGER_NAME, DEFAULT_LOGGER_NAME
from synapseclient.core.utils import is_json
from synapseclient.core.dozer import doze

DEFAULT_RETRIES = 3
DEFAULT_WAIT = 1
DEFAULT_BACK_OFF = 2
DEFAULT_MAX_WAIT = 30

DEFAULT_RETRY_STATUS_CODES = [429, 500, 502, 503, 504]

# strings that may appear in responses that suggest a retryable condition
RETRYABLE_CONNECTION_ERRORS = [
    "proxy error",
    "slow down",
    "timeout",
    "timed out",
    "connection reset by peer",
    "unknown ssl protocol error",
    "couldn't connect to host",
    "slowdown",
    "try again",
    "connection reset by peer",
]

# Exceptions that may be retryable. These are socket level exceptions
# not associated with an HTTP response
RETRYABLE_CONNECTION_EXCEPTIONS = [
    "ChunkedEncodingError",
    "ConnectionError",
    'ConnectionResetError',
    "Timeout",
    "timeout",
]


<<<<<<< HEAD
# def _handle_status_code(response, retry_status_codes, retry_info, logger):
#     retry = False
#     if response is None or not hasattr(response, 'status_code'):
#         return retry
#     if response.status_code in retry_status_codes:
#         response_message = _get_message(response)
#         retry = True
#         logger.debug("retrying on status code: %s" % str(response.status_code))
#         # TODO: this was originally printed regardless of 'verbose' was that behavior correct?
#         logger.debug(str(response_message))
#         if (response.status_code == 429) and (retry_info['wait'] > 10):
#             logger.warning('%s...\n' % response_message)
#             logger.warning('Retrying in %i seconds' % retry_info['wait'])
#
#     elif response.status_code not in range(200, 299):
#         # For all other non 200 messages look for retryable errors in the body or reason field
#         response_message = _get_message(response)
#         if any([msg.lower() in response_message.lower() for msg in retry_info['retry_errors']]):
#             retry = True
#             logger.debug('retrying %s' % response_message)
#         # special case for message throttling
#         elif 'Please slow down.  You may send a maximum of 10 message' in response:
#             retry = True
#             retry_info['wait'] = 16
#             logger.debug("retrying " + response_message)
#     # retry_info['retry'] = retry
#     return retry


def with_retry_network(function, verbose=False,
                       retry_status_codes=[429, 500, 502, 503, 504], retry_errors=[], retry_exceptions=[],
                       retries=3, wait=1, back_off=2, max_wait=30):
    logger = _get_logger(verbose)

    def _handle_status_code(response):
        retry = False
        if response is None or not hasattr(response, 'status_code'):
            return retry
        if response.status_code in retry_status_codes:
            response_message = _get_message(response)
            retry = True
            logger.debug("retrying on status code: %s" % str(response.status_code))
            # TODO: this was originally printed regardless of 'verbose' was that behavior correct?
            logger.debug(str(response_message))
            # if (response.status_code == 429) and (wait > 10):
            #     logger.warning('%s...\n' % response_message)
            #     logger.warning('Retrying in %i seconds' % wait)

        elif response.status_code not in range(200, 299):
            # For all other non 200 messages look for retryable errors in the body or reason field
            response_message = _get_message(response)
            if any([msg.lower() in response_message.lower() for msg in retry_errors]):
                retry = True
                logger.debug('retrying %s' % response_message)
            # special case for message throttling
            elif 'Please slow down.  You may send a maximum of 10 message' in response:
                logger.debug("retrying " + response_message)
                raise SynapseThrottling(response_message, wait=16)
        return retry
    return with_retry(function, _handle_status_code, verbose=verbose,
                      retry_errors=retry_errors, retry_exceptions=retry_exceptions, retries=retries, wait=wait,
                      back_off=back_off, max_wait=max_wait)


def with_retry(function, retry_evaluator=None, verbose=False, retry_errors=[], retry_exceptions=[],
               retries=3, wait=1, back_off=2, max_wait=30):
    """
    Retries the given function under certain conditions.

    :param function:           A function with no arguments.  If arguments are needed, use a lambda (see example).
    :param retry_evaluator:    Determined whether to retry again.
    # :param retry_status_codes: What status codes to retry upon in the case of a SynapseHTTPError.
    :param retry_errors:       What reasons to retry upon, if function().response.json()['reason'] exists.
    :param retry_exceptions:   What types of exceptions, specified as strings, to retry upon.
    :param retries:            How many times to retry maximum.
    :param wait:               How many seconds to wait between retries.
    :param back_off:           Exponential constant to increase wait for between progressive failures.
    :param max_wait:           How long for the max wait time, default is 30 secs.
=======
def with_retry(function, verbose=False,
               retry_status_codes=[429, 500, 502, 503, 504], expected_status_codes=[],
               retry_errors=[], retry_exceptions=[],
               retries=DEFAULT_RETRIES, wait=DEFAULT_WAIT, back_off=DEFAULT_BACK_OFF, max_wait=DEFAULT_MAX_WAIT):
    """
    Retries the given function under certain conditions.

    :param function:                A function with no arguments.  If arguments are needed, use a lambda (see example).
    :param retry_status_codes:      What status codes to retry upon in the case of a SynapseHTTPError.
    :param expected_status_codes:   If specified responses with any other status codes result in a retry.
    :param retry_errors:            What reasons to retry upon, if function().response.json()['reason'] exists.
    :param retry_exceptions:        What types of exceptions, specified as strings or Exception classes, to retry upon.
    :param retries:                 How many times to retry maximum.
    :param wait:                    How many seconds to wait between retries.
    :param back_off:                Exponential constant to increase wait for between progressive failures.
    :param max_wait:                back_off between requests will not exceed this value
>>>>>>> 22c54894

    :returns: function()

    Example::

        def foo(a, b, c): return [a, b, c]
        result = self._with_retry(lambda: foo("1", "2", "3"), **STANDARD_RETRY_PARAMS)
    """

    logger = _get_logger(verbose)

    # Retry until we succeed or run out of tries
    total_wait = 0
    while True:
        # Start with a clean slate
        exc = None
        exc_info = None
        retry = False
        response = None

        # Try making the call
        try:
            response = function()
            if retry_evaluator:
                retry = retry_evaluator(response)
        except SynapseThrottling as throttling_ex:
            retry = True
            wait = throttling_ex.wait
        except Exception as ex:
            exc = ex
            exc_info = sys.exc_info()
            logger.debug("calling %s resulted in an Exception" % function)
            if hasattr(ex, 'response'):
                response = ex.response

<<<<<<< HEAD
=======
        # Check if we got a retry-able error
        if response is not None and hasattr(response, 'status_code'):
            if (
                (expected_status_codes and response.status_code not in expected_status_codes) or
                (retry_status_codes and response.status_code in retry_status_codes)
            ):
                response_message = _get_message(response)
                retry = True
                logger.debug("retrying on status code: %s" % str(response.status_code))
                # TODO: this was originally printed regardless of 'verbose' was that behavior correct?
                logger.debug(str(response_message))
                if (response.status_code == 429) and (wait > 10):
                    logger.warning('%s...\n' % response_message)
                    logger.warning('Retrying in %i seconds' % wait)

            elif response.status_code not in range(200, 299):
                # For all other non 200 messages look for retryable errors in the body or reason field
                response_message = _get_message(response)
                if any([msg.lower() in response_message.lower() for msg in retry_errors]):
                    retry = True
                    logger.debug('retrying %s' % response_message)
                # special case for message throttling
                elif 'Please slow down.  You may send a maximum of 10 message' in response:
                    retry = True
                    wait = 16
                    logger.debug("retrying " + response_message)

>>>>>>> 22c54894
        # Check if we got a retry-able exception
        if exc is not None:
            if (exc.__class__.__name__ in retry_exceptions or
                    exc.__class__ in retry_exceptions or
                    not retry_errors or
                    any([msg.lower() in str(exc_info[1]).lower() for msg in retry_errors])):
                retry = True
                logger.debug("retrying exception: " + str(exc))

        # Wait then retry
        retries -= 1
        if retries >= 0 and retry:
            randomized_wait = wait*random.uniform(0.5, 1.5)
            logger.debug(('total wait time {total_wait:5.0f} seconds\n '
                          '... Retrying in {wait:5.1f} seconds...'.format(total_wait=total_wait, wait=randomized_wait)))
            total_wait += randomized_wait
            doze(randomized_wait)
            wait = min(max_wait, wait*back_off)
            continue

        # Out of retries, re-raise the exception or return the response
        if exc_info is not None and exc_info[0] is not None:
            logger.debug("retries have run out. re-raising the exception", exc_info=True)
            raise exc
        return response


def _get_logger(verbose):
    if verbose:
        logger = logging.getLogger(DEBUG_LOGGER_NAME)
    else:
        logger = logging.getLogger(DEFAULT_LOGGER_NAME)
    return logger


def _get_message(response):
    """
    Extracts the message body or a response object by checking for a json response and returning the reason otherwise
    getting body.
    """
    try:
        if is_json(response.headers.get('content-type', None)):
            json = response.json()
            return json.get('reason', None)
        else:
            # if the response is not JSON, return the text content
            return response.text
    except (AttributeError, ValueError):
        # The response can be truncated. In which case, the message cannot be retrieved.
        return None


class SynapseThrottling(Exception):
    def __init__(self, message, wait):
        super().__init__(message)
        self.wait = wait<|MERGE_RESOLUTION|>--- conflicted
+++ resolved
@@ -38,46 +38,20 @@
 ]
 
 
-<<<<<<< HEAD
-# def _handle_status_code(response, retry_status_codes, retry_info, logger):
-#     retry = False
-#     if response is None or not hasattr(response, 'status_code'):
-#         return retry
-#     if response.status_code in retry_status_codes:
-#         response_message = _get_message(response)
-#         retry = True
-#         logger.debug("retrying on status code: %s" % str(response.status_code))
-#         # TODO: this was originally printed regardless of 'verbose' was that behavior correct?
-#         logger.debug(str(response_message))
-#         if (response.status_code == 429) and (retry_info['wait'] > 10):
-#             logger.warning('%s...\n' % response_message)
-#             logger.warning('Retrying in %i seconds' % retry_info['wait'])
-#
-#     elif response.status_code not in range(200, 299):
-#         # For all other non 200 messages look for retryable errors in the body or reason field
-#         response_message = _get_message(response)
-#         if any([msg.lower() in response_message.lower() for msg in retry_info['retry_errors']]):
-#             retry = True
-#             logger.debug('retrying %s' % response_message)
-#         # special case for message throttling
-#         elif 'Please slow down.  You may send a maximum of 10 message' in response:
-#             retry = True
-#             retry_info['wait'] = 16
-#             logger.debug("retrying " + response_message)
-#     # retry_info['retry'] = retry
-#     return retry
-
-
 def with_retry_network(function, verbose=False,
-                       retry_status_codes=[429, 500, 502, 503, 504], retry_errors=[], retry_exceptions=[],
-                       retries=3, wait=1, back_off=2, max_wait=30):
+                       retry_status_codes=[429, 500, 502, 503, 504], expected_status_codes=[], retry_errors=[],
+                       retry_exceptions=[], retries=3, wait=1, back_off=2, max_wait=30):
     logger = _get_logger(verbose)
 
     def _handle_status_code(response):
         retry = False
+        # Check if we got a retry-able error
         if response is None or not hasattr(response, 'status_code'):
             return retry
-        if response.status_code in retry_status_codes:
+        if (
+            (expected_status_codes and response.status_code not in expected_status_codes) or
+            (retry_status_codes and response.status_code in retry_status_codes)
+        ):
             response_message = _get_message(response)
             retry = True
             logger.debug("retrying on status code: %s" % str(response.status_code))
@@ -86,7 +60,6 @@
             # if (response.status_code == 429) and (wait > 10):
             #     logger.warning('%s...\n' % response_message)
             #     logger.warning('Retrying in %i seconds' % wait)
-
         elif response.status_code not in range(200, 299):
             # For all other non 200 messages look for retryable errors in the body or reason field
             response_message = _get_message(response)
@@ -104,23 +77,6 @@
 
 
 def with_retry(function, retry_evaluator=None, verbose=False, retry_errors=[], retry_exceptions=[],
-               retries=3, wait=1, back_off=2, max_wait=30):
-    """
-    Retries the given function under certain conditions.
-
-    :param function:           A function with no arguments.  If arguments are needed, use a lambda (see example).
-    :param retry_evaluator:    Determined whether to retry again.
-    # :param retry_status_codes: What status codes to retry upon in the case of a SynapseHTTPError.
-    :param retry_errors:       What reasons to retry upon, if function().response.json()['reason'] exists.
-    :param retry_exceptions:   What types of exceptions, specified as strings, to retry upon.
-    :param retries:            How many times to retry maximum.
-    :param wait:               How many seconds to wait between retries.
-    :param back_off:           Exponential constant to increase wait for between progressive failures.
-    :param max_wait:           How long for the max wait time, default is 30 secs.
-=======
-def with_retry(function, verbose=False,
-               retry_status_codes=[429, 500, 502, 503, 504], expected_status_codes=[],
-               retry_errors=[], retry_exceptions=[],
                retries=DEFAULT_RETRIES, wait=DEFAULT_WAIT, back_off=DEFAULT_BACK_OFF, max_wait=DEFAULT_MAX_WAIT):
     """
     Retries the given function under certain conditions.
@@ -134,7 +90,6 @@
     :param wait:                    How many seconds to wait between retries.
     :param back_off:                Exponential constant to increase wait for between progressive failures.
     :param max_wait:                back_off between requests will not exceed this value
->>>>>>> 22c54894
 
     :returns: function()
 
@@ -170,36 +125,6 @@
             if hasattr(ex, 'response'):
                 response = ex.response
 
-<<<<<<< HEAD
-=======
-        # Check if we got a retry-able error
-        if response is not None and hasattr(response, 'status_code'):
-            if (
-                (expected_status_codes and response.status_code not in expected_status_codes) or
-                (retry_status_codes and response.status_code in retry_status_codes)
-            ):
-                response_message = _get_message(response)
-                retry = True
-                logger.debug("retrying on status code: %s" % str(response.status_code))
-                # TODO: this was originally printed regardless of 'verbose' was that behavior correct?
-                logger.debug(str(response_message))
-                if (response.status_code == 429) and (wait > 10):
-                    logger.warning('%s...\n' % response_message)
-                    logger.warning('Retrying in %i seconds' % wait)
-
-            elif response.status_code not in range(200, 299):
-                # For all other non 200 messages look for retryable errors in the body or reason field
-                response_message = _get_message(response)
-                if any([msg.lower() in response_message.lower() for msg in retry_errors]):
-                    retry = True
-                    logger.debug('retrying %s' % response_message)
-                # special case for message throttling
-                elif 'Please slow down.  You may send a maximum of 10 message' in response:
-                    retry = True
-                    wait = 16
-                    logger.debug("retrying " + response_message)
-
->>>>>>> 22c54894
         # Check if we got a retry-able exception
         if exc is not None:
             if (exc.__class__.__name__ in retry_exceptions or
