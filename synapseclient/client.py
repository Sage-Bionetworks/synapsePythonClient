--- conflicted
+++ resolved
@@ -2159,14 +2159,9 @@
             return uploadLocation, local_state
         else:
             raise NotImplementedError('Can only handle S3 and SFTP upload locations.')
-<<<<<<< HEAD
+
         
     #@utils.memoize  #To memoize we need to be able to back out faulty credentials
-=======
-
-
-    @utils.memoize
->>>>>>> 0125c169
     def __getUserCredentials(self, baseURL, username=None, password=None):
         """Get user credentials for a specified URL by either looking in the configFile
         or querying the user.
