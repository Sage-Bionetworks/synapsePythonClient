"""
**************
Synapse Client
**************

The `Synapse` object encapsulates a connection to the Synapse service and is
used for building projects, uploading and retrieving data, and recording
provenance of data analysis.

~~~~~
Login
~~~~~

.. automethod:: synapseclient.client.login

~~~~~~~
Synapse
~~~~~~~

.. autoclass:: synapseclient.Synapse
    :members:


~~~~~~~~~~~~~~~~
More information
~~~~~~~~~~~~~~~~

See also the `Synapse API documentation <http://rest.synapse.org>`_.

"""

import ConfigParser
import collections
import os, sys, stat, re, json, time
import os.path
import base64, hashlib, hmac
import urllib, urlparse, requests, webbrowser
import zipfile
import mimetypes
import tempfile
import warnings
import getpass

import synapseclient
import synapseclient.utils as utils
import synapseclient.cache as cache
import synapseclient.exceptions as exceptions
from synapseclient.exceptions import *
from synapseclient.version_check import version_check
from synapseclient.utils import id_of, get_properties, KB, MB, _is_json
from synapseclient.annotations import from_synapse_annotations, to_synapse_annotations
from synapseclient.annotations import to_submission_status_annotations, from_submission_status_annotations
from synapseclient.activity import Activity
from synapseclient.entity import Entity, File, Project, Folder, split_entity_namespaces, is_versionable, is_container
from synapseclient.table import Schema, Column, RowSet, Row, TableQueryResult, CsvFileTable
from synapseclient.dict_object import DictObject
from synapseclient.evaluation import Evaluation, Submission, SubmissionStatus
from synapseclient.wiki import Wiki
from synapseclient.retry import _with_retry


PRODUCTION_ENDPOINTS = {'repoEndpoint':'https://repo-prod.prod.sagebase.org/repo/v1',
                        'authEndpoint':'https://auth-prod.prod.sagebase.org/auth/v1',
                        'fileHandleEndpoint':'https://file-prod.prod.sagebase.org/file/v1',
                        'portalEndpoint':'https://www.synapse.org/'}

STAGING_ENDPOINTS    = {'repoEndpoint':'https://repo-staging.prod.sagebase.org/repo/v1',
                        'authEndpoint':'https://auth-staging.prod.sagebase.org/auth/v1',
                        'fileHandleEndpoint':'https://file-staging.prod.sagebase.org/file/v1',
                        'portalEndpoint':'https://staging.synapse.org/'}

CONFIG_FILE = os.path.join(os.path.expanduser('~'), '.synapseConfig')
SESSION_FILENAME = '.session'
FILE_BUFFER_SIZE = 4*KB
CHUNK_SIZE = 5*MB
QUERY_LIMIT = 1000
CHUNK_UPLOAD_POLL_INTERVAL = 1 # second
ROOT_ENTITY = 'syn4489'
PUBLIC = 273949  #PrincipalId of public "user"
AUTHENTICATED_USERS = 273948
DEBUG_DEFAULT = False


# Defines the standard retry policy applied to the rest methods
## The retry period needs to span a minute because sending
## messages is limited to 10 per 60 seconds.
STANDARD_RETRY_PARAMS = {"retry_status_codes": [502,503,504],
                         "retry_errors"      : ["proxy error", "slow down", "timeout", "timed out",
                                                "connection reset by peer", "unknown ssl protocol error",
                                                "couldn't connect to host", "slowdown", "try again"],
                         "retry_exceptions"  : ["ConnectionError", "Timeout"],
                         "retries"           : 8,
                         "wait"              : 1,
                         "back_off"          : 2}

# Add additional mimetypes
mimetypes.add_type('text/x-r', '.R', strict=False)
mimetypes.add_type('text/x-r', '.r', strict=False)
mimetypes.add_type('text/tab-separated-values', '.maf', strict=False)
mimetypes.add_type('text/tab-separated-values', '.bed5', strict=False)
mimetypes.add_type('text/tab-separated-values', '.vcf', strict=False)
mimetypes.add_type('text/tab-separated-values', '.sam', strict=False)
mimetypes.add_type('text/yaml', '.yaml', strict=False)
mimetypes.add_type('text/x-markdown', '.md', strict=False)
mimetypes.add_type('text/x-markdown', '.markdown', strict=False)


def login(*args, **kwargs):
    """
    Convience method to create a Synapse object and login.

    See :py:func:`synapseclient.Synapse.login` for arguments and usage.

    Example::

        import synapseclient
        syn = synapseclient.login()
    """

    syn = Synapse()
    syn.login(*args, **kwargs)
    return syn



def _test_import_sftp():
    """
    Check if pysftp is installed and give instructions if not.
    """
    try:
        import pysftp
    except ImportError as e1:
        sys.stderr.write(
            ("\n\nLibraries required for SFTP are not installed!\n"
             "The Synapse client uses pysftp in order to access SFTP storage "
             "locations.  This library in turn depends on pycrypto.\n"
             "To install these libraries on Unix variants including OS X, make "
             "sure the python devel libraries are installed, then:\n"
             "    (sudo) pip install pysftp\n\n"
             "For Windows systems without a C/C++ compiler, install the appropriate "
             "binary distribution of pycrypto from:\n"
             "    http://www.voidspace.org.uk/python/modules.shtml#pycrypto\n\n"
             "For more information, see: http://python-docs.synapse.org/sftp.html"
             "\n\n\n"))
        raise


class Synapse:
    """
    Constructs a Python client object for the Synapse repository service

    :param repoEndpoint:          Location of Synapse repository
    :param authEndpoint:          Location of authentication service
    :param fileHandleEndpoint:    Location of file service
    :param portalEndpoint:        Location of the website
    :param serviceTimeoutSeconds: Wait time before timeout (currently unused)
    :param debug:                 Print debugging messages if True
    :param skip_checks:           Skip version and endpoint checks
    :param configPath:            Path to config File with setting for Synapse
                                  defaults to ~/.synapseConfig

    Typically, no parameters are needed::

        import synapseclient
        syn = synapseclient.Synapse()

    See:

    - :py:func:`synapseclient.Synapse.login`
    - :py:func:`synapseclient.Synapse.setEndpoints`
    """

    def __init__(self, repoEndpoint=None, authEndpoint=None, fileHandleEndpoint=None, portalEndpoint=None,
                 debug=DEBUG_DEFAULT, skip_checks=False, configPath=CONFIG_FILE):
        # Check for a config file
        self.configPath=configPath
        if os.path.isfile(configPath):
            config = self.getConfigFile(configPath)
            if config.has_option('cache', 'location'):
                cache.CACHE_DIR = os.path.expanduser(config.get('cache', 'location'))

            if config.has_section('debug'):
                debug = True
        elif debug:
            # Alert the user if no config is found
            sys.stderr.write("Could not find a config file (%s).  Using defaults." % os.path.abspath(configPath))

        # Create the cache directory if it does not exist
        try:
            os.makedirs(cache.CACHE_DIR)
        except OSError as exception:
            if exception.errno != os.errno.EEXIST:
                raise

        self.setEndpoints(repoEndpoint, authEndpoint, fileHandleEndpoint, portalEndpoint, skip_checks)

        self.default_headers = {'content-type': 'application/json; charset=UTF-8', 'Accept': 'application/json; charset=UTF-8'}
        self.username = None
        self.apiKey = None
        self.debug = debug
        self.skip_checks = skip_checks

        self.table_query_sleep = 2
        self.table_query_backoff = 1.1
        self.table_query_max_sleep = 20
        self.table_query_timeout = 60



    def getConfigFile(self, configPath):
        """Returns a ConfigParser populated with properties from the user's configuration file."""

        try:
            config = ConfigParser.ConfigParser()
            config.read(configPath) # Does not fail if the file does not exist
            return config
        except ConfigParser.Error:
            sys.stderr.write('Error parsing Synapse config file: %s' % configPath)
            raise


    def setEndpoints(self, repoEndpoint=None, authEndpoint=None, fileHandleEndpoint=None, portalEndpoint=None, skip_checks=False):
        """
        Sets the locations for each of the Synapse services (mostly useful for testing).

        :param repoEndpoint:          Location of synapse repository
        :param authEndpoint:          Location of authentication service
        :param fileHandleEndpoint:    Location of file service
        :param portalEndpoint:        Location of the website
        :param skip_checks:           Skip version and endpoint checks

        To switch between staging and production endpoints::

            syn.setEndpoints(**synapseclient.client.STAGING_ENDPOINTS)
            syn.setEndpoints(**synapseclient.client.PRODUCTION_ENDPOINTS)

        """

        endpoints = {'repoEndpoint'       : repoEndpoint,
                     'authEndpoint'       : authEndpoint,
                     'fileHandleEndpoint' : fileHandleEndpoint,
                     'portalEndpoint'     : portalEndpoint}

        # For unspecified endpoints, first look in the config file
        config = self.getConfigFile(self.configPath)
        for point in endpoints.keys():
            if endpoints[point] is None and config.has_option('endpoints', point):
                endpoints[point] = config.get('endpoints', point)

        # Endpoints default to production
        for point in endpoints.keys():
            if endpoints[point] is None:
                endpoints[point] = PRODUCTION_ENDPOINTS[point]

            # Update endpoints if we get redirected
            if not skip_checks:
                response = requests.get(endpoints[point], allow_redirects=False, headers=synapseclient.USER_AGENT)
                if response.status_code == 301:
                    endpoints[point] = response.headers['location']

        self.repoEndpoint       = endpoints['repoEndpoint']
        self.authEndpoint       = endpoints['authEndpoint']
        self.fileHandleEndpoint = endpoints['fileHandleEndpoint']
        self.portalEndpoint     = endpoints['portalEndpoint']


    def login(self, email=None, password=None, apiKey=None, sessionToken=None, rememberMe=False, silent=False):
        """
        Authenticates the user using the given credentials (in order of preference):

        - supplied email and password
        - supplied email and API key (base 64 encoded)
        - supplied session token
        - supplied email and cached API key
        - most recent cached email and API key
        - email in the configuration file and cached API key
        - email and API key in the configuration file
        - email and password in the configuraton file
        - session token in the configuration file

        :param apiKey:     Base64 encoded
        :param rememberMe: Whether the authentication information should be cached locally
                           for usage across sessions and clients.
        :param silent:     Defaults to False.  Suppresses the "Welcome ...!" message.

        Example::

            syn.login('me@somewhere.com', 'secret-password', rememberMe=True)
            #> Welcome, Me!

        After logging in with the *rememberMe* flag set, an API key will be cached and
        used to authenticate for future logins::

            syn.login()
            #> Welcome, Me!

        """
        # Note: the order of the logic below reflects the ordering in the docstring above.

        # Check version before logging in
        if not self.skip_checks: version_check(synapseclient.__version__)

        # Make sure to invalidate the existing session
        self.logout()

        if email is not None and password is not None:
            self.username = email
            sessionToken = self._getSessionToken(email=self.username, password=password)
            self.apiKey = self._getAPIKey(sessionToken)

        elif email is not None and apiKey is not None:
            self.username = email
            self.apiKey = base64.b64decode(apiKey)

        elif sessionToken is not None:
            try:
                self._getSessionToken(sessionToken=sessionToken)
                self.username = self.getUserProfile(sessionToken=sessionToken)['userName']
                self.apiKey = self._getAPIKey(sessionToken)
            except SynapseAuthenticationError:
                # Session token is invalid
                pass

        # If supplied arguments are not enough
        # Try fetching the information from the API key cache
        if self.apiKey is None:
            cachedSessions = self._readSessionCache()

            if email is None and "<mostRecent>" in cachedSessions:
                email = cachedSessions["<mostRecent>"]

            if email is not None and email in cachedSessions:
                self.username = email
                self.apiKey = base64.b64decode(cachedSessions[email])

            # Resort to reading the configuration file
            if self.apiKey is None:
                # Resort to checking the config file
                config = ConfigParser.ConfigParser()
                try:
                    config.read(self.configPath)
                except ConfigParser.Error:
                    sys.stderr.write('Error parsing Synapse config file: %s' % self.configPath)
                    raise

                if config.has_option('authentication', 'username'):
                    self.username = config.has_option('authentication', 'username')
                    if self.username in cachedSessions:
                        self.apiKey = base64.b64decode(cachedSessions[self.username])

                # Just use the configuration file
                if self.apiKey is None:
                    if config.has_option('authentication', 'username') and config.has_option('authentication', 'apikey'):
                        self.username = config.get('authentication', 'username')
                        self.apiKey = base64.b64decode(config.get('authentication', 'apikey'))

                    elif config.has_option('authentication', 'username') and config.has_option('authentication', 'password'):
                        self.username = config.get('authentication', 'username')
                        password = config.get('authentication', 'password')
                        token = self._getSessionToken(email=self.username, password=password)
                        self.apiKey = self._getAPIKey(token)

                    elif config.has_option('authentication', 'sessiontoken'):
                        sessionToken = config.get('authentication', 'sessiontoken')
                        try:
                            self._getSessionToken(sessionToken=sessionToken)
                            self.username = self.getUserProfile(sessionToken=sessionToken)['userName']
                            self.apiKey = self._getAPIKey(sessionToken)
                        except SynapseAuthenticationError:
                            raise SynapseAuthenticationError("No credentials provided.  Note: the session token within your configuration file has expired.")

        # Final check on login success
        if self.username is not None and self.apiKey is None:
            raise SynapseAuthenticationError("No credentials provided.")

        # Save the API key in the cache
        if rememberMe:
            cachedSessions = self._readSessionCache()
            cachedSessions[self.username] = base64.b64encode(self.apiKey)

            # Note: make sure this key cannot conflict with usernames by using invalid username characters
            cachedSessions["<mostRecent>"] = self.username
            self._writeSessionCache(cachedSessions)

        if not silent:
            profile = self.getUserProfile(refresh=True)
            sys.stdout.write(("Welcome, %s!\n" % (profile['displayName'] if 'displayName' in profile else self.username)).encode('utf-8'))


    def _getSessionToken(self, email=None, password=None, sessionToken=None):
        """Returns a validated session token."""
        if email is not None and password is not None:
            # Login normally
            try:
                req = {'email' : email, 'password' : password}
                session = self.restPOST('/session', body=json.dumps(req), endpoint=self.authEndpoint, headers=self.default_headers)
                return session['sessionToken']
            except SynapseHTTPError as err:
                if err.response.status_code == 403 or err.response.status_code == 404:
                    raise SynapseAuthenticationError("Invalid username or password.")
                raise

        elif sessionToken is not None:
            # Validate the session token
            try:
                token = {'sessionToken' : sessionToken}
                response = self.restPUT('/session', body=json.dumps(token), endpoint=self.authEndpoint, headers=self.default_headers)

                # Success!
                return sessionToken

            except SynapseHTTPError as err:
                if err.response.status_code == 401:
                    raise SynapseAuthenticationError("Supplied session token (%s) is invalid." % sessionToken)
                raise
        else:
            raise SynapseAuthenticationError("No credentials provided.")

    def _getAPIKey(self, sessionToken):
        """Uses a session token to fetch an API key."""

        headers = {'sessionToken' : sessionToken, 'Accept': 'application/json'}
        secret = self.restGET('/secretKey', endpoint=self.authEndpoint, headers=headers)
        return base64.b64decode(secret['secretKey'])


    def _readSessionCache(self):
        """Returns the JSON contents of CACHE_DIR/SESSION_FILENAME."""

        sessionFile = os.path.join(cache.CACHE_DIR, SESSION_FILENAME)
        if os.path.isfile(sessionFile):
            try:
                file = open(sessionFile, 'r')
                return json.load(file)
            except: pass
        return {}


    def _writeSessionCache(self, data):
        """Dumps the JSON data into CACHE_DIR/SESSION_FILENAME."""

        sessionFile = os.path.join(cache.CACHE_DIR, SESSION_FILENAME)
        with open(sessionFile, 'w') as file:
            json.dump(data, file)
            file.write('\n') # For compatibility with R's JSON parser


    def _loggedIn(self):
        """Test whether the user is logged in to Synapse."""

        if self.apiKey is None or self.username is None:
            return False

        try:
            user = self.restGET('/userProfile')
            if 'displayName' in user:
                if user['displayName'] == 'Anonymous':
                    # No session token, not logged in
                    return False
                return user['displayName']
        except SynapseHTTPError as err:
            if err.response.status_code == 401:
                return False
            raise


    def logout(self, forgetMe=False):
        """
        Removes authentication information from the Synapse client.

        :param forgetMe: Set as True to clear any local storage of authentication information.
                         See the flag "rememberMe" in :py:func:`synapseclient.Synapse.login`.
        """

        # Since this client does not store the session token,
        # it cannot REST DELETE /session

        # Delete the user's API key from the cache
        if forgetMe:
            cachedSessions = self._readSessionCache()
            if self.username in cachedSessions:
                del cachedSessions[self.username]
                self._writeSessionCache(cachedSessions)

        # Remove the authentication information from memory
        self.username = None
        self.apiKey = None


    def invalidateAPIKey(self):
        """Invalidates authentication across all clients."""

        # Logout globally
        if self._loggedIn():
            self.restDELETE('/secretKey', endpoint=self.authEndpoint)

    @utils.memoize
    def getUserProfile(self, id=None, sessionToken=None, refresh=False):
        """
        Get the details about a Synapse user.
        Retrieves information on the current user if 'id' is omitted.

        :param id:           The 'userId' (aka 'ownerId') of a user or the userName
        :param sessionToken: The session token to use to find the user profile
        :param refresh:  If set to True will always fetch the data from Synape otherwise
                         will used cached information

        :returns: JSON-object

        Example::

            my_profile = syn.getUserProfile()

            freds_profile = syn.getUserProfile('fredcommo')

        """

        try:
            ## if id is unset or a userID, this will succeed
            id = '' if id is None else int(id)
        except ValueError:
            principals = self._findPrincipals(id)
            for principal in principals:
                if principal.get('userName', None).lower()==id.lower():
                    id = principal['ownerId']
                    break
            else: # no break
                raise ValueError('Can''t find user "%s": ' % id)
        uri = '/userProfile/%s' % id
        return DictObject(**self.restGET(uri, headers={'sessionToken' : sessionToken} if sessionToken else None))


    def _findPrincipals(self, query_string):
        """
        Find users or groups by name or email.

        :returns: A list of userGroupHeader objects with fields displayName, email, firstName, lastName, isIndividual, ownerId

        Example::

            syn._findPrincipals('test')

            [{u'displayName': u'Synapse Test',
              u'email': u'syn...t@sagebase.org',
              u'firstName': u'Synapse',
              u'isIndividual': True,
              u'lastName': u'Test',
              u'ownerId': u'1560002'},
             {u'displayName': ... }]

        """
        uri = '/userGroupHeaders?prefix=%s' % query_string
        return [DictObject(**result) for result in self._GET_paginated(uri)]


    def onweb(self, entity, subpageId=None):
        """
        Opens up a browser window to the entity page or wiki-subpage.

        :param entity:    Either an Entity or a Synapse ID
        :param subpageId: (Optional) ID of one of the wiki's sub-pages
        """

        if subpageId is None:
            webbrowser.open("%s#!Synapse:%s" % (self.portalEndpoint, id_of(entity)))
        else:
            webbrowser.open("%s#!Wiki:%s/ENTITY/%s" % (self.portalEndpoint, id_of(entity), subpageId))


    def printEntity(self, entity):
        """Pretty prints an Entity."""

        if utils.is_synapse_id(entity):
            entity = self._getEntity(entity)
        try:
            print json.dumps(entity, sort_keys=True, indent=2)
        except TypeError:
            print str(entity)



    ############################################################
    ##                  Get / Store methods                   ##
    ############################################################

    def get(self, entity, **kwargs):
        """
        Gets a Synapse entity from the repository service.

        :param entity:           A Synapse ID, a Synapse Entity object,
                                 a plain dictionary in which 'id' maps to a Synapse ID or
                                 a local file that is stored in Synapse (found by hash of file)
        :param version:          The specific version to get.
                                 Defaults to the most recent version.
        :param downloadFile:     Whether associated files(s) should be downloaded.
                                 Defaults to True
        :param downloadLocation: Directory where to download the Synapse File Entity.
                                 Defaults to the local cache.
        :param ifcollision:      Determines how to handle file collisions.
                                 May be "overwrite.local", "keep.local", or "keep.both".
                                 Defaults to "keep.both".
        :param limitSearch:      a Synanpse ID used to limit the search in Synapse if entity is
                                 specified as a local file.  That is, if the file is stored in multiple
                                 locations in Synapse only the ones in the specified folder/project will be
                                 returned.

        :returns: A new Synapse Entity object of the appropriate type

        Example::

            ## download file into cache
            entity = syn.get('syn1906479')
            print entity.name
            print entity.path

            ## download file into current working directory
            entity = syn.get('syn1906479', downloadLocation='.')
            print entity.name
            print entity.path

           ## Determine the provenance of a localy stored file as indicated in Synapse
           entity = syn.get('/path/to/file.txt', limitSearch='syn12312')
           print syn.getProvenance(entity)

        """

        #If entity is a local file determine the corresponding synapse entity
        
        if isinstance(entity, basestring) and os.path.isfile(entity):
            bundle = self.__getFromFile(entity, kwargs.get('limitSearch', None))
            kwargs['downloadFile']=False
        elif isinstance(entity, basestring) and not utils.is_synapse_id(entity):
            raise SynapseFileNotFoundError(('The parameter %s is neither a local file path '
                                            ' or a valid entity id' %entity))
        else:
            version = kwargs.get('version', None)
            bundle = self._getEntityBundle(entity, version)

        # Check and warn for unmet access requirements
        if len(bundle['unmetAccessRequirements']) > 0:
            warning_message = ("\nWARNING: This entity has access restrictions. Please visit the "
                              "web page for this entity (syn.onweb(\"%s\")). Click the downward "
                              "pointing arrow next to the file's name to review and fulfill its "
                              "download requirement(s).\n" % id_of(entity))
            if kwargs.get('downloadFile', True):
                raise SynapseUnmetAccessRestrictions(warning_message)
            warnings.warn(warning_message)

        return self._getWithEntityBundle(entityBundle=bundle, entity=entity, **kwargs)


    def __getFromFile(self, filepath, limitSearch=None):
        """
        Gets a Synapse entityBundle based on the md5 of a local file
        See :py:func:`synapseclient.Synapse.get`.

        :param filepath: path to local file
        :param limitSearch:   Limits the places in Synapse where the file is searched for.
        """
        results = self.restGET('/entity/md5/%s' %utils.md5_for_file(filepath).hexdigest())['results']
        if limitSearch is not None:
            #Go through and find the path of every entity found
            paths = [self.restGET('/entity/%s/path' %ent['id']) for ent in results]
            #Filter out all entities whose path does not contain limitSearch
            results = [ent for ent, path in zip(results, paths) if
                       utils.is_in_path(limitSearch, path)]
        if len(results)==0: #None found
<<<<<<< HEAD
            raise SynapseError('File %s not found in Synapse' % (filepath,))
=======
            raise SynapseFileNotFoundError('File %s not found in Synapse' % (filepath,))
>>>>>>> b15f7ae8
        elif len(results)>1:
            sys.stderr.write('\nWARNING: The file %s is associated with many entities in Synapse. '
                          'You can limit to a specific project or folder by setting the '
                          'limitSearch to a synapse Id.  Will use the first one returned: '
                          '%s version %i\n' %(filepath,  results[0]['id'], results[0]['versionNumber']))
        entity = results[0]
        bundle = self._getEntityBundle(entity)
        cache.add_local_file_to_cache(path = filepath, **bundle['entity'])
        return bundle


    def _getWithEntityBundle(self, entityBundle, entity=None, **kwargs):
        """
        Creates a :py:mod:`synapseclient.Entity` from an entity bundle returned by Synapse.
        An existing Entity can be supplied in case we want to refresh a stale Entity.

        :param entityBundle: Uses the given dictionary as the meta information of the Entity to get
        :param entity:       Optional, entity whose local state will be copied into the returned entity
        :param submission:   Optional, access associated files through a submission rather than
                             through an entity.

        See :py:func:`synapseclient.Synapse.get`.
        See :py:func:`synapseclient.Synapse._getEntityBundle`.
        See :py:mod:`synapseclient.Entity`.
        """

        # Note: This version overrides the version of 'entity' (if the object is Mappable)
        version = kwargs.get('version', None)
        downloadFile = kwargs.get('downloadFile', True)
        downloadLocation = kwargs.get('downloadLocation', None)
        ifcollision = kwargs.get('ifcollision', 'keep.both')
        submission = kwargs.get('submission', None)

        # Make a fresh copy of the Entity
        local_state = entity.local_state() if entity and isinstance(entity, Entity) else None
        properties = entityBundle['entity']
        annotations = from_synapse_annotations(entityBundle['annotations'])
        entity = Entity.create(properties, annotations, local_state)

        # Handle FileEntities
        if isinstance(entity, File):
            fileName = entity['name']
            # Fill in information about the file, even if we don't download it
            # Note: fileHandles will be an empty list if there are unmet access requirements
            for handle in entityBundle['fileHandles']:
                if handle['id'] == entityBundle['entity']['dataFileHandleId']:
                    entity.md5 = handle.get('contentMd5', '')
                    entity.fileSize = handle.get('contentSize', None)
                    entity.contentType = handle.get('contentType', None)
                    fileName = handle['fileName']
                    if handle['concreteType'] == 'org.sagebionetworks.repo.model.file.ExternalFileHandle':
                        entity['externalURL'] = handle['externalURL']
                        #Determine if storage location for this entity matches the url of the
                        #project to determine if I should synapseStore it in the future.
                        #This can fail with a 404 for submissions who's original entity is deleted
                        try:
                            storageLocation = self.__getStorageLocation(entity)
                            entity['synapseStore'] = utils.is_same_base_url(storageLocation.get('url', 'S3'), entity['externalURL'])
                        except SynapseHTTPError:
                            warnings.warn("Can't get storage location for entity %s" % entity['id'])
                        if not downloadFile:
                            return entity
            # Make sure the download location is fully resolved
            downloadLocation = None if downloadLocation is None else os.path.expanduser(downloadLocation)
            if downloadLocation is not None and os.path.isfile(downloadLocation):
                raise ValueError("Parameter 'downloadLocation' should be a directory, not a file.")

            # Determine if the file should be downloaded
            downloadPath = None if downloadLocation is None else os.path.join(downloadLocation, fileName)
            if downloadFile:
                downloadFile = cache.local_file_has_changed(entityBundle, True, downloadPath)
            # Determine where the file should be downloaded to
            if downloadFile:
                _, localPath, _ = cache.determine_local_file_location(entityBundle)

                # By default, download to the local cache
                if downloadPath is None:
                    downloadPath = localPath

                # If there's no file to download, don't download
                if downloadPath is None:
                    downloadFile = False

                # If the file already exists...
                elif os.path.exists(downloadPath):
                    if ifcollision == "overwrite.local":
                        pass
                    elif ifcollision == "keep.local":
                        downloadFile = False
                    elif ifcollision == "keep.both":
                        downloadPath = cache.get_alternate_file_name(downloadPath)
                    else:
                        raise ValueError('Invalid parameter: "%s" is not a valid value '
                                         'for "ifcollision"' % ifcollision)

            if downloadFile:
                entity.update(self._downloadFileEntity(entity, downloadPath, submission))
            else:
                # The local state of the Entity is normally updated by the _downloadFileEntity method
                # If the file exists locally, make sure the entity points to it
                localFileInfo = cache.retrieve_local_file_info(entityBundle, downloadPath)
                if 'path' in localFileInfo and localFileInfo['path'] is not None and os.path.isfile(localFileInfo['path']):
                    entity.update(localFileInfo)
                # If the file was not downloaded and does not exist, set the synapseStore flag appropriately
                if ('path' in entity and
                    (entity['path'] is None or not os.path.exists(entity['path']))):
                    entity['synapseStore'] = False

            # Send the Entity's dictionary to the update the file cache
            if 'path' in entity.keys():
                cache.add_local_file_to_cache(**entity)
            elif 'path' in entity:
                cache.add_local_file_to_cache(path=entity['path'], **entity)
            elif downloadPath is not None:
                cache.add_local_file_to_cache(path=downloadPath, **entity)
        return entity


    def store(self, obj, **kwargs):
        """
        Creates a new Entity or updates an existing Entity,
        uploading any files in the process.

        :param obj:                 A Synapse Entity, Evaluation, or Wiki
        :param used:                The Entity, Synapse ID, or URL
                                    used to create the object
        :param executed:            The Entity, Synapse ID, or URL
                                    representing code executed to create the object
        :param activity:            Activity object specifying the user's provenance
        :param activityName:        Activity name to be used in conjunction with *used* and *executed*.
        :param activityDescription: Activity description to be used in conjunction with *used* and *executed*.
        :param createOrUpdate:      Indicates whether the method should automatically perform an update if the 'obj'
                                    conflicts with an existing Synapse object.  Defaults to True.
        :param forceVersion:        Indicates whether the method should increment the version of the object even if
                                    nothing has changed.  Defaults to True.
        :param versionLabel:        Arbitrary string used to label the version.
        :param isRestricted:        If set to true, an email will be sent to the Synapse access control team
                                    to start the process of adding terms-of-use
                                    or review board approval for this entity.
                                    You will be contacted with regards to the specific data being restricted
                                    and the requirements of access.

        :returns: A Synapse Entity, Evaluation, or Wiki

        Example::

            from synapseclient import Project

            project = Project('My uniquely named project')
            project = syn.store(project)

        Adding files with `provenance <Activity.html>`_::

            from synapseclient import File, Activity

            ## A synapse entity *syn1906480* contains data
            ## entity *syn1917825* contains code
            activity = Activity(
                'Fancy Processing',
                description='No seriously, really fancy processing',
                used=['syn1906480', 'http://data_r_us.com/fancy/data.txt'],
                executed='syn1917825')

            test_entity = File('/path/to/data/file.xyz', description='Fancy new data', parent=project)
            test_entity = syn.store(test_entity, activity=activity)

        """
        createOrUpdate = kwargs.get('createOrUpdate', True)
        forceVersion = kwargs.get('forceVersion', True)
        versionLabel = kwargs.get('versionLabel', None)
        isRestricted = kwargs.get('isRestricted', False)

        ## _before_store hook
        ## give objects a chance to do something before being stored
        if hasattr(obj, '_before_synapse_store'):
            obj._before_synapse_store(self)

        ## _synapse_store hook
        ## for objects that know how to store themselves
        if hasattr(obj, '_synapse_store'):
            return obj._synapse_store(self)

        # Handle all non-Entity objects
        if not (isinstance(obj, Entity) or type(obj) == dict):
            if isinstance(obj, Wiki):
                return self._storeWiki(obj)

            if 'id' in obj: # If ID is present, update
                obj.update(self.restPUT(obj.putURI(), obj.json()))
                return obj

            try: # If no ID is present, attempt to POST the object
                obj.update(self.restPOST(obj.postURI(), obj.json()))
                return obj

            except SynapseHTTPError as err:
                # If already present and we want to update attempt to get the object content
                if createOrUpdate and err.response.status_code == 409:
                    newObj = self.restGET(obj.getByNameURI(obj.name))
                    newObj.update(obj)
                    obj = obj.__class__(**newObj)
                    obj.update(self.restPUT(obj.putURI(), obj.json()))
                    return obj
                raise

        # If the input object is an Entity or a dictionary
        entity = obj
        properties, annotations, local_state = split_entity_namespaces(entity)
        bundle = None
        # Anything with a path is treated as a cache-able item
        if entity.get('path', False):
            if 'concreteType' not in properties:
                properties['concreteType'] = File._synapse_entity_type
            # Make sure the path is fully resolved
            entity['path'] = os.path.expanduser(entity['path'])

            # Check if the File already exists in Synapse by fetching metadata on it
            bundle = self._getEntityBundle(entity)

            # Check if the file should be uploaded
            if bundle is None or cache.local_file_has_changed(bundle, False, entity['path']):
                fileLocation, local_state = self.__uploadExternallyStoringProjects(entity, local_state)
                fileHandle = self._uploadToFileHandleService(fileLocation, \
                                        synapseStore=entity.get('synapseStore', True),
                                        mimetype=local_state.get('contentType', None))
                properties['dataFileHandleId'] = fileHandle['id']
                # A file has been uploaded, so version must be updated
                forceVersion = True
                # The cache expects a path, but FileEntities do not
                # have the path in their properties
                cache.add_local_file_to_cache(path=entity['path'], **properties)

            elif 'dataFileHandleId' not in properties:
                # Handle the case where the Entity lacks an ID
                # But becomes an update() due to conflict
                properties['dataFileHandleId'] = bundle['entity']['dataFileHandleId']

        # Create or update Entity in Synapse
        if 'id' in properties:
            properties = self._updateEntity(properties, forceVersion, versionLabel)
        else:
            try:
                properties = self._createEntity(properties)
            except SynapseHTTPError as ex:
                if createOrUpdate and ex.response.status_code == 409:
                    # Get the existing Entity's ID via the name and parent
                    existing_entity_id = self._findEntityIdByNameAndParent(properties['name'], properties.get('parentId', ROOT_ENTITY))
                    if existing_entity_id is None: raise

                    # get existing properties and annotations
                    if not bundle:
                        bundle = self._getEntityBundle(existing_entity_id, bitFlags=0x1|0x2)

                    # Need some fields from the existing entity: id, etag, and version info.
                    existing_entity = bundle['entity']

                    # Update the conflicting Entity
                    existing_entity.update(properties)
                    properties = self._updateEntity(existing_entity, forceVersion, versionLabel)

                    # Merge new annotations with existing annotations
                    existing_annos = from_synapse_annotations(bundle['annotations'])
                    existing_annos.update(annotations)
                    annotations = existing_annos
                else:
                    raise

        # Deal with access restrictions
        if isRestricted:
            self._createAccessRequirementIfNone(properties)

        # Update annotations
        annotations['etag'] = properties['etag']
        annotations = self.setAnnotations(properties, annotations)
        properties['etag'] = annotations['etag']

        # If the parameters 'used' or 'executed' are given, create an Activity object
        activity = kwargs.get('activity', None)
        used = kwargs.get('used', None)
        executed = kwargs.get('executed', None)

        if used or executed:
            if activity is not None:
                raise SynapseProvenanceError('Provenance can be specified as an Activity object or as used/executed item(s), but not both.')
            activityName = kwargs.get('activityName', None)
            activityDescription = kwargs.get('activityDescription', None)
            activity = Activity(name=activityName, description=activityDescription, used=used, executed=executed)

        # If we have an Activity, set it as the Entity's provenance record
        if activity:
            activity = self.setProvenance(properties, activity)

            # 'etag' has changed, so get the new Entity
            properties = self._getEntity(properties)

        # Return the updated Entity object
        return Entity.create(properties, annotations, local_state)


    def _createAccessRequirementIfNone(self, entity):
        """
        Checks to see if the given entity has access requirements.
        If not, then one is added
        """

        existingRestrictions = self.restGET('/entity/%s/accessRequirement' % id_of(entity))
        if existingRestrictions['totalNumberOfResults'] <= 0:
            self.restPOST('/entity/%s/lockAccessRequirement' % id_of(entity), body="")


    def _getEntityBundle(self, entity, version=None, bitFlags=0x800 | 0x400 | 0x2 | 0x1):
        """
        Gets some information about the Entity.

        :parameter entity: a Synapse Entity or Synapse ID
        :parameter version: the entity's version (defaults to None meaning most recent version)
        :parameter bitFlags: Bit flags representing which entity components to return

        EntityBundle bit-flags (see the Java class org.sagebionetworks.repo.model.EntityBundle)::

            ENTITY                    = 0x1
            ANNOTATIONS               = 0x2
            PERMISSIONS               = 0x4
            ENTITY_PATH               = 0x8
            ENTITY_REFERENCEDBY       = 0x10
            HAS_CHILDREN              = 0x20
            ACL                       = 0x40
            ACCESS_REQUIREMENTS       = 0x200
            UNMET_ACCESS_REQUIREMENTS = 0x400
            FILE_HANDLES              = 0x800

        For example, we might ask for an entity bundle containing file handles, annotations, and properties::

            bundle = syn._getEntityBundle('syn111111', bitFlags=0x800|0x2|0x1)

        :returns: An EntityBundle with the requested fields or by default Entity header, annotations, unmet access requirements, and file handles
        """

        # If 'entity' is given without an ID, try to find it by 'parentId' and 'name'.
        # Use case:
        #     If the user forgets to catch the return value of a syn.store(e)
        #     this allows them to recover by doing: e = syn.get(e)
        if isinstance(entity, collections.Mapping) and 'id' not in entity and 'name' in entity:
            entity = self._findEntityIdByNameAndParent(entity['name'], entity.get('parentId',ROOT_ENTITY))

        # Avoid an exception from finding an ID from a NoneType
        try: id_of(entity)
        except ValueError:
            return None

        if version is not None:
            uri = '/entity/%s/version/%d/bundle?mask=%d' %(id_of(entity), version, bitFlags)
        else:
            uri = '/entity/%s/bundle?mask=%d' %(id_of(entity), bitFlags)
        bundle = self.restGET(uri)

        return bundle

    def delete(self, obj):
        """
        Removes an object from Synapse.

        :param obj: An existing object stored on Synapse
                    such as Evaluation, File, Project, WikiPage etc
        """

        # Handle all strings as the Entity ID for backward compatibility
        if isinstance(obj, basestring):
            self.restDELETE(uri='/entity/%s' % id_of(obj))
        elif hasattr(obj, "_synapse_delete"):
            return obj._synapse_delete(self)
        else:
            try:
                self.restDELETE(obj.deleteURI())
            except AttributeError as ex1:
                SynapseError("Can't delete a %s" % type(obj))

    _user_name_cache = {}
    def _get_user_name(self, user_id):
        if user_id not in self._user_name_cache:
            self._user_name_cache[user_id] = utils.extract_user_name(self.getUserProfile(user_id))
        return self._user_name_cache[user_id]


    def _list(self, parent, recursive=False, long_format=False, show_modified=False, indent=0, out=sys.stdout):
        """
        List child objects of the given parent, recursively if requested.
        """
        fields = ['id', 'name', 'nodeType']
        if long_format:
            fields.extend(['createdByPrincipalId','createdOn','versionNumber'])
        if show_modified:
            fields.extend(['modifiedByPrincipalId', 'modifiedOn'])
        query = 'select ' + ','.join(fields) + \
                ' from entity where %s=="%s"' % ('id' if indent==0 else 'parentId', id_of(parent))
        results = self.chunkedQuery(query)

        results_found = False
        for result in results:
            results_found = True

            fmt_fields = {'name' : result['entity.name'],
                          'id' : result['entity.id'],
                          'padding' : ' ' * indent,
                          'slash_or_not' : '/' if is_container(result) else ''}
            fmt_string = "{id}"

            if long_format:
                fmt_fields['createdOn'] = utils.from_unix_epoch_time(result['entity.createdOn']).strftime("%Y-%m-%d %H:%M")
                fmt_fields['createdBy'] = self._get_user_name(result['entity.createdByPrincipalId'])[:18]
                fmt_fields['version']   = result['entity.versionNumber']
                fmt_string += " {version:3}  {createdBy:>18} {createdOn}"
            if show_modified:
                fmt_fields['modifiedOn'] = utils.from_unix_epoch_time(result['entity.modifiedOn']).strftime("%Y-%m-%d %H:%M")
                fmt_fields['modifiedBy'] = self._get_user_name(result['entity.modifiedByPrincipalId'])[:18]
                fmt_string += "  {modifiedBy:>18} {modifiedOn}"

            fmt_string += "  {padding}{name}{slash_or_not}\n"
            out.write(fmt_string.format(**fmt_fields))

            if (indent==0 or recursive) and is_container(result):
                self._list(result['entity.id'], recursive=recursive, long_format=long_format, show_modified=show_modified, indent=indent+2, out=out)

        if indent==0 and not results_found:
            out.write('No results visible to {username} found for id {id}\n'.format(username=self.username, id=id_of(parent)))


    ############################################################
    ##                   Deprecated methods                   ##
    ############################################################

    def getEntity(self, entity, version=None):
        """
        **Deprecated**

        Use :py:func:`synapseclient.Synapse.get`
        """

        return self.get(entity, version=version, downloadFile=False)


    def loadEntity(self, entity):
        """
        **Deprecated**

        Use :py:func:`synapseclient.Synapse.get`
        """

        sys.stderr.write('WARNING!: THIS ONLY DOWNLOADS ENTITIES!')
        return self.downloadEntity(entity)


    def createEntity(self, entity, used=None, executed=None, **kwargs):
        """
        **Deprecated**

        Use :py:func:`synapseclient.Synapse.store`
        """

        return self.store(entity, used=used, executed=executed, **kwargs)


    def updateEntity(self, entity, used=None, executed=None, incrementVersion=False, versionLabel=None, **kwargs):
        """
        **Deprecated**

        Use :py:func:`synapseclient.Synapse.store`
        """

        return self.store(entity, used=used, executed=executed, forceVersion=incrementVersion, versionLabel=versionLabel, **kwargs)


    def deleteEntity(self, entity):
        """
        **Deprecated**

        Use :py:func:`synapseclient.Synapse.delete`
        """
        self.delete(entity)


    def uploadFile(self, entity, filename=None, used=None, executed=None):
        """
        **Deprecated**

        Use :py:func:`synapseclient.Synapse.store`
        """

        if filename is not None:
            entity['path'] = filename
        if 'name' not in entity or entity['name'] is None:
            entity['name'] = utils.guess_file_name(filename)

        return self.store(entity, used=used, executed=executed)


    def downloadEntity(self, entity, version=None):
        """
        **Deprecated**

        Use :py:func:`synapseclient.Synapse.get`
        """

        return self.get(entity, version=version, downloadFile=True)



    ############################################################
    ##                 Get / Set Annotations                  ##
    ############################################################

    def _getRawAnnotations(self, entity, version=None):
        """
        Retrieve annotations for an Entity returning them in the native Synapse format.
        """
        # Note: Specifying the version results in a zero-ed out etag,
        # even if the version is the most recent.
        # See `PLFM-1874 <https://sagebionetworks.jira.com/browse/PLFM-1874>`_ for more details.
        if version:
            uri = '/entity/%s/version/%s/annotations' % (id_of(entity), str(version))
        else:
            uri = '/entity/%s/annotations' % id_of(entity)
        return self.restGET(uri)


    def getAnnotations(self, entity, version=None):
        """
        Retrieve annotations for an Entity from the Synapse Repository as a Python dict.

        Note that collapsing annotations from the native Synapse format to a Python dict
        may involve some loss of information. See :py:func:`_getRawAnnotations` to get
        annotations in the native format.

        :param entity:  An Entity or Synapse ID to lookup
        :param version: The version of the Entity to retrieve.

        :returns: A dictionary
        """
        return from_synapse_annotations(self._getRawAnnotations(entity,version))


    def setAnnotations(self, entity, annotations={}, **kwargs):
        """
        Store annotations for an Entity in the Synapse Repository.

        :param entity:      An Entity or Synapse ID to update annotations of
        :param annotations: A dictionary in Synapse format or a Python format
        :param kwargs:      Any additional entries to be added to the annotations dictionary

        :returns: A dictionary
        """

        uri = '/entity/%s/annotations' % id_of(entity)

        annotations.update(kwargs)
        synapseAnnos = to_synapse_annotations(annotations)
        synapseAnnos['id'] = id_of(entity)
        if 'etag' in entity and 'etag' not in synapseAnnos:
            synapseAnnos['etag'] = entity['etag']

        return from_synapse_annotations(self.restPUT(uri, body=json.dumps(synapseAnnos)))



    ############################################################
    ##                        Querying                        ##
    ############################################################

    def query(self, queryStr):
        """
        Query for Synapse entities.
        **To be replaced** with :py:func:`synapseclient.Synapse.chunkedQuery` in the future.
        See the `query language documentation <https://sagebionetworks.jira.com/wiki/display/PLFM/Repository+Service+API#RepositoryServiceAPI-QueryAPI>`_.

        :returns: A JSON object containing an array of query results

        Example::

            syn.query("select id, name from entity where entity.parentId=='syn449742'")

        See also: :py:func:`synapseclient.Synapse.chunkedQuery`
        """

        return self.restGET('/query?query=' + urllib.quote(queryStr))


    def chunkedQuery(self, queryStr):
        """
        Query for Synapse Entities.
        More robust than :py:func:`synapseclient.Synapse.query`.
        See the `query language documentation <https://sagebionetworks.jira.com/wiki/display/PLFM/Repository+Service+API#RepositoryServiceAPI-QueryAPI>`_.

        :returns: An iterator that will break up large queries into managable pieces.

        Example::

            results = syn.chunkedQuery("select id, name from entity where entity.parentId=='syn449742'")
            for res in results:
                print res['entity.id']

        """

        # The query terms LIMIT and OFFSET are managed by this method
        # So any user specified limits and offsets must be removed first
        #   Note: The limit and offset terms are always placed at the end of a query
        #   Note: The server does not parse the limit and offset terms if the offset occurs first.
        #         This parsing enforces the correct order so the user does not have to consider it.

        # Regex a lower-case string to simplify matching
        tempQueryStr = queryStr.lower()
        regex = '\A(.*\s)(offset|limit)\s*(\d*\s*)\Z'

        # Continue to strip off and save the last limit/offset
        match = re.search(regex, tempQueryStr)
        options = {'limit':None, 'offset':None}
        while match is not None:
            options[match.group(2)] = match.group(3)
            tempQueryStr = match.group(1);
            match = re.search(regex, tempQueryStr)

        # Parse the stripped off values or default them to no limit and no offset
        options['limit'] = int(options['limit']) if options['limit'] is not None else float('inf')
        options['offset'] = int(options['offset']) if options['offset'] is not None else 1

        # Get a truncated version of the original query string (not in lower-case)
        queryStr = queryStr[:len(tempQueryStr)]

        # Continue querying until the entire query has been fetched (or crash out)
        limit = options['limit'] if options['limit'] < QUERY_LIMIT else QUERY_LIMIT
        offset = options['offset']
        while True:
            remaining = options['limit'] + options['offset'] - offset

            # Handle the case where a query was skipped due to size and now no items remain
            if remaining <= 0:
                raise StopIteration

            # Build the sub-query
            subqueryStr = "%s limit %d offset %d" % (queryStr, limit if limit < remaining else remaining, offset)

            try:
                response = self.restGET('/query?query=' + urllib.quote(subqueryStr))
                for res in response['results']:
                    yield res

                # Increase the size of the limit slowly
                if limit < QUERY_LIMIT / 2:
                    limit = int(limit * 1.5 + 1)

                # Exit when no more results can be pulled
                if len(response['results']) > 0:
                    offset += len(response['results'])
                else:
                    break

                # Exit when all requests results have been pulled
                if offset > options['offset'] + options['limit'] - 1:
                    break
            except SynapseHTTPError as err:
                # Shrink the query size when appropriate
                ## TODO: Change the error check when PLFM-1990 is resolved
                if err.response.status_code == 400 and ('The results of this query exceeded the max' in err.response.json()['reason']):
                    if (limit == 1):
                        sys.stderr.write("A single row (offset %s) of this query "
                                         "exceeds the maximum size.  Consider "
                                         "limiting the columns returned "
                                         "in the select clause.  Skipping...\n" % offset)
                        offset += 1

                        # Since these large rows are anomalous, reset the limit
                        limit = QUERY_LIMIT
                    else:
                        limit /= 2
                else:
                    raise


    def md5Query(self, md5):
        """
        Find the Entities with attached file(s) with the given MD5 hash.

        :param md5: The MD5 to query for (hexadecimal string)

        :returns: A list of Entity headers
        """

        return self.restGET('/entity/md5/%s' % md5)['results']



    ############################################################
    ##                    ACL manipulation                    ##
    ############################################################

    def _getBenefactor(self, entity):
        """An Entity gets its ACL from its benefactor."""

        if utils.is_synapse_id(entity) or synapseclient.entity.is_synapse_entity(entity):
            return self.restGET('/entity/%s/benefactor' % id_of(entity))
        return entity


    def _getACL(self, entity):
        """Get the effective ACL for a Synapse Entity."""

        if hasattr(entity, 'getACLURI'):
            uri = entity.getACLURI()
        else:
            # Get the ACL from the benefactor (which may be the entity itself)
            benefactor = self._getBenefactor(entity)
            uri = '/entity/%s/acl' % (benefactor['id'])
        return self.restGET(uri)


    def _storeACL(self, entity, acl):
        """
        Create or update the ACL for a Synapse Entity.

        :param entity:  An entity or Synapse ID
        :param acl:  An ACl as a dict

        :returns: the new or updated ACL

        .. code-block:: python

            {'resourceAccess': [
                {'accessType': ['READ'],
                 'principalId': 222222}
            ]}
        """

        if hasattr(entity, 'putACLURI'):
            return self.restPUT(entity.putACLURI(), json.dumps(acl))
        else:
            # Get benefactor. (An entity gets its ACL from its benefactor.)
            entity_id = id_of(entity)
            uri = '/entity/%s/benefactor' % entity_id
            benefactor = self.restGET(uri)

            # Update or create new ACL
            uri = '/entity/%s/acl' % entity_id
            if benefactor['id']==entity_id:
                return self.restPUT(uri, json.dumps(acl))
            else:
                return self.restPOST(uri,json.dumps(acl))


    def _getUserbyPrincipalIdOrName(self, principalId=None):
        """
        Given either a string, int or None
        finds the corresponding user
        where None implies PUBLIC

        :param principalId: Identifier of a user or group

        :returns: The integer ID of the user
        """
        if principalId is None or principalId=='PUBLIC':
            return PUBLIC
        try:
            return int(principalId)

        # If principalId is not a number assume it is a name or email
        except ValueError:
            userProfiles = self.restGET('/userGroupHeaders?prefix=%s' % principalId)
            totalResults = userProfiles['totalNumberOfResults']
            if totalResults == 1:
                return int(userProfiles['children'][0]['ownerId'])
            elif totalResults > 0:
                for profile in userProfiles['children']:
                    if profile['userName'] == principalId:
                        return int(profile['ownerId'])

            supplementalMessage = 'Please be more specific' if totalResults > 1 else 'No matches'
            raise SynapseError('Unknown Synapse user (%s).  %s.' % (principalId, supplementalMessage))


    def getPermissions(self, entity, principalId=None):
        """Get the permissions that a user or group has on an Entity.

        :param entity:      An Entity or Synapse ID to lookup
        :param principalId: Identifier of a user or group (defaults to PUBLIC users)

        :returns: An array containing some combination of
                  ['READ', 'CREATE', 'UPDATE', 'DELETE', 'CHANGE_PERMISSIONS', 'DOWNLOAD', 'PARTICIPATE']
                  or an empty array

        """
        ## TODO: what if user has permissions by membership in a group?
        principalId = self._getUserbyPrincipalIdOrName(principalId)
        acl = self._getACL(entity)
        for permissions in acl['resourceAccess']:
            if 'principalId' in permissions and permissions['principalId'] == int(principalId):
                return permissions['accessType']
        return []


    def setPermissions(self, entity, principalId=None, accessType=['READ'], modify_benefactor=False, warn_if_inherits=True, overwrite=True):
        """
        Sets permission that a user or group has on an Entity.
        An Entity may have its own ACL or inherit its ACL from a benefactor.

        :param entity:            An Entity or Synapse ID to modify
        :param principalId:       Identifier of a user or group
        :param accessType:        Type of permission to be granted
        :param modify_benefactor: Set as True when modifying a benefactor's ACL
        :param warn_if_inherits:  Set as False, when creating a new ACL.
                                  Trying to modify the ACL of an Entity that
                                  inherits its ACL will result in a warning
        :param overwrite:         By default this function overwrites existing
                                  permissions for the specified user. Set this
                                  flag to False to add new permissions nondestructively.

        :returns: an Access Control List object

        Valid access types are: CREATE, READ, UPDATE, DELETE, CHANGE_PERMISSIONS, DOWNLOAD, PARTICIPATE, SUBMIT

        """

        benefactor = self._getBenefactor(entity)
        if benefactor['id'] != id_of(entity):
            if modify_benefactor:
                entity = benefactor
            elif warn_if_inherits:
                sys.stderr.write('Warning: Creating an ACL for entity %s, '
                                 'which formerly inherited access control '
                                 'from a benefactor entity, "%s" (%s).\n'
                                 % (id_of(entity), benefactor['name'], benefactor['id']))

        acl = self._getACL(entity)

        principalId = self._getUserbyPrincipalIdOrName(principalId)

        # Find existing permissions
        permissions_to_update = None
        for permissions in acl['resourceAccess']:
            if 'principalId' in permissions and permissions['principalId'] == principalId:
                permissions_to_update = permissions
                break

        if accessType is None or accessType==[]:
            ## remove permissions
            if permissions_to_update and overwrite:
                acl['resourceAccess'].remove(permissions_to_update)
        else:
            ## add a 'resourceAccess' entry, if necessary
            if not permissions_to_update:
                permissions_to_update = {u'accessType': [], u'principalId': principalId}
                acl['resourceAccess'].append(permissions_to_update)
            if overwrite:
                permissions_to_update['accessType'] = accessType
            else:
                permissions_to_update['accessType'] = list(set(permissions_to_update['accessType']) | set(accessType))
        return self._storeACL(entity, acl)



    ############################################################
    ##                       Provenance                       ##
    ############################################################

    ## TODO: rename these to Activity
    def getProvenance(self, entity, version=None):
        """
        Retrieve provenance information for a Synapse Entity.

        :param entity:  An Entity or Synapse ID to lookup
        :param version: The version of the Entity to retrieve.
                        Gets the most recent version if omitted

        :returns: An Activity object or
                  raises exception if no provenance record exists
        """

        # Get versionNumber from Entity
        if version is None and 'versionNumber' in entity:
            version = entity['versionNumber']

        if version:
            uri = '/entity/%s/version/%d/generatedBy' % (id_of(entity), version)
        else:
            uri = '/entity/%s/generatedBy' % id_of(entity)
        return Activity(data=self.restGET(uri))


    def setProvenance(self, entity, activity):
        """
        Stores a record of the code and data used to derive a Synapse entity.

        :param entity:   An Entity or Synapse ID to modify
        :param activity: a :py:class:`synapseclient.activity.Activity`

        :returns: An updated :py:class:`synapseclient.activity.Activity` object
        """

        # Assert that the entity was generated by a given Activity.
        if 'id' in activity:
            # We're updating provenance
            uri = '/activity/%s' % activity['id']
            activity = Activity(data=self.restPUT(uri, json.dumps(activity)))
        else:
            activity = self.restPOST('/activity', body=json.dumps(activity))

        # assert that an entity is generated by an activity
        uri = '/entity/%s/generatedBy?generatedBy=%s' % (id_of(entity), activity['id'])
        activity = Activity(data=self.restPUT(uri))

        return activity


    def deleteProvenance(self, entity):
        """
        Removes provenance information from an Entity
        and deletes the associated Activity.

        :param entity: An Entity or Synapse ID to modify
        """

        activity = self.getProvenance(entity)
        if not activity: return

        uri = '/entity/%s/generatedBy' % id_of(entity)
        self.restDELETE(uri)

        ## TODO: what happens if the activity is shared by more than one entity?
        uri = '/activity/%s' % activity['id']
        self.restDELETE(uri)


    def updateActivity(self, activity):
        """
        Modifies an existing Activity.

        :returns: An updated Activity object
        """

        uri = '/activity/%s' % activity['id']
        return Activity(data=self.restPUT(uri, json.dumps(activity)))



    ############################################################
    ##               File handle service calls                ##
    ############################################################

    def _downloadFileEntity(self, entity, destination, submission=None):
        """
        Downloads the file associated with a FileEntity to the given file path.

        :returns: A file info dictionary with keys path, cacheDir, files
        """

        if submission is not None:
            url = '%s/evaluation/submission/%s/file/%s' % (self.repoEndpoint, id_of(submission),
                                                           entity['dataFileHandleId'])
        elif 'versionNumber' in entity:
            url = '%s/entity/%s/version/%s/file' % (self.repoEndpoint, id_of(entity), entity['versionNumber'])
        else:
            url = '%s/entity/%s/file' % (self.repoEndpoint, id_of(entity))

        # Create the necessary directories
        try:
            os.makedirs(os.path.dirname(destination))
        except OSError as exception:
            if exception.errno != os.errno.EEXIST:
                raise
        return self._downloadFile(url, destination)


    def _downloadFile(self, url, destination):
        """
        Download a file from a URL to a the given file path.

        :returns: A file info dictionary with keys path, cacheDir, files
        """
        def returnDict(destination):
            """internal function to cut down on code cluter by building return type."""
            return  {'path': destination,
                     'files': [None] if destination is None else [os.path.basename(destination)],
                     'cacheDir': None if destination is None else os.path.dirname(destination) }
        # We expect to be redirected to a signed S3 URL or externalURL
        #The assumption is wrong - we always try to read either the outer or inner requests.get
        #but sometimes we don't have something to read.  I.e. when the type is ftp at which point
        #we still set the cache and filepath based on destination which is wrong because nothing was fetched
        response = requests.get(url, headers=self._generateSignedHeaders(url), allow_redirects=False)
        if response.status_code in [301,302,303,307,308]:
            url = response.headers['location']
            scheme = urlparse.urlparse(url).scheme
            # If it's a file URL, turn it into a path and return it
            if scheme == 'file':
                pathinfo = utils.file_url_to_path(url, verify_exists=True)
                if 'path' not in pathinfo:
                    raise IOError("Could not download non-existent file (%s)." % url)
                else:
                    #TODO does this make sense why not just ignore the download and return.
                    raise NotImplementedError('File can already be accessed.  '
                                              'Consider setting downloadFile to False')
            elif scheme == 'sftp':
                destination = self._sftpDownloadFile(url, destination)
                return returnDict(destination)
            elif scheme == 'http' or scheme == 'https':
                #TODO add support for username/password
                response = requests.get(url, headers=self._generateSignedHeaders(url, {}), stream=True)

                ## get filename from content-disposition, if we don't have it already
                if os.path.isdir(destination):
                    filename = utils.extract_filename(
                        content_disposition_header=response.headers.get('content-disposition', None),
                        default_filename=utils.guess_file_name(url))
                    destination = os.path.join(destination, filename)

            #TODO LARSSON add support of ftp download
            else:
                sys.stderr.write('Unable to download this type of URL.  ')
                return returnDict(None)
        try:
            exceptions._raise_for_status(response, verbose=self.debug)
        except SynapseHTTPError as err:
            if err.response.status_code == 404:
                raise SynapseError("Could not download the file at %s" % url)
            raise

        # Stream the file to disk
        toBeTransferred = float(response.headers['content-length'])
        with open(destination, 'wb') as fd:
            for nChunks, chunk in enumerate(response.iter_content(FILE_BUFFER_SIZE)):
                fd.write(chunk)
                utils.printTransferProgress(nChunks*FILE_BUFFER_SIZE ,toBeTransferred, 'Downloading ', os.path.basename(destination))
            utils.printTransferProgress(toBeTransferred ,toBeTransferred, 'Downloaded  ', os.path.basename(destination))
        destination = os.path.abspath(destination)
        return returnDict(destination)


    def _uploadToFileHandleService(self, filename, synapseStore=True, mimetype=None):
        """
        Create and return a fileHandle, by either uploading a local file or
        linking to an external URL.

        :param synapseStore: Indicates whether the file should be stored or just the URL.
                             Defaults to True.
        """

        if filename is None:
            raise ValueError('No filename given')
        elif utils.is_url(filename):
            if synapseStore:
                raise NotImplementedError('Automatic downloading and storing of external files is not supported.  Please try downloading the file locally first before storing it or set synapseStore=False')
            return self._addURLtoFileHandleService(filename, mimetype=mimetype)

        # For local files, we default to uploading the file unless explicitly instructed otherwise
        else:
            if synapseStore:
                return self._chunkedUploadFile(filename, mimetype=mimetype)
            else:
                return self._addURLtoFileHandleService(filename, mimetype=mimetype)


    def _addURLtoFileHandleService(self, externalURL, mimetype=None):
        """Create a new FileHandle representing an external URL."""

        fileName = externalURL.split('/')[-1]
        externalURL = utils.as_url(externalURL)
        fileHandle = {'concreteType': 'org.sagebionetworks.repo.model.file.ExternalFileHandle',
                      'fileName'    : fileName,
                      'externalURL' : externalURL}
        if mimetype is None:
            (mimetype, enc) = mimetypes.guess_type(externalURL, strict=False)
        if mimetype is not None:
            fileHandle['contentType'] = mimetype
        return self.restPOST('/externalFileHandle', json.dumps(fileHandle), self.fileHandleEndpoint)


    def _getFileHandle(self, fileHandle):
        """Retrieve a fileHandle from the fileHandle service (experimental)."""

        uri = "/fileHandle/%s" % (id_of(fileHandle),)
        return self.restGET(uri, endpoint=self.fileHandleEndpoint)


    def _deleteFileHandle(self, fileHandle):
        """
        Delete the given file handle.

        Note: Only the user that created the FileHandle can delete it. Also, a
        FileHandle cannot be deleted if it is associated with a FileEntity or WikiPage
        """

        uri = "/fileHandle/%s" % (id_of(fileHandle),)
        self.restDELETE(uri, endpoint=self.fileHandleEndpoint)
        return fileHandle


    def _createChunkedFileUploadToken(self, filepath, mimetype):
        """
        This is the first step in uploading a large file. The resulting
        ChunkedFileToken will be required for all remaining chunk file requests.

        :returns: a `ChunkedFileToken <http://rest.synapse.org/org/sagebionetworks/repo/model/file/ChunkedFileToken.html>`_
        """
        md5 = utils.md5_for_file(filepath).hexdigest()
        fileName = utils.guess_file_name(filepath)
        return self._createChunkedUploadToken(md5, fileName, mimetype)

    def _createChunkedUploadToken(self, md5, fileName, mimetype):
        """
        This is the first step in uploading a large file. The resulting
        ChunkedFileToken will be required for all remaining chunk file requests.

        :returns: a `ChunkedFileToken <http://rest.synapse.org/org/sagebionetworks/repo/model/file/ChunkedFileToken.html>`_
        """

        chunkedFileTokenRequest = \
            {'fileName'    : fileName, \
             'contentType' : mimetype, \
             'contentMD5'  : md5}
        return self.restPOST('/createChunkedFileUploadToken', json.dumps(chunkedFileTokenRequest), endpoint=self.fileHandleEndpoint)


    def _createChunkedFileUploadChunkURL(self, chunkNumber, chunkedFileToken):
        """Create a pre-signed URL that will be used to upload a single chunk of a large file."""

        chunkRequest = {'chunkNumber':chunkNumber, 'chunkedFileToken':chunkedFileToken}
        return self.restPOST('/createChunkedFileUploadChunkURL', json.dumps(chunkRequest), endpoint=self.fileHandleEndpoint)


    def _startCompleteUploadDaemon(self, chunkedFileToken, chunkNumbers):
        """
        After all of the chunks are added, start a Daemon that will copy all of the parts and complete the request.

        :returns: an `UploadDaemonStatus <http://rest.synapse.org/org/sagebionetworks/repo/model/file/UploadDaemonStatus.html>`_
        """

        completeAllChunksRequest = {'chunkNumbers': chunkNumbers,
                                    'chunkedFileToken': chunkedFileToken}
        return self.restPOST('/startCompleteUploadDaemon', json.dumps(completeAllChunksRequest), endpoint=self.fileHandleEndpoint)


    def _completeUploadDaemonStatus(self, status):
        """
        Get the status of a daemon.

        :returns: an `UploadDaemonStatus <http://rest.synapse.org/org/sagebionetworks/repo/model/file/UploadDaemonStatus.html>`_
        """

        return self.restGET('/completeUploadDaemonStatus/%s' % status['daemonId'], endpoint=self.fileHandleEndpoint)


    def _chunkedUploadFile(self, filepath, chunksize=CHUNK_SIZE, progress=True, mimetype=None):
        """
        Upload a file to be stored in Synapse, dividing large files into chunks.

        :param filepath: The file to be uploaded
        :param chunksize: Chop the file into chunks of this many bytes.
                          The default value is 5MB, which is also the minimum value.

        :returns: An `S3 FileHandle <http://rest.synapse.org/org/sagebionetworks/repo/model/file/S3FileHandle.html>`_
        """

        if chunksize < 5*MB:
            raise ValueError('Minimum chunksize is 5 MB.')
        if filepath is None or not os.path.exists(filepath):
            raise ValueError('File not found: ' + str(filepath))

        # Start timing
        diagnostics = {'start-time': time.time()}

        # Guess mime-type - important for confirmation of MD5 sum by receiver
        if not mimetype:
            (mimetype, enc) = mimetypes.guess_type(filepath, strict=False)
        if not mimetype:
            mimetype = "application/octet-stream"

        # S3 wants 'content-type' and 'content-length' headers. S3 doesn't like
        # 'transfer-encoding': 'chunked', which requests will add for you, if it
        # can't figure out content length. The errors given by S3 are not very
        # informative:
        # If a request mistakenly contains both 'content-length' and
        # 'transfer-encoding':'chunked', you get [Errno 32] Broken pipe.
        # If you give S3 'transfer-encoding' and no 'content-length', you get:
        #   501 Server Error: Not Implemented
        #   A header you provided implies functionality that is not implemented
        headers = { 'Content-Type' : mimetype }
        headers.update(synapseclient.USER_AGENT)

        diagnostics['mimetype'] = mimetype
        diagnostics['User-Agent'] = synapseclient.USER_AGENT

        try:

            # Get token
            token = self._createChunkedFileUploadToken(filepath, mimetype)
            diagnostics['token'] = token

            if progress:
                sys.stdout.write('.')
                sys.stdout.flush()

            retry_policy=self._build_retry_policy({
                "retry_status_codes": [429,502,503,504],
                "retry_errors"      : [
                    'Proxy Error',
                    'Please slow down',
                    'Slowdown',
                    'We encountered an internal error. Please try again.',
                    'Max retries exceeded with url'],
                "retry_exceptions"  : ['ConnectionError', 'Timeout', 'timeout'],
                "retries"           : 6,
                "wait"              : 1,
                "back_off"          : 2})

            diagnostics['chunks'] = []

            i = 0
            with open(filepath, 'rb') as f:
                for chunk in utils.chunks(f, chunksize):
                    i += 1
                    chunk_record = {'chunk-number':i}

                    def put_chunk():
                        # Get the signed S3 URL
                        url = self._createChunkedFileUploadChunkURL(i, token)
                        chunk_record['url'] = url
                        if progress:
                            sys.stdout.write('.')
                            sys.stdout.flush()
                        return requests.put(url, data=chunk, headers=headers)

                    # PUT the chunk to S3
                    response = _with_retry(put_chunk, **retry_policy)

                    if progress:
                        sys.stdout.write(',')
                        sys.stdout.flush()

                    chunk_record['response-status-code'] = response.status_code
                    chunk_record['response-headers'] = response.headers
                    if response.text:
                        chunk_record['response-body'] = response.text
                    diagnostics['chunks'].append(chunk_record)

                    # Is requests closing response stream? Let's make sure:
                    # "Note that connections are only released back to
                    #  the pool for reuse once all body data has been
                    #  read; be sure to either set stream to False or
                    #  read the content property of the Response object."
                    # see: http://docs.python-requests.org/en/latest/user/advanced/#keep-alive
                    try:
                        if response:
                            throw_away = response.content
                    except Exception as ex:
                        sys.stderr.write('error reading response: '+str(ex))

                    exceptions._raise_for_status(response, verbose=self.debug)

            status = self._startCompleteUploadDaemon(chunkedFileToken=token, chunkNumbers=[a+1 for a in range(i)])
            diagnostics['status'] = [status]

            # Poll until concatenating chunks is complete
            while (status['state']=='PROCESSING'):
                if progress:
                    sys.stdout.write('!')
                    sys.stdout.flush()
                time.sleep(CHUNK_UPLOAD_POLL_INTERVAL)
                status = self._completeUploadDaemonStatus(status)
                diagnostics['status'].append(status)

            if progress:
                sys.stdout.write('!\n')
                sys.stdout.flush()

            if status['state'] == 'FAILED':
                raise SynapseError(status['errorMessage'])

            # Return a fileHandle
            fileHandle = self._getFileHandle(status['fileHandleId'])
            diagnostics['fileHandle'] = fileHandle

        except Exception as ex:
            ex.diagnostics = diagnostics
            raise sys.exc_info()[0], ex, sys.exc_info()[2]

        # Print timing information
        if progress: sys.stdout.write("Upload completed in %s.\n" % utils.format_time_interval(time.time()-diagnostics['start-time']))

        return fileHandle


    def _uploadStringToFile(self, content, contentType="text/plain"):
        """
        Upload a string to be stored in Synapse, as a single upload chunk

        :param content: The content to be uploaded
        :param contentType: The content type to be stored with the file

        :returns: An `S3 FileHandle <http://rest.synapse.org/org/sagebionetworks/repo/model/file/S3FileHandle.html>`_
        """

        if len(content)>5*MB:
            raise ValueError('Maximum string length is 5 MB.')

        headers = { 'Content-Type' : contentType }
        headers.update(synapseclient.USER_AGENT)

        try:

            # Get token
            md5 = hashlib.md5(content.encode("utf-8")).hexdigest()
            token = self._createChunkedUploadToken(md5, "message", contentType)

            retry_policy=self._build_retry_policy(
                {"retry_errors":['We encountered an internal error. Please try again.']})

            i = 1
            chunk_record = {'chunk-number':i}

            # Get the signed S3 URL
            url = self._createChunkedFileUploadChunkURL(i, token)

            # PUT the chunk to S3
            response = _with_retry(
                lambda: requests.put(url, data=content.encode("utf-8"), headers=headers),
                **retry_policy)

            chunk_record['response-status-code'] = response.status_code
            chunk_record['response-headers'] = response.headers
            if response.text:
                chunk_record['response-body'] = response.text

            # Is requests closing response stream? Let's make sure:
            # "Note that connections are only released back to
            #  the pool for reuse once all body data has been
            #  read; be sure to either set stream to False or
            #  read the content property of the Response object."
            # see: http://docs.python-requests.org/en/latest/user/advanced/#keep-alive
            try:
                if response:
                    throw_away = response.content
            except Exception as ex:
                sys.stderr.write('error reading response: '+str(ex))

            exceptions._raise_for_status(response, verbose=self.debug)

            status = self._startCompleteUploadDaemon(chunkedFileToken=token, chunkNumbers=[a+1 for a in range(i)])

            # Poll until concatenating chunks is complete
            while (status['state']=='PROCESSING'):
                time.sleep(CHUNK_UPLOAD_POLL_INTERVAL)
                status = self._completeUploadDaemonStatus(status)

            if status['state'] == 'FAILED':
                raise SynapseError(status['errorMessage'])

            # Return a fileHandle
            fileHandle = self._getFileHandle(status['fileHandleId'])

        except Exception as ex:
            raise sys.exc_info()[0], ex, sys.exc_info()[2]

        return fileHandle



    ############################################################
    ##                   SFTP                                 ##
    ############################################################

    def __getStorageLocation(self, entity):
        storageLocations = self.restGET('/entity/%s/uploadDestinations'% entity['parentId'],
                     endpoint=self.fileHandleEndpoint)['list']
        return storageLocations[0]

        # if uploadHost is None:
        #     return storageLocations[0]
        # locations = [l.get('url', 'S3') for l in storageLocations]
        # uploadHost = entity.get('uploadHost', None)

        # for location in storageLocations:
        #     #location can either be of  uploadType S3 or SFTP where the latter has a URL
        #     if location['uploadType'] == 'S3' and uploadHost == 'S3':
        #         return location
        #     elif (location['uploadType'] == 'SFTP' and uploadHost != 'S3' and
        #           utils.is_same_base_url(uploadHost, location['url'])):
        #         return location
        # raise SynapseError('You are uploading to a project that supports multiple storage '
        #                    'locations but have specified the location of %s which is not '
        #                    'supported by this project.  Please choose one of:\n %s'
        #                    %(uploadHost, '\n\t'.join(locations)))


    def __uploadExternallyStoringProjects(self, entity, local_state):
        """Determines the upload location of the file based on project settings and if it is
        an external location performs upload and returns the new url and sets synapseStore=False.
        It not an external storage location returns the  original path.

        :param entity: An entity with path.

        :returns: A URL or local file path to add to Synapse along with an update local_state
                  containing externalURL and content-type
        """
        #If it is already an exteranal URL just return
        if utils.is_url(entity['path']):
            local_state['externalURL'] = entity['path']
            return entity['path'], local_state
        location =  self.__getStorageLocation(entity)
        if location['uploadType'] == 'S3':
            if entity.get('synapseStore', True):
                sys.stdout.write('\n' + '#'*50+'\n Uploading file to Synapse storage \n'+'#'*50+'\n')
            return entity['path'], local_state
        elif location['uploadType'] == 'SFTP' :
            entity['synapseStore'] = False
            if entity.get('synapseStore', True):
                sys.stdout.write('\n%s\n%s\nUploading to: %s\n%s\n' %('#'*50,
                                                                      location.get('banner', ''),
                                                                      urlparse.urlparse(location['url']).netloc,
                                                                      '#'*50))
                pass
            #Fill out local_state with fileSize, externalURL etc...
            uploadLocation = self._sftpUploadFile(entity['path'], urllib.unquote(location['url']))
            local_state['externalURL'] = uploadLocation
            local_state['fileSize'] = os.stat(entity['path']).st_size
            if local_state.get('contentType') is None:
                mimetype, enc = mimetypes.guess_type(entity['path'], strict=False)
                local_state['contentType'] = mimetype
            return uploadLocation, local_state
        else:
            raise NotImplementedError('Can only handle S3 and SFTP upload locations.')


    #@utils.memoize  #To memoize we need to be able to back out faulty credentials
    def __getUserCredentials(self, baseURL, username=None, password=None):
        """Get user credentials for a specified URL by either looking in the configFile
        or querying the user.

        :param username: username on server (optionally specified)

        :param password: password for authentication on the server (optionally specified)

        :returns: tuple of username, password
        """
        #Get authentication information from configFile
        config = self.getConfigFile(self.configPath)
        if username is None and config.has_option(baseURL, 'username'):
            username = config.get(baseURL, 'username')
        if password is None and config.has_option(baseURL, 'password'):
            password = config.get(baseURL, 'password')
        #If I still don't have a username and password prompt for it
        if username is None:
            username = getpass.getuser()  #Default to login name
            user =  raw_input('Username for %s (%s):' %(baseURL, username))
            username = username if user=='' else user
        if password is None:
            password = getpass.getpass('Password for %s:' %baseURL)
        return username, password


    def _sftpUploadFile(self, filepath, url, username=None, password=None):
        """
        Performs upload of a local file to an sftp server.

        :param filepath: The file to be uploaded

        :param url: URL where file will be deposited. Should include path and protocol. e.g.
                    sftp://sftp.example.com/path/to/file/store

        :param username: username on sftp server

        :param password: password for authentication on the sftp server

        :returns: A URL where file is stored
        """
        _test_import_sftp()
        import pysftp

        parsedURL = urlparse.urlparse(url)
        if parsedURL.scheme!='sftp':
            raise(NotImplementedError("sftpUpload only supports uploads to URLs of type sftp of the "
                                      " form sftp://..."))
        username, password = self.__getUserCredentials(parsedURL.scheme+'://'+parsedURL.hostname, username, password)
        with pysftp.Connection(parsedURL.hostname, username=username, password=password) as sftp:
            sftp.makedirs(parsedURL.path)
            with sftp.cd(parsedURL.path):
                sftp.put(filepath, preserve_mtime=True, callback=utils.printTransferProgress)

        path = urllib.quote(parsedURL.path+'/'+os.path.split(filepath)[-1])
        parsedURL = parsedURL._replace(path=path)
        return urlparse.urlunparse(parsedURL)


    def _sftpDownloadFile(self, url, localFilepath=None,  username=None, password=None):
        """
        Performs download of a file from an sftp server.

        :param url: URL where file will be deposited.  Path will be chopped out.

        :param localFilepath: location where to store file

        :param username: username on server

        :param password: password for authentication on  server

        :returns: localFilePath

        """
        _test_import_sftp()
        import pysftp

        parsedURL = urlparse.urlparse(url)
        if parsedURL.scheme!='sftp':
            raise(NotImplementedError("sftpUpload only supports uploads to URLs of type sftp of the "
                                      " form sftp://..."))
        #Create the local file path if it doesn't exist
        username, password = self.__getUserCredentials(parsedURL.scheme+'://'+parsedURL.hostname, username, password)
        path = urllib.unquote(parsedURL.path)
        if localFilepath is None:
            localFilepath = os.getcwd()
        if os.path.isdir(localFilepath):
            localFilepath = os.path.join(localFilepath, path.split('/')[-1])
        #Check and create the directory
        dir = os.path.dirname(localFilepath)
        if not os.path.exists(dir):
            os.makedirs(dir)

        #Download file
        with pysftp.Connection(parsedURL.hostname, username=username, password=password) as sftp:
            sftp.get(path, localFilepath, preserve_mtime=True, callback=utils.printTransferProgress)
        return localFilepath



    ############################################################
    ##                    Summary methods                     ##
    ############################################################

    def _traverseTree(self, id, name=None, version=None):
        """
        Creates a tree of IDs, versions, and names contained by the given Entity of ID

        :param id:      Entity to query for
        :param name:    TODO_Sphinx
        :param version: TODO_Sphinx

        :returns: TODO_Sphinx
        """

        children = self.chunkedQuery("select id, versionNumber, name from entity where entity.parentId=='%s'" % id)
        output = []
        output.append({               'name' : name, \
                       'targetVersionNumber' : version, \
                                  'targetId' : id, \
                                   'records' : [] })
        count = 0
        for entity in children:
            count += 1
            output[-1]['records'].extend( \
                    self._traverseTree(entity['entity.id'], \
                                       entity['entity.name'], \
                                       entity['entity.versionNumber']))
        sys.stdout.write('%s %i %s\n' %(id, count, name))
        if count == 0:
            del output[-1]['records']
            del output[-1]['name']
        return output


    def _flattenTree2Groups(self,tree, level=0, out=[]):
        """
        Converts a complete tree to a 2 level tree corresponding to a JSON schema of summary.

        :param tree:  JSON object representing entity organizion.
                      Generally retrieved from :py:func:`synapseclient.Synapse._traverseTree`.
        :param level: TOSO_Sphinx
        :param out:   TODO_Sphinx

        :returns: TODO_Sphinx
        """

        # Move direct entities to subgroup "Content"
        if level == 0:
            ## TODO: I am so sorry!  This is incredibly inefficient but I had no time to think through it.
            contents = [group for group in tree if not group.has_key('records')]
            tree.append({'name':'Content', 'records':contents, 'targetId':'', 'targetVersionNumber':''})
            for i in sorted([i for i, group in enumerate(tree) if not group.has_key('records')], reverse=True):
                tree.pop(i)

            # tree=[group for i, group in enumerate(tree) if i not in contents]
            self.printEntity(tree)
            print "============================================"

        for i, group in enumerate(tree):
            if group.has_key('records'): #Means that it has subrecords
                self._flattenTree2Groups(group['records'], level+1, out)
            else:
                out.append({'entityReference':group})
            if level==0:
                del group['targetId']
                del group['targetVersionNumber']
                group['records']=out
                out=list()


    def createSnapshotSummary(self, id, name='summary', description=None, groupBy=None ):
        """
        Traverses all sub-Entities of the given Entity
        and creates a summary object within the given Entity.

        :param id:          Id of Entity to traverse to create Entity
        :param name:        Name of created summary Entity
        :param description: Description of created Entity
        """
        tree=self._traverseTree(id)[0]['records']
        print self.printEntity(tree)

        ## TODO: Instead of doing a flatten just by the default hierarchy structure,
        ##       I should be using an external group-by parameter that determines whether
        ##       and by what property of structure to group by.
        self._flattenTree2Groups(tree)
        self.printEntity(tree)
        self.createEntity({'name': name,
                           "description": description,
                           "concreteType": "org.sagebionetworks.repo.model.Summary",
                           "groups": tree,
                           "parentId": id})



    ############################################################
    ##                  CRUD for Evaluations                  ##
    ############################################################

    def getEvaluation(self, id):
        """
        Gets an Evaluation object from Synapse.

        See: :py:mod:`synapseclient.evaluation`

        Example::

            evaluation = syn.getEvalutation(2005090)
        """

        evaluation_id = id_of(id)
        uri = Evaluation.getURI(evaluation_id)
        return Evaluation(**self.restGET(uri))


    ## TODO: Should this be combined with getEvaluation?
    def getEvaluationByName(self, name):
        """
        Gets an Evaluation object from Synapse.

        See: :py:mod:`synapseclient.evaluation`
        """

        uri = Evaluation.getByNameURI(urllib.quote(name))
        return Evaluation(**self.restGET(uri))


    def getEvaluationByContentSource(self, entity):
        """
        Returns a generator over evaluations that
        derive their content from the given entity
        """

        entityId = id_of(entity)
        url = "/entity/%s/evaluation" % entityId

        for result in self._GET_paginated(url):
            yield Evaluation(**result)


    def submit(self, evaluation, entity, name=None, teamName=None, silent=False):
        """
        Submit an Entity for `evaluation <Evaluation.html>`_.

        :param evaluation: Evaluation board to submit to
        :param entity:     The Entity containing the Submission
        :param name:       A name for this submission
        :param teamName:   Team name to be publicly displayed

        :returns: A :py:class:`synapseclient.evaluation.Submission` object

        Example::

            evaluation = syn.getEvaluation(12345)
            entity = syn.get('syn12345')
            submission = syn.submit(evaluation, entity, name='Our Final Answer', teamName='Blue Team')

        Set team name to user name::

            profile = syn.getUserProfile()
            submission = syn.submit(evaluation, entity, name='My Data', teamName=profile['displayName'])
        """

        evaluation_id = id_of(evaluation)

        # Check for access rights
        unmetRights = self.restGET('/evaluation/%s/accessRequirementUnfulfilled' % evaluation_id)
        if unmetRights['totalNumberOfResults'] > 0:
            accessTerms = ["%s - %s" % (rights['accessType'], rights['termsOfUse']) for rights in unmetRights['results']]
            raise SynapseAuthenticationError('You have unmet access requirements: \n%s' % '\n'.join(accessTerms))

        ## TODO: accept entities or entity IDs
        if not 'versionNumber' in entity:
            entity = self.get(entity)
        ## version defaults to 1 to hack around required version field and allow submission of files/folders
        entity_version = entity.get('versionNumber', 1)
        entity_id = entity['id']

        name = entity['name'] if (name is None and 'name' in entity) else name
        submission = {'evaluationId'  : evaluation_id,
                      'entityId'      : entity_id,
                      'name'          : name,
                      'submitterAlias': teamName,
                      'versionNumber' : entity_version}
        submitted = Submission(**self.restPOST('/evaluation/submission?etag=%s' % entity['etag'],
                                               json.dumps(submission)))

        ## if we want to display the receipt message, we need the full object
        if not silent:
            if not(isinstance(evaluation, Evaluation)):
                evaluation = self.getEvaluation(evaluation_id)
            if 'submissionReceiptMessage' in evaluation:
                print evaluation['submissionReceiptMessage']

        #TODO: consider returning dict(submission=submitted, message=evaluation['submissionReceiptMessage']) like the R client
        return submitted


    def _allowParticipation(self, evaluation, user, rights=["READ", "PARTICIPATE", "SUBMIT", "UPDATE_SUBMISSION"]):
        """
        Grants the given user the minimal access rights to join and submit to an Evaluation.
        Note: The specification of this method has not been decided yet, so the method is likely to change in future.

        :param evaluation: An Evaluation object or Evaluation ID
        :param user:       Either a user group or the principal ID of a user to grant rights to.
                           To allow all users, use "PUBLIC".
                           To allow authenticated users, use "AUTHENTICATED_USERS".
        :param rights:     The access rights to give to the users.
                           Defaults to "READ", "PARTICIPATE", "SUBMIT", and "UPDATE_SUBMISSION".
        """

        # Check to see if the user is an ID or group
        userId = -1
        try:
            ## TODO: is there a better way to differentiate between a userID and a group name?
            ##   What if a group is named with just numbers?
            userId = int(user)

            # Verify that the user exists
            try:
                self.getUserProfile(userId)
            except SynapseHTTPError as err:
                if err.response.status_code == 404:
                    raise SynapseError("The user (%s) does not exist" % str(userId))
                raise

        except ValueError:
            # Fetch the ID of the user group
            userId = self._getUserbyPrincipalIdOrName(user)

        if not isinstance(evaluation, Evaluation):
            evaluation = self.getEvaluation(id_of(evaluation))

        self.setPermissions(evaluation, userId, accessType=rights, overwrite=False)


    def joinEvaluation(self, evaluation):
        """
        Adds the current user to an Evaluation.

        :param evaluation: An Evaluation object or Evaluation ID

        Example::

            evaluation = syn.getEvaluation(12345)
            syn.joinEvaluation(evaluation)

        See: :py:mod:`synapseclient.evaluation`
        """

        self.restPOST('/evaluation/%s/participant' % id_of(evaluation), {})


    def getParticipants(self, evaluation):
        """
        :param evaluation: Evaluation to get Participants from.

        :returns: A generator over Participants (dictionary) for an Evaluation

        See: :py:mod:`synapseclient.evaluation`
        """

        evaluation_id = id_of(evaluation)
        url = "/evaluation/%s/participant" % evaluation_id

        for result in self._GET_paginated(url):
            yield result


    def getSubmissions(self, evaluation, status=None, myOwn=False, limit=100, offset=0):
        """
        :param evaluation: Evaluation to get submissions from.
        :param status:     Optionally filter submissions for a specific status.
                           One of {OPEN, CLOSED, SCORED,INVALID,VALIDATED,
                           EVALUATION_IN_PROGRESS,RECEIVED, REJECTED, ACCEPTED}
        :param myOwn:      Determines if only your Submissions should be fetched.
                           Defaults to False (all Submissions)
        :param limit:      Limits the number of submissions in a single response.
                           Because this method returns a generator and repeatedly
                           fetches submissions, this arguement is limiting the
                           size of a single request and NOT the number of sub-
                           missions returned in total.
        :param offset:     Start iterating at a submission offset from the first
                           submission.

        :returns: A generator over :py:class:`synapseclient.evaluation.Submission` objects for an Evaluation

        Example::

            for submission in syn.getSubmissions(1234567):
                print submission['entityId']

        See: :py:mod:`synapseclient.evaluation`
        """

        evaluation_id = id_of(evaluation)
        uri = "/evaluation/%s/submission%s" % (evaluation_id, "" if myOwn else "/all")

        if status != None:
#            if status not in ['OPEN', 'CLOSED', 'SCORED', 'INVALID']:
#                raise SynapseError('Status must be one of {OPEN, CLOSED, SCORED, INVALID}')
            uri += "?status=%s" % status

        for result in self._GET_paginated(uri, limit=limit, offset=offset):
            yield Submission(**result)


    def _getSubmissionBundles(self, evaluation, status=None, myOwn=False, limit=100, offset=0):
        """
        :param evaluation: Evaluation to get submissions from.
        :param status:     Optionally filter submissions for a specific status.
                           One of {OPEN, CLOSED, SCORED, INVALID}
        :param myOwn:      Determines if only your Submissions should be fetched.
                           Defaults to False (all Submissions)
        :param limit:      Limits the number of submissions coming back from the
                           service in a single response.
        :param offset:     Start iterating at a submission offset from the first
                           submission.

        :returns: A generator over dictionaries with keys 'submission' and 'submissionStatus'.

        Example::

            for sb in syn._getSubmissionBundles(1234567):
                print sb['submission']['name'], \\
                      sb['submission']['submitterAlias'], \\
                      sb['submissionStatus']['status'], \\
                      sb['submissionStatus']['score']

        This may later be changed to return objects, pending some thought on how submissions
        along with related status and annotations should be represented in the clients.

        See: :py:mod:`synapseclient.evaluation`
        """

        evaluation_id = id_of(evaluation)
        url = "/evaluation/%s/submission/bundle%s" % (evaluation_id, "" if myOwn else "/all")
        if status != None:
            url += "?status=%s" % status

        return self._GET_paginated(url, limit=limit, offset=offset)


    def getSubmissionBundles(self, evaluation, status=None, myOwn=False, limit=100, offset=0):
        """
        :param evaluation: Evaluation to get submissions from.
        :param status:     Optionally filter submissions for a specific status.
                           One of {OPEN, CLOSED, SCORED, INVALID}
        :param myOwn:      Determines if only your Submissions should be fetched.
                           Defaults to False (all Submissions)
        :param limit:      Limits the number of submissions coming back from the
                           service in a single response.
        :param offset:     Start iterating at a submission offset from the first
                           submission.

        :returns: A generator over tuples containing a :py:class:`synapseclient.evaluation.Submission`
                  and a :py:class:`synapseclient.evaluation.SubmissionStatus`.

        Example::

            for submission, status in syn.getSubmissionBundles(evaluation):
                print submission.name, \\
                      submission.submitterAlias, \\
                      status.status, \\
                      status.score

        This may later be changed to return objects, pending some thought on how submissions
        along with related status and annotations should be represented in the clients.

        See: :py:mod:`synapseclient.evaluation`
        """
        for bundle in self._getSubmissionBundles(evaluation, status=status, myOwn=myOwn, limit=limit, offset=offset):
            yield (Submission(**bundle['submission']), SubmissionStatus(**bundle['submissionStatus']))


    def _GET_paginated(self, uri, limit=20, offset=0):
        """
        :param uri: A URI that returns paginated results
        :param limit: How many records should be returned per request
        :param offset: At what record offset from the first should
                       iteration start

        :returns: A generator over some paginated results

        The limit parameter is set at 20 by default. Using a larger limit
        results in fewer calls to the service, but if responses are large
        enough to be a burden on the service they may be truncated.
        """

        totalNumberOfResults = sys.maxint
        while offset < totalNumberOfResults:
            uri = utils._limit_and_offset(uri, limit=limit, offset=offset)
            page = self.restGET(uri)
            results = page['results'] if 'results' in page else page['children']
            totalNumberOfResults = page.get('totalNumberOfResults', len(results))
            for result in results:
                offset += 1
                yield result


    def getSubmission(self, id, **kwargs):
        """
        Gets a :py:class:`synapseclient.evaluation.Submission` object.

        See: :py:func:`synapseclient.Synapse.get` for information
             on the *downloadFile*, *downloadLocation*, and *ifcollision* parameters
        """

        submission_id = id_of(id)
        uri = Submission.getURI(submission_id)
        submission = Submission(**self.restGET(uri))

        # Pre-fetch the Entity tied to the Submission, if there is one
        if 'entityId' in submission and submission['entityId'] is not None:
            related = self._getWithEntityBundle(
                                entityBundle=json.loads(submission['entityBundleJSON']),
                                entity=submission['entityId'],
                                submission=submission_id, **kwargs)
            submission.entity = related
            submission.filePath = related.get('path', None)

        return submission


    def getSubmissionStatus(self, submission):
        """
        Downloads the status of a Submission.

        :param submission: The Submission to lookup

        :returns: A :py:class:`synapseclient.evaluation.SubmissionStatus` object
        """

        submission_id = id_of(submission)
        uri = SubmissionStatus.getURI(submission_id)
        val = self.restGET(uri)
        return SubmissionStatus(**val)



    ############################################################
    ##                     CRUD for Wikis                     ##
    ############################################################

    def getWiki(self, owner, subpageId=None):
        """Gets a :py:class:`synapseclient.wiki.Wiki` object from Synapse."""

        if subpageId:
            uri = '/entity/%s/wiki/%s' % (id_of(owner), id_of(subpageId))
        else:
            uri = '/entity/%s/wiki' % id_of(owner)
        wiki = self.restGET(uri)
        wiki['owner'] = owner
        return Wiki(**wiki)


    def getWikiHeaders(self, owner):
        """
        Retrieves the header of all Wiki's belonging to the owner.

        :param owner: An Evaluation or Entity

        :returns: A list of Objects with three fields: id, title and parentId.
        """

        uri = '/entity/%s/wikiheadertree' % id_of(owner)
        return [DictObject(**header) for header in self.restGET(uri)['results']]


    def _storeWiki(self, wiki):
        """
        Stores or updates the given Wiki.

        :param wiki: A Wiki object

        :returns: An updated Wiki object
        """

        # Make sure the file handle field is a list
        if 'attachmentFileHandleIds' not in wiki:
            wiki['attachmentFileHandleIds'] = []

        # Convert all attachments into file handles
        if 'attachments' in wiki:
            for attachment in wiki['attachments']:
                fileHandle = self._uploadToFileHandleService(attachment)
                cache.add_local_file_to_cache(path=attachment, dataFileHandleId=fileHandle['id'])
                wiki['attachmentFileHandleIds'].append(fileHandle['id'])
            del wiki['attachments']

        # Perform an update if the Wiki has an ID
        if 'id' in wiki:
            wiki.update(self.restPUT(wiki.putURI(), wiki.json()))

        # Perform a create if the Wiki has no ID
        else:
            try:
                wiki.update(self.restPOST(wiki.postURI(), wiki.json()))
            except SynapseHTTPError as err:
                # If already present we get an unhelpful SQL error
                # TODO: implement createOrUpdate for Wikis, see SYNR-631
                if err.response.status_code == 400 and "DuplicateKeyException" in err.message:
                    raise SynapseHTTPError("Can't re-create a wiki that already exists. "
                                           "CreateOrUpdate not yet supported for wikis.",
                                           response=err.response)
                raise

        return wiki


    def _downloadWikiAttachment(self, owner, wiki, filename, destination=None):
        """
        Download a file attached to a wiki page
        """
        url = "%s/entity/%s/wiki/%s/attachment?fileName=%s" % (self.repoEndpoint, id_of(owner), id_of(wiki), filename,)
        if not destination:
            destination = filename
        elif os.path.isdir(destination):
            destination = os.path.join(destination, filename)
        return self._downloadFile(url, destination)


    def _copyWiki(self, wiki, destWiki):
        """
        Copy wiki contents including attachments from one wiki to another.

        :param wiki: source :py:class:`synapseclient.wiki.Wiki`
        :param destWiki: destination :py:class:`synapseclient.wiki.Wiki`

        Both Wikis must already exist.
        """
        uri = "/entity/%s/wiki/%s/attachmenthandles" % (wiki.ownerId, wiki.id)
        results = self.restGET(uri)

        file_handles = {fh['id']:fh for fh in results['list']}

        ## need to download an re-upload wiki attachments, ug!
        attachments = []
        tempdir = tempfile.gettempdir()
        for fhid in wiki.attachmentFileHandleIds:
            file_info = self._downloadWikiAttachment(wiki.ownerId, wiki, file_handles[fhid]['fileName'], destination=tempdir)
            attachments.append(file_info['path'])

        destWiki.update({'attachments':attachments, 'markdown':wiki.markdown, 'title':wiki.title})

        return self._storeWiki(destWiki)


    ############################################################
    ##                     Tables                             ##
    ############################################################

    def _waitForAsync(self, uri, request):
        async_job_id = self.restPOST(uri+'/start', body=json.dumps(request))

        # http://rest.synapse.org/org/sagebionetworks/repo/model/asynch/AsynchronousJobStatus.html
        sleep = self.table_query_sleep
        start_time = time.time()
        lastMessage, lastProgress, lastTotal, progressed = '', 0, 1, False
        while time.time()-start_time < self.table_query_timeout:
            result = self.restGET(uri+'/get/%s'%async_job_id['token'])
            if result.get('jobState', None) == 'PROCESSING':
                progressed=True
                message = result.get('progressMessage', lastMessage)
                progress = result.get('progressCurrent', lastProgress)
                total =  result.get('progressTotal', lastTotal)
                if message !='':
                    utils.printTransferProgress(progress ,total, message, isBytes=False)
                #Reset the time if we made progress (fix SYNPY-214)
                if message != lastMessage or lastProgress != progress:
                    start_time = time.time()
                    lastMessage, lastProgress, lastTotal = message, progress, total
                sleep = min(self.table_query_max_sleep, sleep * self.table_query_backoff)
                time.sleep(sleep)
            else:
                break
        else:
            raise SynapseTimeoutError('Timeout waiting for query results: %0.1f seconds ' % (time.time()-start_time))
        if result.get('jobState', None) == 'FAILED':
            raise SynapseError(result.get('errorMessage', None) + '\n' + result.get('errorDetails', None), asynchronousJobStatus=result)
        if progressed:
            utils.printTransferProgress(total ,total, message, isBytes=False)
        return result


    def getColumn(self, id):
        """
        Gets a Column object from Synapse by ID.

        See: :py:mod:`synapseclient.table.Column`

        Example::

            column = syn.getColumn(123)
        """
        return Column(**self.restGET(Column.getURI(id)))


    def getColumns(self, x, limit=100, offset=0):
        """
        Get all columns defined in Synapse, those corresponding to a set of column
        headers or those whose names start with a given prefix.

        :param x: a list of column headers, a Schema, a TableSchema's Synapse ID, or a string prefix
        :Return: a generator of Column objects
        """
        if x is None:
            uri = '/column'
            for result in self._GET_paginated(uri, limit=limit, offset=offset):
                yield Column(**result)
        elif isinstance(x, (list, tuple)):
            for header in x:
                try:
                    ## if header is an integer, it's a columnID, otherwise it's
                    ## an aggregate column, like "AVG(Foo)"
                    int(header)
                    yield self.getColumn(header)
                except ValueError:
                    pass
        elif isinstance(x, Schema) or utils.is_synapse_id(x):
            uri = '/entity/{id}/column'.format(id=id_of(x))
            for result in self._GET_paginated(uri, limit=limit, offset=offset):
                yield Column(**result)
        elif isinstance(x, basestring):
            uri = '/column?prefix=' + x
            for result in self._GET_paginated(uri, limit=limit, offset=offset):
                yield Column(**result)
        else:
            ValueError("Can't get columns for a %s" % type(x))


    def getTableColumns(self, table, limit=100, offset=0):
        """
        Retrieve the column models used in the given table schema.
        """
        uri = '/entity/{id}/column'.format(id=id_of(table))
        for result in self._GET_paginated(uri, limit=limit, offset=offset):
            yield Column(**result)


    def tableQuery(self, query, resultsAs="csv", **kwargs):
        """
        Query a Synapse Table.

        :param query: query string in a `SQL-like syntax <http://rest.synapse.org/org/sagebionetworks/repo/web/controller/TableExamples.html>`_::

            SELECT * from syn12345

        :param resultsAs: select whether results are returned as a CSV file ("csv") or incrementally
                          downloaded as sets of rows ("rowset").

        :return: A Table object that serves as a wrapper around a CSV file (or generator over
                 Row objects if resultsAs="rowset").

        You can receive query results either as a generator over rows or as a CSV file. For
        smallish tables, either method will work equally well. Use of a "rowset" generator allows
        rows to be processed one at a time and processing may be stopped before downloading
        the entire table.

        Optional keyword arguments differ for the two return types. For the "rowset" option,

        :param  limit: specify the maximum number of rows to be returned, defaults to None
        :param offset: don't return the first n rows, defaults to None
        :param isConsistent: defaults to True. If set to False, return results based on current
                             state of the index without waiting for pending writes to complete.
                             Only use this if you know what you're doing.

        For CSV files, there are several parameters to control the format of the resulting file:

        :param quoteCharacter: default double quote
        :param escapeCharacter: default backslash
        :param lineEnd: defaults to os.linesep
        :param separator: defaults to comma
        :param header: True by default
        :param includeRowIdAndRowVersion: True by default
        """
        if resultsAs.lower()=="rowset":
            return TableQueryResult(self, query, **kwargs)
        elif resultsAs.lower()=="csv":
            return CsvFileTable.from_table_query(self, query, **kwargs)
        else:
            raise ValueError("Unknown return type requested from tableQuery: " + unicode(resultsAs))


    def _queryTable(self, query, limit=None, offset=None, isConsistent=True, partMask=None):
        """
        Query a table and return the first page of results as a `QueryResultBundle <http://rest.synapse.org/org/sagebionetworks/repo/model/table/QueryResultBundle.html>`_.
        If the result contains a *nextPageToken*, following pages a retrieved
        by calling :py:meth:`~._queryTableNext`.

        :param partMask: Optional, default all. The 'partsMask' is a bit field for requesting
                         different elements in the resulting JSON bundle.
                            Query Results (queryResults) = 0x1
                            Query Count (queryCount) = 0x2
                            Select Columns (selectColumns) = 0x4
                            Max Rows Per Page (maxRowsPerPage) = 0x8
        """

        # See: http://rest.synapse.org/org/sagebionetworks/repo/model/table/QueryBundleRequest.html
        query_bundle_request = {
            "concreteType": "org.sagebionetworks.repo.model.table.QueryBundleRequest",
            "query": {
                "sql": query,
                "isConsistent": isConsistent
            }
        }

        if partMask:
            query_bundle_request["partMask"] = partMask
        if limit is not None:
            query_bundle_request["query"]["limit"] = limit
        if offset is not None:
            query_bundle_request["query"]["offset"] = offset
        query_bundle_request["query"]["isConsistent"] = isConsistent

        return self._waitForAsync(uri='/table/query/async', request=query_bundle_request)


    def _queryTableNext(self, nextPageToken):
        return self._waitForAsync(uri='/table/query/nextPage/async', request=nextPageToken)


    def _uploadCsv(self, filepath, schema, updateEtag=None, quoteCharacter='"', escapeCharacter="\\", lineEnd=os.linesep, separator=",", header=True, linesToSkip=0):
        """
        Send an `UploadToTableRequest <http://rest.synapse.org/org/sagebionetworks/repo/model/table/UploadToTableRequest.html>`_ to Synapse.

        :param filepath: Path of a `CSV <https://en.wikipedia.org/wiki/Comma-separated_values>`_ file.
        :param schema: A table entity or its Synapse ID.
        :param updateEtag: Any RowSet returned from Synapse will contain the current etag of the change set. To update any rows from a RowSet the etag must be provided with the POST.

        :returns: `UploadToTableResult <http://rest.synapse.org/org/sagebionetworks/repo/model/table/UploadToTableResult.html>`_
        """

        fileHandle = self._chunkedUploadFile(filepath, mimetype="text/csv")

        request = {
            "concreteType":"org.sagebionetworks.repo.model.table.UploadToTableRequest",
            "csvTableDescriptor": {
                "isFirstLineHeader": header,
                "quoteCharacter": quoteCharacter,
                "escapeCharacter": escapeCharacter,
                "lineEnd": lineEnd,
                "separator": separator},
            "linesToSkip": linesToSkip,
            "tableId": id_of(schema),
            "uploadFileHandleId": fileHandle['id']
        }

        if updateEtag:
            request["updateEtag"] = updateEtag

        return self._waitForAsync(uri='/table/upload/csv/async', request=request)


    def _queryTableCsv(self, query, quoteCharacter='"', escapeCharacter="\\", lineEnd=os.linesep, separator=",", header=True, includeRowIdAndRowVersion=True):
        """
        Query a Synapse Table and download a CSV file containing the results.

        Sends a `DownloadFromTableRequest <http://rest.synapse.org/org/sagebionetworks/repo/model/table/DownloadFromTableRequest.html>`_ to Synapse.

        :return: a tuple containing a `DownloadFromTableResult <http://rest.synapse.org/org/sagebionetworks/repo/model/table/DownloadFromTableResult.html>`_

        The DownloadFromTableResult object contains these fields:
         * headers: ARRAY<STRING>, The list of ColumnModel IDs that describes the rows of this set.
         * resultsFileHandleId: STRING, The resulting file handle ID can be used to download the CSV file created by this query.
         * concreteType: STRING
         * etag: STRING, Any RowSet returned from Synapse will contain the current etag of the change set. To update any rows from a RowSet the etag must be provided with the POST.
         * tableId: STRING, The ID of the table identified in the from clause of the table query.
        """

        download_from_table_request = {
            "concreteType": "org.sagebionetworks.repo.model.table.DownloadFromTableRequest",
            "csvTableDescriptor": {
                "isFirstLineHeader": header,
                "quoteCharacter": quoteCharacter,
                "escapeCharacter": escapeCharacter,
                "lineEnd": lineEnd,
                "separator": separator},
            "sql": query,
            "writeHeader": header,
            "includeRowIdAndRowVersion": includeRowIdAndRowVersion}

        download_from_table_result = self._waitForAsync(uri='/table/download/csv/async', request=download_from_table_request)

        url = '%s/fileHandle/%s/url' % (self.fileHandleEndpoint, download_from_table_result['resultsFileHandleId'])
        cache_dir = cache.determine_cache_directory_from_file_handle(download_from_table_result['resultsFileHandleId'])

        # Create the necessary directories
        try:
            os.makedirs(cache_dir)
        except OSError as exception:
            if exception.errno != os.errno.EEXIST:
                raise
        return (download_from_table_result, self._downloadFile(url, os.path.join(cache_dir, "query_results.csv")))


    ## This is redundant with syn.store(Column(...)) and will be removed
    ## unless people prefer this method.
    def createColumn(self, name, columnType, maximumSize=None, defaultValue=None, enumValues=None):
        columnModel = Column(name=name, columnType=columnType, maximumSize=maximumSize, defaultValue=defaultValue, enumValue=enumValues)
        return Column(**self.restPOST('/column', json.dumps(columnModel)))


    def _getColumnByName(self, schema, column_name):
        """
        Given a schema and a column name, get the corresponding py:class:`Column` object.
        """
        for column in self.getColumns(schema):
            if column.name == column_name:
                return column
        return None


    def downloadTableFile(self, table, column, downloadLocation, rowId=None, versionNumber=None, rowIdAndVersion=None, ifcollision="keep.both"):
        """
        :param table:
        :param rowId:
        :param versionNumber:
        :param rowIdAndVersion:
        :param column: a Column object, the ID of a column or its name
        :param downloadLocation:
        :param ifcollision:
        """

        if (rowId is None or versionNumber is None) and rowIdAndVersion is None:
            raise ValueError("Need to pass in either rowIdAndVersion or (rowId and versionNumber).")

        ## get table ID, given a string, Table or Schema
        if isinstance(table, basestring):
            table_id = table
        elif isinstance(table, synapseclient.table.TableAbstractBaseClass):
            table_id = table.tableId
        elif isinstance(table, Schema):
            table_id = table.id
        else:
            raise ValueError("Unrecognized table object \"%s\"." % table)

        ## get column ID, given a column name, ID or Column object
        if isinstance(column, basestring):
            column = self._getColumnByName(table_id, column)
            if column is None:
                raise SynapseError("Can't find column \"%s\"." % column)
            column_id = column.id
        elif isinstance(column, Column):
            column_id = column.id
        elif isinstance(column, int):
            column_id = column
        else:
            raise ValueError("Unrecognized column \"%s\"." % column)

        ## extract row and version
        if rowIdAndVersion:
            m = re.match(r'(\d+)_(\d+)', rowIdAndVersion)
            if m:
                rowId = m.group(1)
                versionNumber = m.group(2)
            else:
                raise ValueError('Row and version \"%s\" in unrecognized format.')

        url = "{endpoint}/entity/{id}/table/column/{columnId}/row/{rowId}/version/{versionNumber}/file".format(
                endpoint=self.repoEndpoint,
                id=table_id,
                columnId=column_id,
                rowId=rowId,
                versionNumber=versionNumber)

        return self._downloadFile(url, downloadLocation)


    ############################################################
    ##             CRUD for Entities (properties)             ##
    ############################################################

    def _getEntity(self, entity, version=None):
        """
        Get an entity from Synapse.

        :param entity:  A Synapse ID, a dictionary representing an Entity, or a Synapse Entity object
        :param version: The version number to fetch

        :returns: A dictionary containing an Entity's properties
        """

        uri = '/entity/'+id_of(entity)
        if version:
            uri += '/version/%d' % version
        return self.restGET(uri)


    def _createEntity(self, entity):
        """
        Create a new entity in Synapse.

        :param entity: A dictionary representing an Entity or a Synapse Entity object

        :returns: A dictionary containing an Entity's properties
        """

        return self.restPOST(uri='/entity', body=json.dumps(get_properties(entity)))


    def _updateEntity(self, entity, incrementVersion=True, versionLabel=None):
        """
        Update an existing entity in Synapse.

        :param entity: A dictionary representing an Entity or a Synapse Entity object

        :returns: A dictionary containing an Entity's properties
        """

        uri = '/entity/%s' % id_of(entity)

        if is_versionable(entity):
            if incrementVersion or versionLabel is not None:
                uri += '/version'
                if 'versionNumber' in entity:
                    entity['versionNumber'] += 1
                    if 'versionLabel' in entity:
                        entity['versionLabel'] = str(entity['versionNumber'])

        if versionLabel:
            entity['versionLabel'] = str(versionLabel)

        return self.restPUT(uri, body=json.dumps(get_properties(entity)))


    def _findEntityIdByNameAndParent(self, name, parent=None):
        """
        Find an Entity given its name and parent ID.

        :returns: the Entity ID or None if not found
        """

        if parent is None:
            parent = ROOT_ENTITY
        qr = self.query('select id from entity where name=="%s" and parentId=="%s"' % (name, id_of(parent)))
        if qr.get('totalNumberOfResults', 0) == 1:
            return qr['results'][0]['entity.id']
        else:
            return None



    ############################################################
    ##                      Send Message                      ##
    ############################################################
    def sendMessage(self, userIds, messageSubject, messageBody, contentType="text/plain"):
        """
        send a message via Synapse.

        :param userId: A list of user IDs to which the message is to be sent

        :param messageSubject: The subject for the message

        :param messageBody: The body of the message

        :param contentType: optional contentType of message body (default="text/plain")
                  Should be one of "text/plain" or "text/html"

        :returns: The metadata of the created message
        """

        fileHandle = self._uploadStringToFile(messageBody, contentType)
        message = dict()
        message['recipients']=userIds
        message['subject']=messageSubject
        message['fileHandleId']=fileHandle['id']
        return self.restPOST(uri='/message', body=json.dumps(message))




    ############################################################
    ##                  Low level Rest calls                  ##
    ############################################################

    def _generateSignedHeaders(self, url, headers=None):
        """Generate headers signed with the API key."""

        if self.username is None or self.apiKey is None:
            raise SynapseAuthenticationError("Please login")

        if headers is None:
            headers = dict(self.default_headers)

        headers.update(synapseclient.USER_AGENT)

        sig_timestamp = time.strftime(utils.ISO_FORMAT, time.gmtime())
        url = urlparse.urlparse(url).path
        sig_data = self.username + url + sig_timestamp
        signature = base64.b64encode(hmac.new(self.apiKey, sig_data, hashlib.sha1).digest())

        sig_header = {'userId'             : self.username,
                      'signatureTimestamp' : sig_timestamp,
                      'signature'          : signature}

        headers.update(sig_header)
        return headers


    def restGET(self, uri, endpoint=None, headers=None, retryPolicy={}, **kwargs):
        """
        Performs a REST GET operation to the Synapse server.

        :param uri:      URI on which get is performed
        :param endpoint: Server endpoint, defaults to self.repoEndpoint
        :param headers:  Dictionary of headers to use rather than the API-key-signed default set of headers
        :param kwargs:   Any other arguments taken by a `requests <http://docs.python-requests.org/en/latest/>`_ method

        :returns: JSON encoding of response
        """

        uri, headers = self._build_uri_and_headers(uri, endpoint, headers)
        retryPolicy = self._build_retry_policy(retryPolicy)

        response = _with_retry(lambda: requests.get(uri, headers=headers, **kwargs), **retryPolicy)
        exceptions._raise_for_status(response, verbose=self.debug)
        return self._return_rest_body(response)


    def restPOST(self, uri, body, endpoint=None, headers=None, retryPolicy={}, **kwargs):
        """
        Performs a REST POST operation to the Synapse server.

        :param uri:      URI on which get is performed
        :param endpoint: Server endpoint, defaults to self.repoEndpoint
        :param body:     The payload to be delivered
        :param headers:  Dictionary of headers to use rather than the API-key-signed default set of headers
        :param kwargs:   Any other arguments taken by a `requests <http://docs.python-requests.org/en/latest/>`_ method

        :returns: JSON encoding of response
        """

        uri, headers = self._build_uri_and_headers(uri, endpoint, headers)
        retryPolicy = self._build_retry_policy(retryPolicy)

        response = _with_retry(lambda: requests.post(uri, data=body, headers=headers, **kwargs), **retryPolicy)
        exceptions._raise_for_status(response, verbose=self.debug)
        return self._return_rest_body(response)


    def restPUT(self, uri, body=None, endpoint=None, headers=None, retryPolicy={}, **kwargs):
        """
        Performs a REST PUT operation to the Synapse server.

        :param uri:      URI on which get is performed
        :param endpoint: Server endpoint, defaults to self.repoEndpoint
        :param body:     The payload to be delivered
        :param headers:  Dictionary of headers to use rather than the API-key-signed default set of headers
        :param kwargs:   Any other arguments taken by a `requests <http://docs.python-requests.org/en/latest/>`_ method

        :returns: JSON encoding of response
        """

        uri, headers = self._build_uri_and_headers(uri, endpoint, headers)
        retryPolicy = self._build_retry_policy(retryPolicy)

        response = _with_retry(lambda: requests.put(uri, data=body, headers=headers, **kwargs), **retryPolicy)
        exceptions._raise_for_status(response, verbose=self.debug)
        return self._return_rest_body(response)


    def restDELETE(self, uri, endpoint=None, headers=None, retryPolicy={}, **kwargs):
        """
        Performs a REST DELETE operation to the Synapse server.

        :param uri:      URI of resource to be deleted
        :param endpoint: Server endpoint, defaults to self.repoEndpoint
        :param headers:  Dictionary of headers to use rather than the API-key-signed default set of headers
        :param kwargs:   Any other arguments taken by a `requests <http://docs.python-requests.org/en/latest/>`_ method
        """

        uri, headers = self._build_uri_and_headers(uri, endpoint, headers)
        retryPolicy = self._build_retry_policy(retryPolicy)

        response = _with_retry(lambda: requests.delete(uri, headers=headers, **kwargs), **retryPolicy)
        exceptions._raise_for_status(response, verbose=self.debug)


    def _build_uri_and_headers(self, uri, endpoint=None, headers=None):
        """Returns a tuple of the URI and headers to request with."""

        if endpoint == None:
            endpoint = self.repoEndpoint

        # Check to see if the URI is incomplete (i.e. a Synapse URL)
        # In that case, append a Synapse endpoint to the URI
        parsedURL = urlparse.urlparse(uri)
        if parsedURL.netloc == '':
            uri = endpoint + uri

        if headers is None:
            headers = self._generateSignedHeaders(uri)
        return uri, headers


    def _build_retry_policy(self, retryPolicy={}):
        """Returns a retry policy to be passed onto _with_retry."""

        defaults = dict(STANDARD_RETRY_PARAMS)
        defaults.update(retryPolicy)
        return defaults


    def _return_rest_body(self, response):
        """Returns either a dictionary or a string depending on the 'content-type' of the response."""
        if _is_json(response.headers.get('content-type', None)):
            return response.json()
        return response.text<|MERGE_RESOLUTION|>--- conflicted
+++ resolved
@@ -665,11 +665,7 @@
             results = [ent for ent, path in zip(results, paths) if
                        utils.is_in_path(limitSearch, path)]
         if len(results)==0: #None found
-<<<<<<< HEAD
-            raise SynapseError('File %s not found in Synapse' % (filepath,))
-=======
             raise SynapseFileNotFoundError('File %s not found in Synapse' % (filepath,))
->>>>>>> b15f7ae8
         elif len(results)>1:
             sys.stderr.write('\nWARNING: The file %s is associated with many entities in Synapse. '
                           'You can limit to a specific project or folder by setting the '
