--- conflicted
+++ resolved
@@ -99,23 +99,7 @@
 
     def __init__(self, repoEndpoint=None, authEndpoint=None, fileHandleEndpoint=None, portalEndpoint=None, 
                  serviceTimeoutSeconds=30, debug=False, skip_checks=False):
-<<<<<<< HEAD
-        """
-        Construct a Synapse client object.
-
-        params:
-        - repoEndpoint: location of synapse repository
-        - authEndpoint: location of authentication service
-        - fileHandleEndpoint: location of file service
-        - portalEndpoint: location of the website
-        - serviceTimeoutSeconds: (unused) wait time before timeout
-        - debug: print debugging messages if True
-        - skip_checks: skip version and endpoint checks
-        """
         self.cacheDir = cache.CACHE_DIR
-=======
-        self.cacheDir = os.path.expanduser(CACHE_DIR)
->>>>>>> 00409449
         # Create the cache directory if it does not exist
         try:
             os.makedirs(self.cacheDir)
@@ -401,7 +385,6 @@
         """
         Gets a Synapse entity from the repository service.
         
-<<<<<<< HEAD
         :param entity:           A Synapse ID, a Synapse Entity object, 
                                  or a plain dictionary in which 'id' maps to a Synapse ID
         :param version:          The specific version to get.
@@ -419,21 +402,6 @@
         
         # This version overrides the version of  'entity' (if the object is Mappable)
         version = kwargs.get('version', None)
-=======
-        :param entity:       A Synapse ID, a Synapse Entity object, 
-                             or a plain dictionary in which 'id' maps to a Synapse ID
-        :param version:      The specific version to get.
-                             Defaults to the most recent version.
-        :param downloadFile: Whether associated files(s) should be downloaded.  
-                             Defaults to True
-
-        :returns: A new Synapse Entity object of the appropriate type
-        """
-
-        ##synapse.get(id, version, downloadFile=True, downloadLocation=None, ifcollision="keep.both", load=False)
-        ## optional parameters
-        version = kwargs.get('version', None)   #This ignores the version of entity if it is mappable
->>>>>>> 00409449
         downloadFile = kwargs.get('downloadFile', True)
         downloadLocation = kwargs.get('downloadLocation', None)
         ifcollision = kwargs.get('ifcollision', 'keepBoth')
@@ -522,11 +490,7 @@
         :param activity:            Activity object specifying the user's provenance
         :param activityName:        TODO_Sphinx. 
         :param activityDescription: TODO_Sphinx. 
-<<<<<<< HEAD
         :param createOrUpdate:      Indicates whether the method should automatically perform an update if the 'obj' conflicts with an existing Synapse object.  Defaults to True. 
-=======
-        :param createOrUpdate:      TODO_Sphinx.  Defaults to True. 
->>>>>>> 00409449
 
         :returns: A Synapse Entity, Evaluation, or Wiki
         """
@@ -1362,14 +1326,8 @@
     # File handle service calls
     ############################################################
 
-<<<<<<< HEAD
     def _downloadFileEntity(self, entity, destination):
-        """Download the file associated with a FileEntity to the given location."""
-=======
-    def _downloadFileEntity(self, entity):
-        # Download the file associated with a FileEntity
-        
->>>>>>> 00409449
+        # Download the file associated with a FileEntity to the given location.
         if 'versionNumber' in entity:
             url = '%s/entity/%s/version/%s/file' % (self.repoEndpoint, id_of(entity), entity['versionNumber'])
         else:
@@ -1384,13 +1342,8 @@
         return self._downloadFile(url, destination)
 
 
-<<<<<<< HEAD
     def _downloadFile(self, url, destination):
-        """Download a file from a URL to a local destination directory"""
-=======
-    def _downloadFile(self, url, destDir):
         # Download a file from a URL to a local destination directory
->>>>>>> 00409449
 
         ## we expect to be redirected to a signed S3 URL
         response = requests.get(url, headers=self.headers, allow_redirects=False)
@@ -1423,7 +1376,6 @@
             'cacheDir': os.path.dirname(destination) }
 
 
-<<<<<<< HEAD
     def _uploadToFileHandleService(self, filename, synapseStore=True):
         # Create and return a fileHandle, by either uploading a local file or
         # linking to an external URL.
@@ -1431,15 +1383,6 @@
         # :param synapseStore: Indicates whether the file should be stored or just the URL.  
         #                      Defaults to True.
         if filename is None:
-=======
-    def _uploadToFileHandleService(self, filename, synapseStore=None):
-        # Create and return a fileHandle, by either uploading a local file or
-        # linking to an external URL.
-        # 
-        # synapseStore: store file in Synapse or just a URL
-        
-        if not filename:
->>>>>>> 00409449
             raise ValueError('No filename given')
 
         elif utils.is_url(filename):
@@ -1875,13 +1818,8 @@
         return self.restGET(uri)
 
     #Need to test functionality of this
-<<<<<<< HEAD
     # def _downloadWikiAttachment(self, owner, wiki, filename, destination=None, owner_type=None):
-    #     """Download a file attached to a wiki page"""
-=======
-    # def _downloadWikiAttachment(self, owner, wiki, filename, dest_dir=None, owner_type=None):
     #     # Download a file attached to a wiki page
->>>>>>> 00409449
     #     if not owner_type:
     #         owner_type = utils.guess_object_type(owner)
     #     url = "%s/%s/%s/wiki/%s/attachment?fileName=%s" % (self.repoEndpoint, owner_type, id_of(owner), id_of(wiki), filename,)
@@ -1949,17 +1887,10 @@
         return self.restPUT(uri=uri, body=json.dumps(get_properties(entity)))
 
     def _findEntityIdByNameAndParent(self, name, parent=ROOT_ENTITY):
-<<<<<<< HEAD
         # Find an Entity given its name and parentId
         # Returns the Entity ID or None if not found
         qr = self.query('select id from entity where name=="%s" and parentId=="%s"' % (name, id_of(parent)))
         if qr.get('totalNumberOfResults', 0) == 1:
-=======
-        # Find an entity given its name and parent or parentId
-        
-        qr = self.query('select * from entity where name=="%s" and parentId=="%s"' % (name, id_of(parent),))
-        if qr.get('totalNumberOfResults',None) == 1:
->>>>>>> 00409449
             return qr['results'][0]['entity.id']
         else:
             return None
