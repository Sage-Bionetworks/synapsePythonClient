--- conflicted
+++ resolved
@@ -871,7 +871,6 @@
                 raise ValueError('Invalid parameter: "%s" is not a valid value '
                                  'for "ifcollision"' % ifcollision)
         return downloadPath
-
 
     def store(self, obj, *, createOrUpdate=True, forceVersion=True, versionLabel=None, isRestricted=False,
               activity=None, used=None, executed=None, activityName=None, activityDescription=None):
@@ -2201,10 +2200,7 @@
 
     def get_sts_storage_token(self, entity, permission, *, output_format='json', min_remaining_life=None):
         """Get STS credentials for the given entity_id and permission, outputting it in the given format
-<<<<<<< HEAD
-=======
-
->>>>>>> 6c71abd3
+
         :param entity:          the entity or entity id whose credentials are being returned
         :param permission:      one of 'read_only' or 'read_write'
         :param output_format:   one of 'json', 'boto', 'shell', 'bash', 'cmd', 'powershell'
