--- conflicted
+++ resolved
@@ -2159,15 +2159,10 @@
             return uploadLocation, local_state
         else:
             raise NotImplementedError('Can only handle S3 and SFTP upload locations.')
-<<<<<<< HEAD
-
-
-    def __getUserCredentials(self, url, username=None, password=None):
-=======
-        
+
+
     @utils.memoize
     def __getUserCredentials(self, baseURL, username=None, password=None):
->>>>>>> 4a940d55
         """Get user credentials for a specified URL by either looking in the configFile
         or querying the user.
 
@@ -2241,13 +2236,10 @@
         :returns: localFilePath
 
         """
-<<<<<<< HEAD
         _test_import_sftp()
         import pysftp
 
         username, password = self.__getUserCredentials(url, username, password)
-=======
->>>>>>> 4a940d55
         parsedURL = urlparse.urlparse(url)
         if parsedURL.scheme!='sftp':
             raise(NotImplementedError("sftpUpload only supports uploads to URLs of type sftp of the "
