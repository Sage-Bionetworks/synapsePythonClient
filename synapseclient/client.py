"""
**************
Synapse Client
**************

The `Synapse` object encapsulates a connection to the Synapse service and is
used for building projects, uploading and retrieving data, and recording
provenance of data analysis.

~~~~~
Login
~~~~~

.. automethod:: synapseclient.client.login

~~~~~~~
Synapse
~~~~~~~

.. autoclass:: synapseclient.Synapse
    :members:


~~~~~~~~~~~~~~~~
More information
~~~~~~~~~~~~~~~~

See also the `Synapse API documentation <http://docs.synapse.org/rest/>`_.

"""

from __future__ import absolute_import
from __future__ import division
from __future__ import print_function
from __future__ import unicode_literals

from builtins import input
from builtins import str

try:
    import configparser
except ImportError:
    import ConfigParser as configparser

import collections
import os, sys, re, json, time
import base64, hashlib, hmac
import six

try:
    from urllib.parse import urlparse
    from urllib.parse import urlunparse
    from urllib.parse import quote
    from urllib.parse import unquote
    from urllib.request import urlretrieve
except ImportError:
    from urlparse import urlparse
    from urlparse import urlunparse
    from urllib import quote
    from urllib import unquote
    from urllib import urlretrieve

import webbrowser
import shutil
import zipfile
import mimetypes
import tempfile
import warnings
import getpass
import json
from collections import OrderedDict

import synapseclient
from . import concrete_types
from . import cache
from . import exceptions
from .exceptions import *
from .version_check import version_check
from .utils import id_of, get_properties, MB, memoize, _is_json, _extract_synapse_id_from_query, find_data_file_handle, log_error, _extract_zip_file_to_directory, _is_integer
from .annotations import from_synapse_annotations, to_synapse_annotations
from .activity import Activity
from .entity import Entity, File, Versionable, split_entity_namespaces, is_versionable, is_container, is_synapse_entity
from .dict_object import DictObject
from .evaluation import Evaluation, Submission, SubmissionStatus
from .table import Schema, Column, TableQueryResult, CsvFileTable
from .team import UserProfile, Team, TeamMember, UserGroupHeader
from .wiki import Wiki, WikiAttachment
from .retry import _with_retry
from .multipart_upload import multipart_upload, multipart_upload_string
from .remote_file_storage_wrappers import S3ClientWrapper, SFTPWrapper
from .upload_functions import upload_file_handle, upload_synapse_s3
from .dozer import doze

PRODUCTION_ENDPOINTS = {'repoEndpoint':'https://repo-prod.prod.sagebase.org/repo/v1',
                        'authEndpoint':'https://auth-prod.prod.sagebase.org/auth/v1',
                        'fileHandleEndpoint':'https://file-prod.prod.sagebase.org/file/v1',
                        'portalEndpoint':'https://www.synapse.org/'}

STAGING_ENDPOINTS    = {'repoEndpoint':'https://repo-staging.prod.sagebase.org/repo/v1',
                        'authEndpoint':'https://auth-staging.prod.sagebase.org/auth/v1',
                        'fileHandleEndpoint':'https://file-staging.prod.sagebase.org/file/v1',
                        'portalEndpoint':'https://staging.synapse.org/'}

CONFIG_FILE = os.path.join(os.path.expanduser('~'), '.synapseConfig')
SESSION_FILENAME = '.session'
FILE_BUFFER_SIZE = 2*MB
CHUNK_SIZE = 5*MB
QUERY_LIMIT = 1000
CHUNK_UPLOAD_POLL_INTERVAL = 1 # second
ROOT_ENTITY = 'syn4489'
PUBLIC = 273949  #PrincipalId of public "user"
AUTHENTICATED_USERS = 273948
DEBUG_DEFAULT = False
REDIRECT_LIMIT = 5


# Defines the standard retry policy applied to the rest methods
## The retry period needs to span a minute because sending
## messages is limited to 10 per 60 seconds.
STANDARD_RETRY_PARAMS = {"retry_status_codes": [429, 500, 502, 503, 504],
                         "retry_errors"      : ["proxy error", "slow down", "timeout", "timed out",
                                                "connection reset by peer", "unknown ssl protocol error",
                                                "couldn't connect to host", "slowdown", "try again",
                                                "connection reset by peer"],
                         "retry_exceptions"  : ["ConnectionError", "Timeout", "timeout", "ChunkedEncodingError"],
                         "retries"           : 60, #Retries for up to about 30 minutes
                         "wait"              : 1,
                         "max_wait"          : 30,
                         "back_off"          : 2}

# Add additional mimetypes
mimetypes.add_type('text/x-r', '.R', strict=False)
mimetypes.add_type('text/x-r', '.r', strict=False)
mimetypes.add_type('text/tab-separated-values', '.maf', strict=False)
mimetypes.add_type('text/tab-separated-values', '.bed5', strict=False)
mimetypes.add_type('text/tab-separated-values', '.bed', strict=False)
mimetypes.add_type('text/tab-separated-values', '.vcf', strict=False)
mimetypes.add_type('text/tab-separated-values', '.sam', strict=False)
mimetypes.add_type('text/yaml', '.yaml', strict=False)
mimetypes.add_type('text/x-markdown', '.md', strict=False)
mimetypes.add_type('text/x-markdown', '.markdown', strict=False)

DEFAULT_STORAGE_LOCATION_ID = 1

def login(*args, **kwargs):
    """
    Convenience method to create a Synapse object and login.

    See :py:func:`synapseclient.Synapse.login` for arguments and usage.

    Example::

        import synapseclient
        syn = synapseclient.login()
    """

    syn = Synapse()
    syn.login(*args, **kwargs)
    return syn


class Synapse:
    """
    Constructs a Python client object for the Synapse repository service

    :param repoEndpoint:          Location of Synapse repository
    :param authEndpoint:          Location of authentication service
    :param fileHandleEndpoint:    Location of file service
    :param portalEndpoint:        Location of the website
    :param serviceTimeoutSeconds: Wait time before timeout (currently unused)
    :param debug:                 Print debugging messages if True
    :param skip_checks:           Skip version and endpoint checks
    :param configPath:            Path to config File with setting for Synapse
                                  defaults to ~/.synapseConfig

    Typically, no parameters are needed::

        import synapseclient
        syn = synapseclient.Synapse()

    See:

    - :py:func:`synapseclient.Synapse.login`
    - :py:func:`synapseclient.Synapse.setEndpoints`
    """

    def __init__(self, repoEndpoint=None, authEndpoint=None, fileHandleEndpoint=None, portalEndpoint=None,
                 debug=DEBUG_DEFAULT, skip_checks=False, configPath=CONFIG_FILE):

        cache_root_dir = synapseclient.cache.CACHE_ROOT_DIR

        # Check for a config file
        self.configPath=configPath
        if os.path.isfile(configPath):
            config = self.getConfigFile(configPath)
            if config.has_option('cache', 'location'):
                cache_root_dir=config.get('cache', 'location')
            if config.has_section('debug'):
                debug = True
        elif debug:
            # Alert the user if no config is found
            sys.stderr.write("Could not find a config file (%s).  Using defaults." % os.path.abspath(configPath))

        self.cache = synapseclient.cache.Cache(cache_root_dir)

        self.setEndpoints(repoEndpoint, authEndpoint, fileHandleEndpoint, portalEndpoint, skip_checks)

        self.default_headers = {'content-type': 'application/json; charset=UTF-8', 'Accept': 'application/json; charset=UTF-8'}
        self.username = None
        self.apiKey = None
        self.debug = debug
        self.skip_checks = skip_checks

        self.table_query_sleep = 2
        self.table_query_backoff = 1.1
        self.table_query_max_sleep = 20
        self.table_query_timeout = 600 # in seconds



    def getConfigFile(self, configPath):
        """Returns a ConfigParser populated with properties from the user's configuration file."""

        try:
            config = configparser.ConfigParser()
            config.read(configPath) # Does not fail if the file does not exist
            return config
        except configparser.Error:
            sys.stderr.write('Error parsing Synapse config file: %s' % configPath)
            raise


    def setEndpoints(self, repoEndpoint=None, authEndpoint=None, fileHandleEndpoint=None, portalEndpoint=None, skip_checks=False):
        """
        Sets the locations for each of the Synapse services (mostly useful for testing).

        :param repoEndpoint:          Location of synapse repository
        :param authEndpoint:          Location of authentication service
        :param fileHandleEndpoint:    Location of file service
        :param portalEndpoint:        Location of the website
        :param skip_checks:           Skip version and endpoint checks

        To switch between staging and production endpoints::

            syn.setEndpoints(**synapseclient.client.STAGING_ENDPOINTS)
            syn.setEndpoints(**synapseclient.client.PRODUCTION_ENDPOINTS)

        """

        endpoints = {'repoEndpoint'       : repoEndpoint,
                     'authEndpoint'       : authEndpoint,
                     'fileHandleEndpoint' : fileHandleEndpoint,
                     'portalEndpoint'     : portalEndpoint}

        # For unspecified endpoints, first look in the config file
        config = self.getConfigFile(self.configPath)
        for point in endpoints.keys():
            if endpoints[point] is None and config.has_option('endpoints', point):
                endpoints[point] = config.get('endpoints', point)

        # Endpoints default to production
        for point in endpoints.keys():
            if endpoints[point] is None:
                endpoints[point] = PRODUCTION_ENDPOINTS[point]

            # Update endpoints if we get redirected
            if not skip_checks:
                response = requests.get(endpoints[point], allow_redirects=False, headers=synapseclient.USER_AGENT)
                if response.status_code == 301:
                    endpoints[point] = response.headers['location']

        self.repoEndpoint       = endpoints['repoEndpoint']
        self.authEndpoint       = endpoints['authEndpoint']
        self.fileHandleEndpoint = endpoints['fileHandleEndpoint']
        self.portalEndpoint     = endpoints['portalEndpoint']


    def login(self, email=None, password=None, apiKey=None, sessionToken=None, rememberMe=False, silent=False, forced=False):
        """
        Authenticates the user using the given credentials (in order of preference):

        - supplied synapse user name (or email) and password
        - supplied email and API key (base 64 encoded)
        - supplied session token
        - supplied email and cached API key
        - most recent cached email and API key
        - email in the configuration file and cached API key
        - email and API key in the configuration file
        - email and password in the configuraton file
        - session token in the configuration file

        :param email:      Synapse user name (or an email address associated with a Synapse account)
        :param password:   password
        :param apiKey:     Base64 encoded Synapse API key
        :param rememberMe: Whether the authentication information should be cached locally
                           for usage across sessions and clients.
        :param silent:     Defaults to False.  Suppresses the "Welcome ...!" message.
        :param forced:     Defaults to False.  Bypass the credential cache if set.

        Example::

            syn.login('me@somewhere.com', 'secret-password', rememberMe=True)
            #> Welcome, Me!

        After logging in with the *rememberMe* flag set, an API key will be cached and
        used to authenticate for future logins::

            syn.login()
            #> Welcome, Me!

        """
        # Note: the order of the logic below reflects the ordering in the docstring above.

        # Check version before logging in
        if not self.skip_checks: version_check(synapseclient.__version__)

        # Make sure to invalidate the existing session
        self.logout()

        self.username, self.apiKey = self._get_login_credentials(email, password, apiKey, sessionToken)

        # If supplied arguments are not enough
        # Try fetching the information from the API key cache
        if self.apiKey is None and not forced:
            cachedSessions = self._readSessionCache()

            #use most recently used username from cache if none provided as an argument
            cache_username = email if email is not None else cachedSessions.get("<mostRecent>", None)
            #attempt to retrieve apiKey from cache
            self.username, self.apiKey = self._get_login_credentials(username=cache_username, apikey=cachedSessions.get(cache_username, None))

            # If still no authentication, resort to reading the configuration file
            if self.apiKey is None:
                config_auth_dict = self._get_config_section_dict('authentication')#if no username provided, grab username from config file and check cache first for API key
                if email is None:
                    config_username=config_auth_dict.get('username',None)
                    self.username, self.apiKey = self._get_login_credentials(username=config_username, apikey=cachedSessions.get(config_username, None))

                # Login using configuration file and check against given username if provided
                if self.apiKey is None:
                    #NOTE: in the case where sessionkey is the only option defined in the config file,
                    #we don't know the username until we _get_login_credentials()
                    config_username, config_apiKey = self._get_login_credentials(**config_auth_dict)
                    if email == None or email == config_username:
                        self.username, self.apiKey = config_username, config_apiKey

        # Final check on login success
        if self.apiKey is None:
            raise SynapseNoCredentialsError("No credentials provided.")

        # Save the API key in the cache
        if rememberMe:
            cachedSessions = self._readSessionCache()
            cachedSessions[self.username] = base64.b64encode(self.apiKey).decode()

            # Note: make sure this key cannot conflict with usernames by using invalid username characters
            cachedSessions["<mostRecent>"] = self.username
            self._writeSessionCache(cachedSessions)

        if not silent:
            profile = self.getUserProfile(refresh=True)
            ## TODO-PY3: in Python2, do we need to ensure that this is encoded in utf-8
            print("Welcome, %s!\n" % (profile['displayName'] if 'displayName' in profile else self.username))

    def _get_config_section_dict(self, section_name):
        config = self.getConfigFile(self.configPath)
        try:
            return dict(config.items(section_name))
        except configparser.NoSectionError:
            # section not present
            return {}

    def _get_client_authenticated_s3_profile(self, endpoint, bucket):
        config_section = endpoint + "/" + bucket
        return self._get_config_section_dict(config_section).get("profile_name", "default")

    def _get_login_credentials(self, username=None, password=None, apikey=None, sessiontoken=None):
        """
        :return: username and the api key used for client authenticaiton
        """
        #NOTE: variable names are set to match the names of keys in the authentication section in the .synapseConfig files

        # login using email and password
        if username is not None and password is not None:
            sessionToken = self._getSessionToken(email=username, password=password)
            return username, self._getAPIKey(sessionToken)

        # login using email and apiKey
        elif username is not None and apikey is not None:
            return username, base64.b64decode(apikey)

        # login using sessionToken
        elif sessiontoken is not None:
            sessionToken = self._getSessionToken(sessionToken=sessiontoken)
            returned_username = self.getUserProfile(sessionToken=sessiontoken)['userName']
            returned_apiKey = self._getAPIKey(sessionToken)
            return returned_username, returned_apiKey

        else:
            return None, None


    def _getSessionToken(self, email=None, password=None, sessionToken=None):
        """Returns a validated session token."""
        if email is not None and password is not None:
            # Login normally
            try:
                req = {'email' : email, 'password' : password}
                session = self.restPOST('/session', body=json.dumps(req), endpoint=self.authEndpoint, headers=self.default_headers)
                return session['sessionToken']
            except SynapseHTTPError as err:
                if err.response.status_code == 403 or err.response.status_code == 404 or err.response.status_code == 401:
                    raise SynapseAuthenticationError("Invalid username or password.")
                raise

        elif sessionToken is not None:
            # Validate the session token
            try:
                token = {'sessionToken' : sessionToken}
                response = self.restPUT('/session', body=json.dumps(token), endpoint=self.authEndpoint, headers=self.default_headers)

                # Success!
                return sessionToken

            except SynapseHTTPError as err:
                if err.response.status_code == 401:
                    raise SynapseAuthenticationError("Supplied session token (%s) is invalid." % sessionToken)
                raise
        else:
            raise SynapseNoCredentialsError("No credentials provided.")

    def _getAPIKey(self, sessionToken):
        """Uses a session token to fetch an API key."""

        headers = {'sessionToken' : sessionToken, 'Accept': 'application/json'}
        secret = self.restGET('/secretKey', endpoint=self.authEndpoint, headers=headers)
        return base64.b64decode(secret['secretKey'])


    def _readSessionCache(self):
        """Returns the JSON contents of CACHE_DIR/SESSION_FILENAME."""
        sessionFile = os.path.join(self.cache.cache_root_dir, SESSION_FILENAME)
        if os.path.isfile(sessionFile):
            try:
                file = open(sessionFile, 'r')
                result = json.load(file)
                if isinstance(result, dict):
                    return result
            except: pass
        return {}


    def _writeSessionCache(self, data):
        """Dumps the JSON data into CACHE_DIR/SESSION_FILENAME."""
        sessionFile = os.path.join(self.cache.cache_root_dir, SESSION_FILENAME)
        with open(sessionFile, 'w') as file:
            json.dump(data, file)
            file.write('\n') # For compatibility with R's JSON parser


    def _loggedIn(self):
        """Test whether the user is logged in to Synapse."""

        if self.apiKey is None or self.username is None:
            return False

        try:
            user = self.restGET('/userProfile')
            if 'displayName' in user:
                if user['displayName'] == 'Anonymous':
                    # No session token, not logged in
                    return False
                return user['displayName']
        except SynapseHTTPError as err:
            if err.response.status_code == 401:
                return False
            raise


    def logout(self, forgetMe=False):
        """
        Removes authentication information from the Synapse client.

        :param forgetMe: Set as True to clear any local storage of authentication information.
                         See the flag "rememberMe" in :py:func:`synapseclient.Synapse.login`.
        """

        # Since this client does not store the session token,
        # it cannot REST DELETE /session

        # Delete the user's API key from the cache
        if forgetMe:
            cachedSessions = self._readSessionCache()
            if self.username in cachedSessions:
                del cachedSessions[self.username]
                self._writeSessionCache(cachedSessions)

        # Remove the authentication information from memory
        self.username = None
        self.apiKey = None


    def invalidateAPIKey(self):
        """Invalidates authentication across all clients."""

        # Logout globally
        if self._loggedIn():
            self.restDELETE('/secretKey', endpoint=self.authEndpoint)

    @memoize
    def getUserProfile(self, id=None, sessionToken=None, refresh=False):
        """
        Get the details about a Synapse user.
        Retrieves information on the current user if 'id' is omitted.

        :param id:           The 'userId' (aka 'ownerId') of a user or the userName
        :param sessionToken: The session token to use to find the user profile
        :param refresh:  If set to True will always fetch the data from Synape otherwise
                         will used cached information

        :returns: JSON-object

        Example::

            my_profile = syn.getUserProfile()

            freds_profile = syn.getUserProfile('fredcommo')

        """

        try:
            ## if id is unset or a userID, this will succeed
            id = '' if id is None else int(id)
        except (TypeError, ValueError):
            if isinstance(id, collections.Mapping) and 'ownerId' in id:
                id = id.ownerId
            elif isinstance(id, TeamMember):
                id = id.member.ownerId
            else:
                principals = self._findPrincipals(id)
                if len(principals) == 1:
                    id = principals[0]['ownerId']
                else:
                    for principal in principals:
                        if principal.get('userName', None).lower()==id.lower():
                            id = principal['ownerId']
                            break
                    else: # no break
                        raise ValueError('Can\'t find user "%s": ' % id)
        uri = '/userProfile/%s' % id
        return UserProfile(**self.restGET(uri, headers={'sessionToken' : sessionToken} if sessionToken else None))


    def _findPrincipals(self, query_string):
        """
        Find users or groups by name or email.

        :returns: A list of userGroupHeader objects with fields displayName, email, firstName, lastName, isIndividual, ownerId

        Example::

            syn._findPrincipals('test')

            [{u'displayName': u'Synapse Test',
              u'email': u'syn...t@sagebase.org',
              u'firstName': u'Synapse',
              u'isIndividual': True,
              u'lastName': u'Test',
              u'ownerId': u'1560002'},
             {u'displayName': ... }]

        """
        ## In Python2, urllib.quote expects encoded byte-strings
        if six.PY2 and isinstance(query_string, unicode) or isinstance(query_string, str):
            query_string = query_string.encode('utf-8')
        uri = '/userGroupHeaders?prefix=%s' % quote(query_string)
        return [UserGroupHeader(**result) for result in self._GET_paginated(uri)]


    def onweb(self, entity, subpageId=None):
        """Opens up a browser window to the entity page or wiki-subpage.

        :param entity:    Either an Entity or a Synapse ID
        :param subpageId: (Optional) ID of one of the wiki's sub-pages
        """
        if isinstance(entity, six.string_types) and os.path.isfile(entity):
            entity = self.get(entity, downloadFile=False)
        synId = id_of(entity)
        if subpageId is None:
            webbrowser.open("%s#!Synapse:%s" % (self.portalEndpoint, synId))
        else:
            webbrowser.open("%s#!Wiki:%s/ENTITY/%s" % (self.portalEndpoint, synId, subpageId))


    def printEntity(self, entity, ensure_ascii=True):
        """Pretty prints an Entity."""

        if utils.is_synapse_id(entity):
            entity = self._getEntity(entity)
        try:
            print(json.dumps(entity, sort_keys=True, indent=2, ensure_ascii=ensure_ascii))
        except TypeError:
            print(str(entity))



    ############################################################
    ##                  Get / Store methods                   ##
    ############################################################

    def get(self, entity, **kwargs):
        """
        Gets a Synapse entity from the repository service.

        :param entity:           A Synapse ID, a Synapse Entity object,
                                 a plain dictionary in which 'id' maps to a Synapse ID or
                                 a local file that is stored in Synapse (found by hash of file)
        :param version:          The specific version to get.
                                 Defaults to the most recent version.
        :param downloadFile:     Whether associated files(s) should be downloaded.
                                 Defaults to True
        :param downloadLocation: Directory where to download the Synapse File Entity.
                                 Defaults to the local cache.
        :param followLink:       Whether the link returns the target Entity.
                                 Defaults to False
        :param ifcollision:      Determines how to handle file collisions.
                                 May be "overwrite.local", "keep.local", or "keep.both".
                                 Defaults to "keep.both".
        :param limitSearch:      a Synanpse ID used to limit the search in Synapse if entity is
                                 specified as a local file.  That is, if the file is stored in multiple
                                 locations in Synapse only the ones in the specified folder/project will be
                                 returned.

        :returns: A new Synapse Entity object of the appropriate type

        Example::

            ## download file into cache
            entity = syn.get('syn1906479')
            print(entity.name)
            print(entity.path)

            ## download file into current working directory
            entity = syn.get('syn1906479', downloadLocation='.')
            print(entity.name)
            print(entity.path)

           ## Determine the provenance of a localy stored file as indicated in Synapse
           entity = syn.get('/path/to/file.txt', limitSearch='syn12312')
           print(syn.getProvenance(entity))

        """

        #If entity is a local file determine the corresponding synapse entity
        if isinstance(entity, six.string_types) and os.path.isfile(entity):
            bundle = self._getFromFile(entity, kwargs.pop('limitSearch', None))
            kwargs['downloadFile'] = False
            kwargs['path'] = entity

        elif isinstance(entity, six.string_types) and not utils.is_synapse_id(entity):
            raise SynapseFileNotFoundError(('The parameter %s is neither a local file path '
                                            ' or a valid entity id' %entity))
        else:
            version = kwargs.get('version', None)
            bundle = self._getEntityBundle(entity, version)
        # Check and warn for unmet access requirements
        self._check_entity_restrictions(bundle['restrictionInformation'], entity, kwargs.get('downloadFile', True))

        return self._getWithEntityBundle(entityBundle=bundle, entity=entity, **kwargs)


    def _check_entity_restrictions(self, restrictionInformation, entity, downloadFile):
        if restrictionInformation['hasUnmetAccessRequirement']:
            warning_message = ("\nWARNING: This entity has access restrictions. Please visit the "
                              "web page for this entity (syn.onweb(\"%s\")). Click the downward "
                              "pointing arrow next to the file's name to review and fulfill its "
                              "download requirement(s).\n" % id_of(entity))
            if downloadFile:
                raise SynapseUnmetAccessRestrictions(warning_message)
            warnings.warn(warning_message)



    def _getFromFile(self, filepath, limitSearch=None):
        """
        Gets a Synapse entityBundle based on the md5 of a local file
        See :py:func:`synapseclient.Synapse.get`.

        :param filepath: path to local file
        :param limitSearch:   Limits the places in Synapse where the file is searched for.
        """
        results = self.restGET('/entity/md5/%s' %utils.md5_for_file(filepath).hexdigest())['results']
        if limitSearch is not None:
            #Go through and find the path of every entity found
            paths = [self.restGET('/entity/%s/path' %ent['id']) for ent in results]
            #Filter out all entities whose path does not contain limitSearch
            results = [ent for ent, path in zip(results, paths) if
                       utils.is_in_path(limitSearch, path)]
        if len(results)==0: #None found
            raise SynapseFileNotFoundError('File %s not found in Synapse' % (filepath,))
        elif len(results)>1:
            id_txts = '\n'.join(['%s.%i' %(r['id'], r['versionNumber']) for r in results])
            sys.stderr.write('\nWARNING: The file %s is associated with many files in Synapse:\n'
                             '%s\n'
                             'You can limit to files in specific project or folder by setting the '
                             'limitSearch to the synapse Id of the project or folder.  \n'
                             'Will use the first one returned: \n'
                             '%s version %i\n' %(filepath,  id_txts, results[0]['id'], results[0]['versionNumber']))
        entity = results[0]

        bundle = self._getEntityBundle(entity, version=entity['versionNumber'])
        self.cache.add(bundle['entity']['dataFileHandleId'], filepath)

        return bundle


    def _getWithEntityBundle(self, entityBundle, entity=None, **kwargs):
        """
        Creates a :py:mod:`synapseclient.Entity` from an entity bundle returned by Synapse.
        An existing Entity can be supplied in case we want to refresh a stale Entity.

        :param entityBundle: Uses the given dictionary as the meta information of the Entity to get
        :param entity:       Optional, entity whose local state will be copied into the returned entity
        :param submission:   Optional, access associated files through a submission rather than
                             through an entity.

        See :py:func:`synapseclient.Synapse.get`.
        See :py:func:`synapseclient.Synapse._getEntityBundle`.
        See :py:mod:`synapseclient.Entity`.
        """

        # Note: This version overrides the version of 'entity' (if the object is Mappable)
        version = kwargs.pop('version', None)
        downloadFile = kwargs.pop('downloadFile', True)
        downloadLocation = kwargs.pop('downloadLocation', None)
        ifcollision = kwargs.pop('ifcollision', None)
        submission = kwargs.pop('submission', None)
        followLink = kwargs.pop('followLink',False)
        path = kwargs.pop('path', None)

        #make sure user didn't accidentlaly pass a kwarg that we don't handle
        if kwargs: #if there are remaining items in the kwargs
            raise TypeError('Unexpected **kwargs: %r' % kwargs)

        #If Link, get target ID entity bundle
        if entityBundle['entity']['concreteType'] == 'org.sagebionetworks.repo.model.Link' and followLink:
            targetId = entityBundle['entity']['linksTo']['targetId']
            targetVersion = entityBundle['entity']['linksTo'].get('targetVersionNumber')
            entityBundle = self._getEntityBundle(targetId, targetVersion)

        ## TODO is it an error to specify both downloadFile=False and downloadLocation?
        ## TODO this matters if we want to return already cached files when downloadFile=False

        # Make a fresh copy of the Entity
        local_state = entity.local_state() if entity and isinstance(entity, Entity) else {}
        if path is not None:
            local_state['path'] = path
        properties = entityBundle['entity']
        annotations = from_synapse_annotations(entityBundle['annotations'])
        entity = Entity.create(properties, annotations, local_state)

        #Handle download of fileEntities
        if isinstance(entity, File):
            #update the entity with FileHandle metadata
            file_handle = next((handle for handle in entityBundle['fileHandles'] if handle['id'] == entity.dataFileHandleId), None)
            entity._update_file_handle(file_handle)

            if downloadFile:
                if file_handle:
                    self._download_file_entity(downloadLocation, entity, ifcollision, submission)
                else:  # no filehandle means that we do not have DOWNLOAD permission
                    warning_message = "WARNING: You have READ permission on this file entity but not DOWNLOAD permission. The file has NOT been downloaded."
                    sys.stderr.write('\n' + '!'*len(warning_message)+'\n' + warning_message + '\n'+'!'*len(warning_message)+'\n')

        return entity


    def _download_file_entity(self, downloadLocation, entity, ifcollision, submission):
        # set the initial local state
        entity.path = None
        entity.files = []
        entity.cacheDir = None

        # check to see if an UNMODIFIED version of the file (since it was last downloaded) already exists
        # this location could be either in .synapseCache
        # or a user specified location to which the user previously downloaded the file
        cached_file_path = self.cache.get(entity.dataFileHandleId, downloadLocation)

        #location in .synapseCache where the file would be corresponding to its FileHandleId
        synapseCache_location = self.cache.get_cache_dir(entity.dataFileHandleId)

        file_name = entity._file_handle.fileName if cached_file_path is None else os.path.basename(cached_file_path)

        #Decide the best download location for the file
        if downloadLocation is not None:
            # Make sure the specified download location is a fully resolved directory
            downloadLocation = os.path.expandvars(os.path.expanduser(downloadLocation))
            if os.path.isfile(downloadLocation):
                raise ValueError("Parameter 'downloadLocation' should be a directory, not a file.")
        elif cached_file_path is not None:
            #file already cached so use that as the download location
            downloadLocation = os.path.dirname(cached_file_path)
        else:
            #file not cached and no user-specified location so default to .synapseCache
            downloadLocation = synapseCache_location

        #resolve file path collisions by either overwriting, renaming, or not downloading, depending on the ifcollision value
        downloadPath = self._resolve_download_path_collisions(downloadLocation, file_name, ifcollision, synapseCache_location, cached_file_path)
        if downloadPath is None:
            return

        if cached_file_path is not None: #copy from cache
            if downloadPath != cached_file_path:
                # create the foider if it does not exist already
                if not os.path.exists(downloadLocation):
                    os.makedirs(downloadLocation)
                shutil.copy(cached_file_path, downloadPath)

        else: #download the file from URL (could be a local file)
            objectType = 'FileEntity' if submission is None else 'SubmissionAttachment'
            objectId = entity['id'] if submission is None else submission


            # reassign downloadPath because if url points to local file (e.g. file://~/someLocalFile.txt)
            # it won't be "downloaded" and, instead, downloadPath will just point to '~/someLocalFile.txt'
            # _downloadFileHandle may also return None to indicate that the download failed
            downloadPath = self._downloadFileHandle(entity.dataFileHandleId, objectId, objectType,
                                                      downloadPath)

            if downloadPath is None or not os.path.exists(downloadPath):
                return

        entity.path = downloadPath
        entity.files = [os.path.basename(downloadPath)]
        entity.cacheDir = os.path.dirname(downloadPath)

    def _resolve_download_path_collisions(self, downloadLocation, file_name, ifcollision, synapseCache_location, cached_file_path):
        #always overwrite if we are downloading to .synapseCache
        if utils.normalize_path(downloadLocation) == synapseCache_location:
            if ifcollision is not None:
                sys.stderr.write('\n' + '!'*50+'\n WARNING: ifcollision=' + ifcollision+ 'is being IGNORED because the download destination is synapse\'s cache. Instead, the behavior is "overwrite.local". \n'+'!'*50+'\n')
            ifcollision= 'overwrite.local'
        #if ifcollision not specified, keep.local
        ifcollision = ifcollision or 'keep.both'

        downloadPath = utils.normalize_path(os.path.join(downloadLocation, file_name))
        # resolve collison
        if os.path.exists(downloadPath):
            if ifcollision == "overwrite.local":
                pass
            elif ifcollision == "keep.local":
                # Don't want to overwrite the local file.
                return None
            elif ifcollision == "keep.both":
                if downloadPath != cached_file_path:
                    return utils.unique_filename(downloadPath)
            else:
                raise ValueError('Invalid parameter: "%s" is not a valid value '
                                 'for "ifcollision"' % ifcollision)
        return downloadPath


    def store(self, obj, **kwargs):
        """
        Creates a new Entity or updates an existing Entity,
        uploading any files in the process.

        :param obj:                 A Synapse Entity, Evaluation, or Wiki
        :param used:                The Entity, Synapse ID, or URL
                                    used to create the object (can also be a list of these)
        :param executed:            The Entity, Synapse ID, or URL representing code executed
                                    to create the object (can also be a list of these)
        :param activity:            Activity object specifying the user's provenance
        :param activityName:        Activity name to be used in conjunction with *used* and *executed*.
        :param activityDescription: Activity description to be used in conjunction with *used* and *executed*.
        :param createOrUpdate:      Indicates whether the method should automatically perform an update if the 'obj'
                                    conflicts with an existing Synapse object.  Defaults to True.
        :param forceVersion:        Indicates whether the method should increment the version of the object even if
                                    nothing has changed.  Defaults to True.
        :param versionLabel:        Arbitrary string used to label the version.
        :param isRestricted:        If set to true, an email will be sent to the Synapse access control team
                                    to start the process of adding terms-of-use
                                    or review board approval for this entity.
                                    You will be contacted with regards to the specific data being restricted
                                    and the requirements of access.

        :returns: A Synapse Entity, Evaluation, or Wiki

        Example::

            from synapseclient import Project

            project = Project('My uniquely named project')
            project = syn.store(project)

        Adding files with `provenance <Activity.html>`_::

            from synapseclient import File, Activity

            ## A synapse entity *syn1906480* contains data
            ## entity *syn1917825* contains code
            activity = Activity(
                'Fancy Processing',
                description='No seriously, really fancy processing',
                used=['syn1906480', 'http://data_r_us.com/fancy/data.txt'],
                executed='syn1917825')

            test_entity = File('/path/to/data/file.xyz', description='Fancy new data', parent=project)
            test_entity = syn.store(test_entity, activity=activity)

        """
        createOrUpdate = kwargs.get('createOrUpdate', True)
        forceVersion = kwargs.get('forceVersion', True)
        versionLabel = kwargs.get('versionLabel', None)
        isRestricted = kwargs.get('isRestricted', False)

        ## _before_store hook
        ## give objects a chance to do something before being stored
        if hasattr(obj, '_before_synapse_store'):
            obj._before_synapse_store(self)

        ## _synapse_store hook
        ## for objects that know how to store themselves
        if hasattr(obj, '_synapse_store'):
            return obj._synapse_store(self)

        # Handle all non-Entity objects
        if not (isinstance(obj, Entity) or type(obj) == dict):
            if isinstance(obj, Wiki):
                return self._storeWiki(obj, createOrUpdate)

            if 'id' in obj: # If ID is present, update
                return type(obj)(**self.restPUT(obj.putURI(), obj.json()))

            try: # If no ID is present, attempt to POST the object
                return type(obj)(**self.restPOST(obj.postURI(), obj.json()))

            except SynapseHTTPError as err:
                # If already present and we want to update attempt to get the object content
                if createOrUpdate and err.response.status_code == 409:
                    newObj = self.restGET(obj.getByNameURI(obj.name))
                    newObj.update(obj)
                    obj = type(obj)(**newObj)
                    obj.update(self.restPUT(obj.putURI(), obj.json()))
                    return obj
                raise

        # If the input object is an Entity or a dictionary
        entity = obj
        properties, annotations, local_state = split_entity_namespaces(entity)
        bundle = None
        # Anything with a path is treated as a cache-able item
        if entity.get('path', False):
            if 'concreteType' not in properties:
                properties['concreteType'] = File._synapse_entity_type
            # Make sure the path is fully resolved
            entity['path'] = os.path.expanduser(entity['path'])

            # Check if the File already exists in Synapse by fetching metadata on it
            bundle = self._getEntityBundle(entity)

            if bundle:
                # Check if the file should be uploaded
                fileHandle = find_data_file_handle(bundle)
                if fileHandle and fileHandle['concreteType'] == "org.sagebionetworks.repo.model.file.ExternalFileHandle":
                    #switching away from ExternalFileHandle or the url was updated
                    needs_upload = entity['synapseStore'] or (fileHandle['externalURL'] != entity['externalURL'])
                else:
                    ## Check if we need to upload a new version of an existing
                    ## file. If the file referred to by entity['path'] has been
                    ## modified, we want to upload the new version.
                    ## If synapeStore is false then we must upload a ExternalFileHandle
                    needs_upload = not entity['synapseStore'] or not self.cache.contains(bundle['entity']['dataFileHandleId'], entity['path'])
            elif entity.get('dataFileHandleId',None) is not None:
                needs_upload = False
            else:
                needs_upload = True

            if needs_upload:
                local_state_fh = local_state.get('_file_handle', {})
                synapseStore = local_state.get('synapseStore', True)
                fileHandle = upload_file_handle(self,
                                                 entity['parentId'],
                                                 local_state['path'] if (synapseStore or local_state_fh.get('externalURL') is None) else local_state_fh.get('externalURL'),
                                                 synapseStore=synapseStore,
                                                 md5=local_state_fh.get('contentMd5'),
                                                 file_size=local_state_fh.get('contentSize'),
                                                 mimetype=local_state_fh.get('contentType'))
                properties['dataFileHandleId'] = fileHandle['id']
                local_state['_file_handle'] = fileHandle

            elif 'dataFileHandleId' not in properties:
                # Handle the case where the Entity lacks an ID
                # But becomes an update() due to conflict
                properties['dataFileHandleId'] = bundle['entity']['dataFileHandleId']

            #update the file_handle metadata if the FileEntity's FileHandle id has changed
            if '_file_handle' in local_state and properties['dataFileHandleId'] != local_state['_file_handle'].get('id', None):
                local_state['_file_handle'] = self._getFileHandle(properties['dataFileHandleId'])
                #check if we alredy have the filehandleid cached somewhere
                cached_path = self.cache.get(properties['dataFileHandleId'])
                if cached_path is None:
                    local_state['path'] = None
                    local_state['cacheDir'] = None
                    local_state['files'] = []
                else:
                    local_state['path'] = cached_path
                    local_state['cacheDir'] = os.path.dirname(cached_path)
                    local_state['files'] = [os.path.basename(cached_path)]

        # Create or update Entity in Synapse
        if 'id' in properties:
            properties = self._updateEntity(properties, forceVersion, versionLabel)
        else:
            #If Link, get the target name, version number and concrete type and store in link properties
            if properties['concreteType']=="org.sagebionetworks.repo.model.Link":
                target_properties = self._getEntity(properties['linksTo']['targetId'], version=properties['linksTo'].get('targetVersionNumber'))
                properties['linksToClassName'] = target_properties['concreteType']
                if target_properties.get('versionNumber') is not None and properties['linksTo'].get('targetVersionNumber') is not None:
                    properties['linksTo']['targetVersionNumber'] = target_properties['versionNumber']
                properties['name'] = target_properties['name']
            try:
                properties = self._createEntity(properties)
            except SynapseHTTPError as ex:
                if createOrUpdate and ex.response.status_code == 409:
                    # Get the existing Entity's ID via the name and parent
                    existing_entity_id = self.findEntityId(properties['name'], properties.get('parentId', None))
                    if existing_entity_id is None: raise

                    # get existing properties and annotations
                    if not bundle:
                        bundle = self._getEntityBundle(existing_entity_id, bitFlags=0x1|0x2)

                    # Need some fields from the existing entity: id, etag, and version info.
                    existing_entity = bundle['entity']

                    # Update the conflicting Entity
                    existing_entity.update(properties)
                    properties = self._updateEntity(existing_entity, forceVersion, versionLabel)

                    # Merge new annotations with existing annotations
                    existing_annos = from_synapse_annotations(bundle['annotations'])
                    existing_annos.update(annotations)
                    annotations = existing_annos
                else:
                    raise

        # Deal with access restrictions
        if isRestricted:
            self._createAccessRequirementIfNone(properties)

        # Update annotations
        annotations['etag'] = properties['etag']
        annotations = self.setAnnotations(properties, annotations)
        properties['etag'] = annotations.etag

        # If the parameters 'used' or 'executed' are given, create an Activity object
        activity = kwargs.get('activity', None)
        used = kwargs.get('used', None)
        executed = kwargs.get('executed', None)

        if used or executed:
            if activity is not None:
                raise SynapseProvenanceError('Provenance can be specified as an Activity object or as used/executed item(s), but not both.')
            activityName = kwargs.get('activityName', None)
            activityDescription = kwargs.get('activityDescription', None)
            activity = Activity(name=activityName, description=activityDescription, used=used, executed=executed)

        # If we have an Activity, set it as the Entity's provenance record
        if activity:
            activity = self.setProvenance(properties, activity)

            # 'etag' has changed, so get the new Entity
            properties = self._getEntity(properties)

        # Return the updated Entity object
        return Entity.create(properties, annotations, local_state)


    def _createAccessRequirementIfNone(self, entity):
        """
        Checks to see if the given entity has access requirements.
        If not, then one is added
        """
        existingRestrictions = self.restGET('/entity/%s/accessRequirement?offset=0&limit=1' % id_of(entity))
        if len(existingRestrictions['results']) <= 0:
            self.restPOST('/entity/%s/lockAccessRequirement' % id_of(entity), body="")


    def _getEntityBundle(self, entity, version=None, bitFlags=0x800 | 0x40000 | 0x2 | 0x1):
        """
        Gets some information about the Entity.

        :parameter entity: a Synapse Entity or Synapse ID
        :parameter version: the entity's version (defaults to None meaning most recent version)
        :parameter bitFlags: Bit flags representing which entity components to return

        EntityBundle bit-flags (see the Java class org.sagebionetworks.repo.model.EntityBundle)::

            ENTITY                     = 0x1
            ANNOTATIONS                = 0x2
            PERMISSIONS                = 0x4
            ENTITY_PATH                = 0x8
            HAS_CHILDREN               = 0x20
            ACL                        = 0x40
            FILE_HANDLES               = 0x800
            TABLE_DATA                 = 0x1000
            ROOT_WIKI_ID               = 0x2000
            BENEFACTOR_ACL             = 0x4000
            DOI                        = 0x8000
            FILE_NAME                  = 0x10000
            THREAD_COUNT               = 0x20000
            RESTRICTION_INFORMATION    = 0x40000

        For example, we might ask for an entity bundle containing file handles, annotations, and properties::

            bundle = syn._getEntityBundle('syn111111', bitFlags=0x800|0x2|0x1)

        :returns: An EntityBundle with the requested fields or by default Entity header, annotations, unmet access requirements, and file handles
        """

        # If 'entity' is given without an ID, try to find it by 'parentId' and 'name'.
        # Use case:
        #     If the user forgets to catch the return value of a syn.store(e)
        #     this allows them to recover by doing: e = syn.get(e)
        if isinstance(entity, collections.Mapping) and 'id' not in entity and 'name' in entity:
            entity = self.findEntityId(entity['name'], entity.get('parentId', None))

        # Avoid an exception from finding an ID from a NoneType
        try: id_of(entity)
        except ValueError:
            return None

        if version is not None:
            uri = '/entity/%s/version/%d/bundle?mask=%d' %(id_of(entity), version, bitFlags)
        else:
            uri = '/entity/%s/bundle?mask=%d' %(id_of(entity), bitFlags)
        bundle = self.restGET(uri)

        return bundle


    def delete(self, obj, version=None):
        """
        Removes an object from Synapse.

        :param obj: An existing object stored on Synapse
                    such as Evaluation, File, Project, WikiPage etc

        :param version: For entities, specify a particular version to delete.

        """
        # Handle all strings as the Entity ID for backward compatibility
        if isinstance(obj, six.string_types):
            if version:
                self.restDELETE(uri='/entity/%s/version/%s' % (id_of(obj), version))
            else:
                self.restDELETE(uri='/entity/%s' % id_of(obj))
        elif hasattr(obj, "_synapse_delete"):
            return obj._synapse_delete(self)
        else:
            try:
                if isinstance(obj, Versionable):
                    self.restDELETE(obj.deleteURI(versionNumber=version))
                else:
                    self.restDELETE(obj.deleteURI())
            except AttributeError as ex1:
                SynapseError("Can't delete a %s" % type(obj))


    _user_name_cache = {}
    def _get_user_name(self, user_id):
        if user_id not in self._user_name_cache:
            self._user_name_cache[user_id] = utils.extract_user_name(self.getUserProfile(user_id))
        return self._user_name_cache[user_id]


    def _list(self, parent, recursive=False, long_format=False, show_modified=False, indent=0, out=sys.stdout):
        """
        List child objects of the given parent, recursively if requested.
        """
        fields = ['id', 'name', 'nodeType']
        if long_format:
            fields.extend(['createdByPrincipalId','createdOn','versionNumber'])
        if show_modified:
            fields.extend(['modifiedByPrincipalId', 'modifiedOn'])
        query = 'select ' + ','.join(fields) + \
                ' from entity where %s=="%s"' % ('id' if indent==0 else 'parentId', id_of(parent))
        results = self.chunkedQuery(query)

        results_found = False
        for result in results:
            results_found = True

            fmt_fields = {'name' : result['entity.name'],
                          'id' : result['entity.id'],
                          'padding' : ' ' * indent,
                          'slash_or_not' : '/' if is_container(result) else ''}
            fmt_string = "{id}"

            if long_format:
                fmt_fields['createdOn'] = utils.from_unix_epoch_time(result['entity.createdOn']).strftime("%Y-%m-%d %H:%M")
                fmt_fields['createdBy'] = self._get_user_name(result['entity.createdByPrincipalId'])[:18]
                fmt_fields['version']   = result['entity.versionNumber']
                fmt_string += " {version:3}  {createdBy:>18} {createdOn}"
            if show_modified:
                fmt_fields['modifiedOn'] = utils.from_unix_epoch_time(result['entity.modifiedOn']).strftime("%Y-%m-%d %H:%M")
                fmt_fields['modifiedBy'] = self._get_user_name(result['entity.modifiedByPrincipalId'])[:18]
                fmt_string += "  {modifiedBy:>18} {modifiedOn}"

            fmt_string += "  {padding}{name}{slash_or_not}\n"
            out.write(fmt_string.format(**fmt_fields))

            if (indent==0 or recursive) and is_container(result):
                self._list(result['entity.id'], recursive=recursive, long_format=long_format, show_modified=show_modified, indent=indent+2, out=out)

        if indent==0 and not results_found:
            out.write('No results visible to {username} found for id {id}\n'.format(username=self.username, id=id_of(parent)))


    ############################################################
    ##                   Deprecated methods                   ##
    ############################################################

    def getEntity(self, entity, version=None):
        """
        **Deprecated**

        Use :py:func:`synapseclient.Synapse.get`
        """

        return self.get(entity, version=version, downloadFile=False)


    def loadEntity(self, entity):
        """
        **Deprecated**

        Use :py:func:`synapseclient.Synapse.get`
        """

        sys.stderr.write('WARNING!: THIS ONLY DOWNLOADS ENTITIES!')
        return self.downloadEntity(entity)


    def createEntity(self, entity, used=None, executed=None, **kwargs):
        """
        **Deprecated**

        Use :py:func:`synapseclient.Synapse.store`
        """

        return self.store(entity, used=used, executed=executed, **kwargs)


    def updateEntity(self, entity, used=None, executed=None, incrementVersion=False, versionLabel=None, **kwargs):
        """
        **Deprecated**

        Use :py:func:`synapseclient.Synapse.store`
        """

        return self.store(entity, used=used, executed=executed, forceVersion=incrementVersion, versionLabel=versionLabel, **kwargs)


    def deleteEntity(self, entity):
        """
        **Deprecated**

        Use :py:func:`synapseclient.Synapse.delete`
        """
        self.delete(entity)


    def uploadFile(self, entity, filename=None, used=None, executed=None):
        """
        **Deprecated**

        Use :py:func:`synapseclient.Synapse.store`
        """
        properties, annotations, local_state = split_entity_namespaces(entity)

        if filename is not None:
            local_state['path'] = filename
        if 'name' not in properties or properties['name'] is None:
            properties['name'] = utils.guess_file_name(filename)

        return self.store(File(properties=properties, annotations=annotations, local_state=local_state), used=used, executed=executed)


    def downloadEntity(self, entity, version=None):
        """
        **Deprecated**

        Use :py:func:`synapseclient.Synapse.get`
        """

        return self.get(entity, version=version, downloadFile=True)

    def uploadFileHandle(self, path, parent, synapseStore=True, mimetype=None, md5=None, file_size=None):
        """Uploads the file in the provided path (if necessary) to a storage location based on project settings.
        Returns a new FileHandle as a dict to represent the stored file.

        :param parent: parent of the entity to which we upload.
        :param path: file path to the file being uploaded
        :param synapseStore: If False, will not upload the file, but instead create an ExternalFileHandle that references the file on the local machine.
                             If True, will upload the file based on StorageLocation determined by the entity_parent_id
        :param md5: The MD5 checksum for the file, if known. Otherwise if the file is a local file, it will be calculated automatically.
        :param file_size: The size the file, if known. Otherwise if the file is a local file, it will be calculated automatically.
        :param file_size: The MIME type the file, if known. Otherwise if the file is a local file, it will be calculated automatically.


        :returns: a dict of a new FileHandle as a dict that represents the uploaded file
        """
        return upload_file_handle(self, parent, path, synapseStore, md5, file_size, mimetype)

    def uploadSynapseManagedFileHandle(self, path, storageLocationId=None,mimetype=None):
        """
        Uploads a file to a Synapse managed S3 storage. This is the preferred function for uploading files to Tables
        :param path: path to the file
        :param storageLocationId: storageLocationId of a S3 storage location. pass in a value if you wish to use an ExternalS3StorageLocation
        :param mimetype: MIME type of the file, if known.
        :return: file handle dict associated with the uploaded file
        """
        return upload_synapse_s3(self, path, storageLocationId=storageLocationId, mimetype=mimetype)

    def _uploadToFileHandleService(self, filename, synapseStore=True, mimetype=None, md5=None, fileSize=None, storageLocationId = None):
        """
        **Deprecated**


        Create and return a fileHandle, by either uploading a local file or
        linking to an external URL.

        :param synapseStore: Indicates whether the file should be stored or just its URL.
                             Defaults to True.

        :returns: a FileHandle_

        .. FileHandle: http://docs.synapse.org/rest/org/sagebionetworks/repo/model/file/FileHandle.html
        """
        warnings.warn("_uploadToFileHandleService() is deprecated, please use uploadFileHandle() instead", DeprecationWarning, stacklevel=2)
        if filename is None:
            raise ValueError('No filename given')
        elif utils.is_url(filename):
            if synapseStore and urlparse(filename).scheme != 'sftp':
                raise NotImplementedError('Automatic storing of external files is not supported.  Please try downloading the file locally first before storing it or set synapseStore=False')
            return self._createExternalFileHandle(filename, mimetype=mimetype, md5=md5, fileSize=fileSize)

        # For local files, we default to uploading the file unless explicitly instructed otherwise
        else:
            if synapseStore:
                file_handle_id = multipart_upload(self, filename, contentType=mimetype, storageLocationId=storageLocationId)
                self.cache.add(file_handle_id,filename)
                return self._getFileHandle(file_handle_id)
            else:
                return self._createExternalFileHandle(filename, mimetype=mimetype, md5=md5, fileSize=fileSize)

    ############################################################
    ##                 Get / Set Annotations                  ##
    ############################################################

    def _getRawAnnotations(self, entity, version=None):
        """
        Retrieve annotations for an Entity returning them in the native Synapse format.
        """
        # Note: Specifying the version results in a zero-ed out etag,
        # even if the version is the most recent.
        # See `PLFM-1874 <https://sagebionetworks.jira.com/browse/PLFM-1874>`_ for more details.
        if version:
            uri = '/entity/%s/version/%s/annotations' % (id_of(entity), str(version))
        else:
            uri = '/entity/%s/annotations' % id_of(entity)
        return self.restGET(uri)


    def getAnnotations(self, entity, version=None):
        """
        Retrieve annotations for an Entity from the Synapse Repository as a Python dict.

        Note that collapsing annotations from the native Synapse format to a Python dict
        may involve some loss of information. See :py:func:`_getRawAnnotations` to get
        annotations in the native format.

        :param entity:  An Entity or Synapse ID to lookup
        :param version: The version of the Entity to retrieve.

        :returns: A dictionary
        """
        return from_synapse_annotations(self._getRawAnnotations(entity,version))


    def setAnnotations(self, entity, annotations={}, **kwargs):
        """
        Store annotations for an Entity in the Synapse Repository.

        :param entity:      An Entity or Synapse ID to update annotations of
        :param annotations: A dictionary in Synapse format or a Python format
        :param kwargs:      Any additional entries to be added to the annotations dictionary

        :returns: A dictionary
        """
        uri = '/entity/%s/annotations' % id_of(entity)

        annotations.update(kwargs)
        synapseAnnos = to_synapse_annotations(annotations)
        synapseAnnos['id'] = id_of(entity)
        if 'etag' not in synapseAnnos:
            if 'etag' in entity:
                synapseAnnos['etag'] = entity['etag']
            else:
                old_annos = self.restGET(uri)
                synapseAnnos['etag'] = old_annos['etag']

        return from_synapse_annotations(self.restPUT(uri, body=json.dumps(synapseAnnos)))



    ############################################################
    ##                        Querying                        ##
    ############################################################

    def getChildren(self, parent, includeTypes=["folder", "file", "table", "link", "entityview", "dockerrepo"], sortBy="NAME", sortDirection="ASC"):
        """
        Retrieves all of the entities stored within a parent such as folder or project.
<<<<<<< HEAD
        
        :param parent:       An id or an object of a Synapse container or None to retrieve all projects
=======

        :param parent:       An id or an object of a Synapse container
>>>>>>> 9f623fa2

        :param includeTypes:   Must be a list of entity types (ie. ["folder","file"]) which can be found here:
                               http://docs.synapse.org/rest/org/sagebionetworks/repo/model/EntityType.html

        :param sortBy:         How results should be sorted.  Can be NAME, or CREATED_ON

        :param sortDirection:  The direction of the result sort.  Can be ASC, or DESC

        :returns:              An iterator that shows all the children of the container.

        Also see:

        - :py:func:`synapseutils.walk`
        """
        parentId = id_of(parent) if parent is not None else None
        entityChildrenRequest = {'parentId':parentId,
                                 'includeTypes':includeTypes,
                                 'sortBy':sortBy,
                                 'sortDirection':sortDirection,
                                 'nextPageToken': None}
        entityChildrenResponse = {"nextPageToken":"first"}
        while entityChildrenResponse.get('nextPageToken') is not None:
            entityChildrenResponse = self.restPOST('/entity/children',body =json.dumps(entityChildrenRequest))
            for child in entityChildrenResponse['page']:
                yield child
            if entityChildrenResponse.get('nextPageToken') is not None:
                entityChildrenRequest['nextPageToken'] = entityChildrenResponse['nextPageToken']

    def query(self, queryStr):
        """
        Query for Synapse entities.
        **To be replaced** with :py:func:`synapseclient.Synapse.chunkedQuery` in the future.

        the `query language documentation <https://sagebionetworks.jira.com/wiki/display/PLFM/Repository+Service+API#RepositoryServiceAPI-QueryAPI>`_.

        :returns: A JSON object containing an array of query results

        Example::

            syn.query("select id, name from entity where entity.parentId=='syn449742'")

        See also: :py:func:`synapseclient.Synapse.chunkedQuery`
        """
        return self.restGET('/query?query=' + quote(queryStr))


    def chunkedQuery(self, queryStr):
        """
        Query for Synapse Entities.
        More robust than :py:func:`synapseclient.Synapse.query`.
        See the `query language documentation <https://sagebionetworks.jira.com/wiki/display/PLFM/Repository+Service+API#RepositoryServiceAPI-QueryAPI>`_.

        :returns: An iterator that will break up large queries into managable pieces.

        Example::

            results = syn.chunkedQuery("select id, name from entity where entity.parentId=='syn449742'")
            for res in results:
                print(res['entity.id'])

        """

        # The query terms LIMIT and OFFSET are managed by this method
        # So any user specified limits and offsets must be removed first
        #   Note: The limit and offset terms are always placed at the end of a query
        #   Note: The server does not parse the limit and offset terms if the offset occurs first.
        #         This parsing enforces the correct order so the user does not have to consider it.

        # Regex a lower-case string to simplify matching
        tempQueryStr = queryStr.lower()
        regex = '\A(.*\s)(offset|limit)\s*(\d*\s*)\Z'

        # Continue to strip off and save the last limit/offset
        match = re.search(regex, tempQueryStr)
        options = {'limit':None, 'offset':None}
        while match is not None:
            options[match.group(2)] = match.group(3)
            tempQueryStr = match.group(1);
            match = re.search(regex, tempQueryStr)

        # Parse the stripped off values or default them to no limit and no offset
        options['limit'] = int(options['limit']) if options['limit'] is not None else float('inf')
        options['offset'] = int(options['offset']) if options['offset'] is not None else 1

        # Get a truncated version of the original query string (not in lower-case)
        queryStr = queryStr[:len(tempQueryStr)]

        # Continue querying until the entire query has been fetched (or crash out)
        limit = options['limit'] if options['limit'] < QUERY_LIMIT else QUERY_LIMIT
        offset = options['offset']
        while True:
            remaining = options['limit'] + options['offset'] - offset

            # Handle the case where a query was skipped due to size and now no items remain
            if remaining <= 0:
                raise(StopIteration)

            # Build the sub-query
            subqueryStr = "%s limit %d offset %d" % (queryStr, limit if limit < remaining else remaining, offset)

            try:
                response = self.restGET('/query?query=' + quote(subqueryStr))
                for res in response['results']:
                    yield res

                # Increase the size of the limit slowly
                if limit < QUERY_LIMIT // 2:
                    limit = int(limit * 1.5 + 1)

                # Exit when no more results can be pulled
                if len(response['results']) > 0:
                    offset += len(response['results'])
                else:
                    break

                # Exit when all requests results have been pulled
                if offset > options['offset'] + options['limit'] - 1:
                    break
            except SynapseHTTPError as err:
                # Shrink the query size when appropriate
                if err.response.status_code == 400 and ('The results of this query exceeded the max' in err.response.json()['reason']):
                    if (limit == 1):
                        sys.stderr.write("A single row (offset %s) of this query "
                                         "exceeds the maximum size.  Consider "
                                         "limiting the columns returned "
                                         "in the select clause.  Skipping...\n" % offset)
                        offset += 1
                        # Since these large rows are anomalous, reset the limit
                        limit = QUERY_LIMIT
                    else:
                        limit = limit // 2
                else:
                    raise


    def md5Query(self, md5):
        """
        Find the Entities with attached file(s) with the given MD5 hash.

        :param md5: The MD5 to query for (hexadecimal string)

        :returns: A list of Entity headers
        """

        return self.restGET('/entity/md5/%s' % md5)['results']



    ############################################################
    ##                    ACL manipulation                    ##
    ############################################################

    def _getBenefactor(self, entity):
        """An Entity gets its ACL from its benefactor."""

        if utils.is_synapse_id(entity) or is_synapse_entity(entity):
            return self.restGET('/entity/%s/benefactor' % id_of(entity))
        return entity


    def _getACL(self, entity):
        """Get the effective ACL for a Synapse Entity."""

        if hasattr(entity, 'getACLURI'):
            uri = entity.getACLURI()
        else:
            # Get the ACL from the benefactor (which may be the entity itself)
            benefactor = self._getBenefactor(entity)
            uri = '/entity/%s/acl' % (benefactor['id'])
        return self.restGET(uri)


    def _storeACL(self, entity, acl):
        """
        Create or update the ACL for a Synapse Entity.

        :param entity:  An entity or Synapse ID
        :param acl:  An ACl as a dict

        :returns: the new or updated ACL

        .. code-block:: python

            {'resourceAccess': [
                {'accessType': ['READ'],
                 'principalId': 222222}
            ]}
        """
        if hasattr(entity, 'putACLURI'):
            return self.restPUT(entity.putACLURI(), json.dumps(acl))
        else:
            # Get benefactor. (An entity gets its ACL from its benefactor.)
            entity_id = id_of(entity)
            uri = '/entity/%s/benefactor' % entity_id
            benefactor = self.restGET(uri)

            # Update or create new ACL
            uri = '/entity/%s/acl' % entity_id
            if benefactor['id']==entity_id:
                return self.restPUT(uri, json.dumps(acl))
            else:
                return self.restPOST(uri,json.dumps(acl))


    def _getUserbyPrincipalIdOrName(self, principalId=None):
        """
        Given either a string, int or None
        finds the corresponding user
        where None implies PUBLIC

        :param principalId: Identifier of a user or group

        :returns: The integer ID of the user
        """
        if principalId is None or principalId=='PUBLIC':
            return PUBLIC
        try:
            return int(principalId)

        # If principalId is not a number assume it is a name or email
        except ValueError:
            userProfiles = self.restGET('/userGroupHeaders?prefix=%s' % principalId)
            totalResults = len(userProfiles['children'])
            if totalResults == 1:
                return int(userProfiles['children'][0]['ownerId'])
            elif totalResults > 1:
                for profile in userProfiles['children']:
                    if profile['userName'] == principalId:
                        return int(profile['ownerId'])

            supplementalMessage = 'Please be more specific' if totalResults > 1 else 'No matches'
            raise SynapseError('Unknown Synapse user (%s).  %s.' % (principalId, supplementalMessage))


    def getPermissions(self, entity, principalId=None):
        """Get the permissions that a user or group has on an Entity.

        :param entity:      An Entity or Synapse ID to lookup
        :param principalId: Identifier of a user or group (defaults to PUBLIC users)

        :returns: An array containing some combination of
                  ['READ', 'CREATE', 'UPDATE', 'DELETE', 'CHANGE_PERMISSIONS', 'DOWNLOAD', 'PARTICIPATE']
                  or an empty array

        """
        ## TODO: what if user has permissions by membership in a group?
        principalId = self._getUserbyPrincipalIdOrName(principalId)
        acl = self._getACL(entity)
        for permissions in acl['resourceAccess']:
            if 'principalId' in permissions and permissions['principalId'] == int(principalId):
                return permissions['accessType']
        return []


    def setPermissions(self, entity, principalId=None, accessType=['READ', 'DOWNLOAD'], modify_benefactor=False, warn_if_inherits=True, overwrite=True):
        """
        Sets permission that a user or group has on an Entity.
        An Entity may have its own ACL or inherit its ACL from a benefactor.

        :param entity:            An Entity or Synapse ID to modify
        :param principalId:       Identifier of a user or group
        :param accessType:        Type of permission to be granted
        :param modify_benefactor: Set as True when modifying a benefactor's ACL
        :param warn_if_inherits:  Set as False, when creating a new ACL.
                                  Trying to modify the ACL of an Entity that
                                  inherits its ACL will result in a warning
        :param overwrite:         By default this function overwrites existing
                                  permissions for the specified user. Set this
                                  flag to False to add new permissions nondestructively.

        :returns: an Access Control List object

        Valid access types are: CREATE, READ, UPDATE, DELETE, CHANGE_PERMISSIONS, DOWNLOAD, PARTICIPATE, SUBMIT

        """

        benefactor = self._getBenefactor(entity)
        if benefactor['id'] != id_of(entity):
            if modify_benefactor:
                entity = benefactor
            elif warn_if_inherits:
                sys.stderr.write('Warning: Creating an ACL for entity %s, '
                                 'which formerly inherited access control '
                                 'from a benefactor entity, "%s" (%s).\n'
                                 % (id_of(entity), benefactor['name'], benefactor['id']))

        acl = self._getACL(entity)

        principalId = self._getUserbyPrincipalIdOrName(principalId)

        # Find existing permissions
        permissions_to_update = None
        for permissions in acl['resourceAccess']:
            if 'principalId' in permissions and permissions['principalId'] == principalId:
                permissions_to_update = permissions
                break

        if accessType is None or accessType==[]:
            ## remove permissions
            if permissions_to_update and overwrite:
                acl['resourceAccess'].remove(permissions_to_update)
        else:
            ## add a 'resourceAccess' entry, if necessary
            if not permissions_to_update:
                permissions_to_update = {u'accessType': [], u'principalId': principalId}
                acl['resourceAccess'].append(permissions_to_update)
            if overwrite:
                permissions_to_update['accessType'] = accessType
            else:
                permissions_to_update['accessType'] = list(set(permissions_to_update['accessType']) | set(accessType))
        return self._storeACL(entity, acl)



    ############################################################
    ##                       Provenance                       ##
    ############################################################

    ## TODO: rename these to Activity
    def getProvenance(self, entity, version=None):
        """
        Retrieve provenance information for a Synapse Entity.

        :param entity:  An Entity or Synapse ID to lookup
        :param version: The version of the Entity to retrieve.
                        Gets the most recent version if omitted

        :returns: An Activity object or
                  raises exception if no provenance record exists
        """

        # Get versionNumber from Entity
        if version is None and 'versionNumber' in entity:
            version = entity['versionNumber']

        if version:
            uri = '/entity/%s/version/%d/generatedBy' % (id_of(entity), version)
        else:
            uri = '/entity/%s/generatedBy' % id_of(entity)
        return Activity(data=self.restGET(uri))


    def setProvenance(self, entity, activity):
        """
        Stores a record of the code and data used to derive a Synapse entity.

        :param entity:   An Entity or Synapse ID to modify
        :param activity: a :py:class:`synapseclient.activity.Activity`

        :returns: An updated :py:class:`synapseclient.activity.Activity` object
        """

        # Assert that the entity was generated by a given Activity.
        if 'id' in activity:
            # We're updating provenance
            uri = '/activity/%s' % activity['id']
            activity = Activity(data=self.restPUT(uri, json.dumps(activity)))
        else:
            activity = self.restPOST('/activity', body=json.dumps(activity))

        # assert that an entity is generated by an activity
        uri = '/entity/%s/generatedBy?generatedBy=%s' % (id_of(entity), activity['id'])
        activity = Activity(data=self.restPUT(uri))

        return activity


    def deleteProvenance(self, entity):
        """
        Removes provenance information from an Entity
        and deletes the associated Activity.

        :param entity: An Entity or Synapse ID to modify
        """

        activity = self.getProvenance(entity)
        if not activity: return

        uri = '/entity/%s/generatedBy' % id_of(entity)
        self.restDELETE(uri)

        ## TODO: what happens if the activity is shared by more than one entity?
        uri = '/activity/%s' % activity['id']
        self.restDELETE(uri)


    def updateActivity(self, activity):
        """
        Modifies an existing Activity.

        :returns: An updated Activity object
        """

        uri = '/activity/%s' % activity['id']
        return Activity(data=self.restPUT(uri, json.dumps(activity)))

    def _convertProvenanceList(self, usedList, limitSearch=None):
        """Convert a list of synapse Ids, URLs and local files by replacing local files with Synapse Ids"""
        if usedList is None:
            return None
        usedList = [self.get(target, limitSearch=limitSearch) if
                    (os.path.isfile(target) if isinstance(target, six.string_types) else False) else target for
                    target in usedList]
        return usedList



    ############################################################
    ##               File handle service calls                ##
    ############################################################

    def _getFileHandleDownload(self, fileHandleId,  objectId, objectType='FileEntity'):
        """
        Gets the URL and the metadata as filehandle object for a filehandle or fileHandleId

        :param fileHandleId:   ID of fileHandle to download
        :param objectId:       The ID of the object associated with the file e.g. syn234
        :param objectType:     Type of object associated with a file e.g. FileEntity, TableEntity

        :returns: dictionary with keys: fileHandle, fileHandleId and preSignedURL
        """
        body = {'includeFileHandles':True, 'includePreSignedURLs': True,
                'requestedFiles':[{'fileHandleId':fileHandleId,
                                   'associateObjectId': objectId,
                                   'associateObjectType':objectType}]}
        results = self.restPOST('/fileHandle/batch', body=json.dumps(body),
                                endpoint=self.fileHandleEndpoint)
        return results['requestedFiles'][0]


    def _downloadFileHandle(self, fileHandleId, objectId, objectType, destination, retries=5):
        """
        Download a file from the given URL to the local file system.

        :param fileHandleId: id of the FileHandle to download
        :param objectId:     id of the Synapse object that uses the FileHandle e.g. "syn123"
        :param objectType:   type of the Synapse object that uses the FileHandle e.g. "FileEntity"
        :param destination: destination on local file system
        :param retries:     (default=5) Number of download retries attempted before
                            throwing an exception.

        :returns: path to downloaded file
        """
        try:
            os.makedirs(os.path.dirname(destination))
        except OSError as exception:
            if exception.errno != os.errno.EEXIST:
                raise
        while retries > 0:
            try:
                fileResult = self._getFileHandleDownload(fileHandleId,
                                                        objectId, objectType)
                fileHandle = fileResult['fileHandle']
                if fileHandle['concreteType'] == concrete_types.EXTERNAL_OBJECT_STORE_FILE_HANDLE:
                    profile = self._get_client_authenticated_s3_profile(fileHandle['endpointUrl'], fileHandle['bucket'])
                    downloaded_path = S3ClientWrapper.download_file(fileHandle['bucket'], fileHandle['endpointUrl'], fileHandle['fileKey'], destination, profile_name=profile)
                else:
                    downloaded_path = self._download_from_URL(fileResult['preSignedURL'], destination, fileHandle['id'], expected_md5=fileHandle.get('contentMd5'))
                self.cache.add(fileHandle['id'], downloaded_path)
                return downloaded_path
            except Exception as ex:
                exc_info = sys.exc_info()
                ex.progress = 0 if not hasattr(ex, 'progress') else ex.progress
                log_error('\nRetrying download on error: [%s] after progressing %i bytes\n'%
                          (exc_info[0](exc_info[1]), ex.progress), self.debug)
                if ex.progress==0 :  #No progress was made reduce remaining retries.
                    retries -= 1
                if retries <= 0:
                    ## Re-raise exception
                    raise exc_info[0](exc_info[1])
                
        raise Exception("should not reach this line")

    def _download_from_URL(self, url, destination, fileHandleId=None, expected_md5=None):
        """
        Download a file from the given URL to the local file system.

        :param url: source of download
        :param destination: destination on local file system
        :param fileHandleId: (optional) if given, the file will be given a
                               temporary name that includes the file handle id
                               which allows resuming partial downloads of the same
                               file from previous sessions
        :param expected_md5:   (optional) if given, check that the MD5 of the
                               downloaded file matched the expected MD5

        :returns: path to downloaded file
        """

        destination = os.path.abspath(destination)
        actual_md5 = None
        redirect_count = 0
        delete_on_md5_mismatch = True
        while redirect_count < REDIRECT_LIMIT:
            redirect_count += 1
            scheme = urlparse(url).scheme
            if scheme == 'file':
                delete_on_md5_mismatch = False
                destination = utils.file_url_to_path(url, verify_exists=True)
                if destination is None:
                    raise IOError("Local file (%s) does not exist." % url)
                break
            elif scheme == 'sftp':
                username, password = self._getUserCredentials(url)
                destination = SFTPWrapper.download_file(url, destination, username, password)
                break
            elif scheme == 'ftp':
                urlretrieve(url, destination)
                break
            elif scheme == 'http' or scheme == 'https':
                ## if a partial download exists with the temporary name,
                ## find it and restart the download from where it left off
                temp_destination = utils.temp_download_filename(destination, fileHandleId)
                range_header = {"Range": "bytes={start}-".format(start=os.path.getsize(temp_destination))} \
                                if os.path.exists(temp_destination) else {}
                response = _with_retry(
                    lambda: requests.get(url, headers=self._generateSignedHeaders(url, range_header),
                                                                                  stream=True, allow_redirects=False),
                                        verbose=self.debug, **STANDARD_RETRY_PARAMS)
                try:
                    exceptions._raise_for_status(response, verbose=self.debug)
                except SynapseHTTPError as err:
                    if err.response.status_code == 404:
                        raise SynapseError("Could not download the file at %s" % url)
                    elif err.response.status_code == 416: # Requested Range Not Statisfiable
                        # this is a weird error when the client already finished downloading but the loop continues
                        # When this exception occurs, the range we request is guaranteed to be >= file size so we
                        # assume that the file has been fully downloaded, rename it to destination file
                        # and break out of the loop to perform the MD5 check. If it fails the user can retry with another downlaod
                        shutil.move(temp_destination, destination)
                        break
                    raise

                ## handle redirects
                if response.status_code in [301,302,303,307,308]:
                    url = response.headers['location']
                    ## don't break, loop again
                else:
                    ## get filename from content-disposition, if we don't have it already
                    if os.path.isdir(destination):
                        filename = utils.extract_filename(
                            content_disposition_header=response.headers.get('content-disposition', None),
                            default_filename=utils.guess_file_name(url))
                        destination = os.path.join(destination, filename)
                    # Stream the file to disk
                    if 'content-length' in response.headers:
                        toBeTransferred = float(response.headers['content-length'])
                    else:
                        toBeTransferred = -1
                    transferred = 0

                    ## Servers that respect the Range header return 206 Partial Content
                    if response.status_code==206:
                        mode = 'ab'
                        previouslyTransferred = os.path.getsize(temp_destination)
                        toBeTransferred += previouslyTransferred
                        transferred += previouslyTransferred
                        sig = utils.md5_for_file(temp_destination)
                    else:
                        mode = 'wb'
                        previouslyTransferred = 0
                        sig = hashlib.md5()

                    try:
                        with open(temp_destination, mode) as fd:
                            t0 = time.time()
                            for nChunks, chunk in enumerate(response.iter_content(FILE_BUFFER_SIZE)):
                                fd.write(chunk)
                                sig.update(chunk)

                                # the 'content-length' header gives the total number of bytes that will be transfered to us
                                # len(chunk) cannot be used to track progress because iter_content
                                # automatically decodes the chunks if the response body is encoded
                                # so the len(chunk) could be different from the total number of bytes we've read read from the response body
                                # response.raw.tell() is the total number of response body bytes transffered over the wire so far
                                transferred = response.raw.tell() + previouslyTransferred
                                utils.printTransferProgress(transferred, toBeTransferred, 'Downloading ',
                                                            os.path.basename(destination), dt = time.time()-t0)
                    except Exception as ex:  # We will add a progress parameter then push it back to retry.
                        ex.progress  = transferred-previouslyTransferred
                        raise

                    # verify that the file was completely downloaded and retry if it is not complete
                    if toBeTransferred > 0 and transferred < toBeTransferred:
                        sys.stderr.write("\nRetrying download because the connection ended early.\n")
                        continue

                    actual_md5 = sig.hexdigest()
                    ## rename to final destination
                    shutil.move(temp_destination, destination)
                    break
            else:
                sys.stderr.write('Unable to download URLs of type %s' % scheme)
                return None

        else: ## didn't break out of loop
            raise SynapseHTTPError('Too many redirects')

        if actual_md5 is None: # if md5 not set (should be the case for all except http download)
            actual_md5 = utils.md5_for_file(destination).hexdigest()

        ## check md5 if given
        if expected_md5 and actual_md5 != expected_md5:
            if delete_on_md5_mismatch and os.path.exists(destination):
               os.remove(destination)
            raise SynapseMd5MismatchError("Downloaded file {filename}'s md5 {md5} does not match expected MD5 of {expected_md5}".format(filename=destination, md5=actual_md5, expected_md5=expected_md5))

        return destination


    def _createExternalFileHandle(self, externalURL, mimetype=None, md5=None, fileSize=None):
        """Create a new FileHandle representing an external URL."""

        fileName = externalURL.split('/')[-1]
        externalURL = utils.as_url(externalURL)
        fileHandle = {'concreteType': 'org.sagebionetworks.repo.model.file.ExternalFileHandle',
                      'fileName'    : fileName,
                      'externalURL' : externalURL,
                      'contentMd5' :  md5,
                      'contentSize': fileSize}
        if mimetype is None:
            (mimetype, enc) = mimetypes.guess_type(externalURL, strict=False)
        if mimetype is not None:
            fileHandle['contentType'] = mimetype
        return self.restPOST('/externalFileHandle', json.dumps(fileHandle), self.fileHandleEndpoint)

    def _createExternalObjectStoreFileHandle(self, s3_file_key, file_path, storage_location_id, mimetype = None):
        if mimetype is None:
            mimetype, enc = mimetypes.guess_type(file_path, strict=False)
        file_handle = {'concreteType': 'org.sagebionetworks.repo.model.file.ExternalObjectStoreFileHandle',
                       'fileKey': s3_file_key,
                       'fileName': os.path.basename(file_path),
                       'contentMd5': utils.md5_for_file(file_path).hexdigest(),
                       'contentSize': os.stat(file_path).st_size,
                       'storageLocationId': storage_location_id,
                       'contentType': mimetype}

        return self.restPOST('/externalFileHandle', json.dumps(file_handle), self.fileHandleEndpoint)



    def _getFileHandle(self, fileHandle):
        """Retrieve a fileHandle from the fileHandle service (experimental)."""

        uri = "/fileHandle/%s" % (id_of(fileHandle),)
        return self.restGET(uri, endpoint=self.fileHandleEndpoint)


    def _deleteFileHandle(self, fileHandle):
        """
        Delete the given file handle.

        Note: Only the user that created the FileHandle can delete it. Also, a
        FileHandle cannot be deleted if it is associated with a FileEntity or WikiPage
        """

        uri = "/fileHandle/%s" % (id_of(fileHandle),)
        self.restDELETE(uri, endpoint=self.fileHandleEndpoint)
        return fileHandle



    ############################################################
    ##                   SFTP                                 ##
    ############################################################

    def _getDefaultUploadDestination(self, parent_entity):
        return self.restGET('/entity/%s/uploadDestination' % id_of(parent_entity),
                            endpoint=self.fileHandleEndpoint)


    def _getUserCredentials(self, url, username=None, password=None):
        """Get user credentials for a specified URL by either looking in the configFile
        or querying the user.

        :param username: username on server (optionally specified)

        :param password: password for authentication on the server (optionally specified)

        :returns: tuple of username, password
        """
        #Get authentication information from configFile

        parsedURL = urlparse(url)
        baseURL = parsedURL.scheme+'://'+parsedURL.hostname

        config = self.getConfigFile(self.configPath)
        if username is None and config.has_option(baseURL, 'username'):
            username = config.get(baseURL, 'username')
        if password is None and config.has_option(baseURL, 'password'):
            password = config.get(baseURL, 'password')
        #If I still don't have a username and password prompt for it
        if username is None:
            username = getpass.getuser()  #Default to login name
            ## Note that if we hit the following line from within nosetests in
            ## Python 3, we get "TypeError: bad argument type for built-in operation".
            ## Luckily, this case isn't covered in our test suite!
            user = input('Username for %s (%s):' %(baseURL, username))
            username = username if user=='' else user
        if password is None:
            password = getpass.getpass('Password for %s:' %baseURL)
        return username, password


    ############################################
    ## Project/Folder storage location settings
    ############################################

    def createStorageLocationSetting(self, storage_type, **kwargs):
        """
        Creates an IMMUTABLE storage location based on the specified type.

        For each storage_type, the following kwargs should be specified:
        ExternalObjectStorage: (S3-like (e.g. AWS S3 or Openstack) bucket not accessed by Synapse)
         - endpointUrl: endpoint URL of the S3 service (for example: 'https://s3.amazonaws.com')
         - bucket: the name of the bucket to use
        ExternalS3Storage: (Amazon S3 bucket accessed by Synapse)
         - bucket: the name of the bucket to use
        ExternalStorage: (SFTP or FTP storage location not accessed by Synapse)
         - url: the base URL for uploading to the external destination
         - supportsSubfolders(optional): does the destination support creating subfolders under the base url (default: false)
        ProxyStorage: (a proxy server that controls access to a storage)
         - secretKey: The encryption key used to sign all pre-signed URLs used to communicate with the proxy.
         - proxyUrl: The HTTPS URL of the proxy used for upload and download.

        Optional kwargs for ALL types:
         - banner: The optional banner to show every time a file is uploaded
         - description: The description to show the user when the user has to choose which upload destination to use


        :param storage_type: the type of the StorageLocationSetting to create
        :param kwargs: fields necessary for creation of the specified storage_type
        :return: a dict of the created StorageLocationSetting
        """
        upload_type_dict = {"ExternalObjectStorage": "S3",
                            "ExternalS3Storage": "S3",
                            "ExternalStorage": "SFTP",
                            "ProxyStorage":"PROXYLOCAL"}

        if storage_type not in upload_type_dict:
            raise ValueError("Unknown storage_type: %s", storage_type)

        kwargs['concreteType'] = 'org.sagebionetworks.repo.model.project.' + storage_type + 'LocationSetting' \
                                 + ('s' if storage_type == 'ProxyStorage' else '') # ProxyStorageLocationSettings has an extra 's' at the end >:(
        kwargs['uploadType'] = upload_type_dict[storage_type]


        return self.restPOST('/storageLocation', body=json.dumps(kwargs))


    def getMyStorageLocationSetting(self, storage_location_id):
        """
        Get a StorageLocationId as a dict by its id. The corresponding StorageLocationSetting be created by this user
        :param storage_location_id: id of the StorageLocationSetting to retrieve
        :return: a dict describing the StorageLocationSettings retrieved by its id
        """
        return self.restGET('/storageLocation/%s' % storage_location_id)


    def setStorageLocation(self, entity, storage_location_id):
        """
        Sets the storage location for a Project or Folder
        :param entity: a Project or Folder to which the StorageLocationSetting is set
        :param storage_location_id: a StorageLocation id or a list of StorageLocation ids. Pass in None for the default Synapse storage.
        :return: The created or updated settings as a dict
        """
        if storage_location_id is None:
            storage_location_id = DEFAULT_STORAGE_LOCATION_ID
        locations = storage_location_id if isinstance(storage_location_id, list) else [storage_location_id]

        existing_setting = self.getProjectSetting(entity, 'upload')
        if existing_setting is not None:
            existing_setting['locations'] = locations
            self.restPUT('/projectSettings', body=json.dumps(existing_setting))
            return self.getProjectSetting(entity, 'upload')
        else:
            project_destination = {'concreteType': 'org.sagebionetworks.repo.model.project.UploadDestinationListSetting',
                                   'settingsType': 'upload',
                                    'locations': locations,
                                    'projectId': id_of(entity)
                                   }

            return self.restPOST('/projectSettings', body=json.dumps(project_destination))


    def getProjectSetting(self, project, setting_type):
        """
        Gets the ProjectSetting for a project
        :param project: Project entity or its id as a string
        :param setting_type: type of setting. Choose from: {'upload', 'external_sync', 'requester_pays'}
        :return: The ProjectSetting as a dict or None if no settin of the specified type exist
        """
        if setting_type not in {'upload', 'external_sync', 'requester_pays'}:
            raise ValueError("Invalid project_type: %s" % setting_type)

        response = self.restGET('/projectSettings/{projectId}/type/{type}'.format(projectId=id_of(project), type=setting_type))
        return response if response else None # if no project setting, a empty string is returned as the response


    ############################################################
    ##                  CRUD for Evaluations                  ##
    ############################################################

    def getEvaluation(self, id):
        """
        Gets an Evaluation object from Synapse.

        See: :py:mod:`synapseclient.evaluation`

        Example::

            evaluation = syn.getEvalutation(2005090)
        """

        evaluation_id = id_of(id)
        uri = Evaluation.getURI(evaluation_id)
        return Evaluation(**self.restGET(uri))


    ## TODO: Should this be combined with getEvaluation?
    def getEvaluationByName(self, name):
        """
        Gets an Evaluation object from Synapse.

        See: :py:mod:`synapseclient.evaluation`
        """
        uri = Evaluation.getByNameURI(quote(name))
        return Evaluation(**self.restGET(uri))


    def getEvaluationByContentSource(self, entity):
        """
        Returns a generator over evaluations that
        derive their content from the given entity
        """

        entityId = id_of(entity)
        url = "/entity/%s/evaluation" % entityId

        for result in self._GET_paginated(url):
            yield Evaluation(**result)


    def _findTeam(self, name):
        """
        Retrieve a Teams matching the supplied name fragment
        """
        for result in self._GET_paginated("/teams?fragment=%s" % name):
            yield Team(**result)


    def getTeam(self, id):
        """
        Finds a team with a given ID or name.
        """
        try:
            int(id)
        except (TypeError, ValueError):
            if isinstance(id, six.string_types):
                for team in self._findTeam(id):
                    if team.name==id:
                        id = team.id
                        break
                else:
                    raise ValueError("Can't find team \"{}\"".format(id))
            else:
                raise ValueError("Can't find team \"{}\"".format(u(id)))
        return Team(**self.restGET('/team/%s' % id))


    def getTeamMembers(self, team):
        """
        :parameter team: A :py:class:`Team` object or a team's ID.
        :returns: a generator over :py:class:`TeamMember` objects.
        """
        for result in self._GET_paginated('/teamMembers/{id}'.format(id=id_of(team))):
            yield TeamMember(**result)


    def submit(self, evaluation, entity, name=None, team=None, silent=False, submitterAlias=None, teamName=None):
        """
        Submit an Entity for `evaluation <Evaluation.html>`_.

        :param evaluation: Evaluation board to submit to
        :param entity:     The Entity containing the Submission
        :param name:       A name for this submission
        :param team:       (optional) A :py:class:`Team` object or name of a Team that is registered
                           for the challenge
        :param submitterAlias: (optional) A nickname, possibly for display in leaderboards in place
                           of the submitter's name
        :param teamName: (deprecated) A synonym for submitterAlias

        :returns: A :py:class:`synapseclient.evaluation.Submission` object

        In the case of challenges, a team can optionally be provided to give
        credit to members of the team that contributed to the submission. The team
        must be registered for the challenge with which the given evaluation is
        associated. The caller must be a member of the submitting team.

        Example::

            evaluation = syn.getEvaluation(12345)
            entity = syn.get('syn12345')
            submission = syn.submit(evaluation, entity, name='Our Final Answer', team='Blue Team')
        """

        evaluation_id = id_of(evaluation)

        ## default name of submission to name of entity
        if name is None and 'name' in entity:
            name = entity['name']

        ## TODO: accept entities or entity IDs
        if not 'versionNumber' in entity:
            entity = self.get(entity)
        ## version defaults to 1 to hack around required version field and allow submission of files/folders
        entity_version = entity.get('versionNumber', 1)
        entity_id = entity['id']

        ## if teanName given, find matching team object
        if isinstance(team, six.string_types):
            matching_teams = list(self._findTeam(team))
            if len(matching_teams)>0:
                for matching_team in matching_teams:
                    if matching_team.name==team:
                        team = matching_team
                        break
                else:
                    raise ValueError("Team \"{0}\" not found. Did you mean one of these: {1}".format(team, ', '.join(t.name for t in matching_teams)))
            else:
                raise ValueError("Team \"{0}\" not found.".format(team))

        ## if a team is found, build contributors list
        if team:
            ## see http://docs.synapse.org/rest/GET/evaluation/evalId/team/id/submissionEligibility.html
            eligibility = self.restGET('/evaluation/{evalId}/team/{id}/submissionEligibility'.format(evalId=evaluation_id, id=team.id))

            ## Check team eligibility and raise an exception if not eligible
            if not eligibility['teamEligibility'].get('isEligible', True):
                if not eligibility['teamEligibility'].get('isRegistered', False):
                    raise SynapseError('Team "{team}" is not registered.'.format(team=team.name))
                if eligibility['teamEligibility'].get('isQuotaFilled', False):
                    raise SynapseError('Team "{team}" has already submitted the full quota of submissions.'.format(team=team.name))
                raise SynapseError('Team "{team}" is not eligible.'.format(team=team.name))

            ## Include all team members who are eligible.
            contributors = [{'principalId':em['principalId']} for em in eligibility['membersEligibility'] if em['isEligible']]
        else:
            eligibility = None
            contributors = None

        ## create basic submission object
        submission = {'evaluationId'  : evaluation_id,
                      'entityId'      : entity_id,
                      'name'          : name,
                      'versionNumber' : entity_version}

        ## optional submission fields
        if team:
            submission['teamId'] = team.id
            submission['contributors'] = contributors
        if submitterAlias:
            submission['submitterAlias'] = submitterAlias
        elif teamName:
            submission['submitterAlias'] = teamName
        elif team:
            submission['submitterAlias'] = team.name

        ## URI requires the etag of the entity and, in the case of a team submission, requires an eligibilityStateHash
        uri = '/evaluation/submission?etag=%s' % entity['etag']
        if eligibility:
            uri += "&submissionEligibilityHash={0}".format(eligibility['eligibilityStateHash'])

        submitted = Submission(**self.restPOST(uri, json.dumps(submission)))

        ## if we want to display the receipt message, we need the full object
        if not silent:
            if not(isinstance(evaluation, Evaluation)):
                evaluation = self.getEvaluation(evaluation_id)
            if 'submissionReceiptMessage' in evaluation:
                print(evaluation['submissionReceiptMessage'])

        #TODO: consider returning dict(submission=submitted, message=evaluation['submissionReceiptMessage']) like the R client
        return submitted


    def _allowParticipation(self, evaluation, user, rights=["READ", "PARTICIPATE", "SUBMIT", "UPDATE_SUBMISSION"]):
        """
        Grants the given user the minimal access rights to join and submit to an Evaluation.
        Note: The specification of this method has not been decided yet, so the method is likely to change in future.

        :param evaluation: An Evaluation object or Evaluation ID
        :param user:       Either a user group or the principal ID of a user to grant rights to.
                           To allow all users, use "PUBLIC".
                           To allow authenticated users, use "AUTHENTICATED_USERS".
        :param rights:     The access rights to give to the users.
                           Defaults to "READ", "PARTICIPATE", "SUBMIT", and "UPDATE_SUBMISSION".
        """

        # Check to see if the user is an ID or group
        userId = -1
        try:
            ## TODO: is there a better way to differentiate between a userID and a group name?
            ##   What if a group is named with just numbers?
            userId = int(user)

            # Verify that the user exists
            try:
                self.getUserProfile(userId)
            except SynapseHTTPError as err:
                if err.response.status_code == 404:
                    raise SynapseError("The user (%s) does not exist" % str(userId))
                raise

        except ValueError:
            # Fetch the ID of the user group
            userId = self._getUserbyPrincipalIdOrName(user)

        if not isinstance(evaluation, Evaluation):
            evaluation = self.getEvaluation(id_of(evaluation))

        self.setPermissions(evaluation, userId, accessType=rights, overwrite=False)


    def getSubmissions(self, evaluation, status=None, myOwn=False, limit=20, offset=0):
        """
        :param evaluation: Evaluation to get submissions from.
        :param status:     Optionally filter submissions for a specific status.
                           One of {OPEN, CLOSED, SCORED,INVALID,VALIDATED,
                           EVALUATION_IN_PROGRESS,RECEIVED, REJECTED, ACCEPTED}
        :param myOwn:      Determines if only your Submissions should be fetched.
                           Defaults to False (all Submissions)
        :param limit:      Limits the number of submissions in a single response.
                           Because this method returns a generator and repeatedly
                           fetches submissions, this arguement is limiting the
                           size of a single request and NOT the number of sub-
                           missions returned in total.
        :param offset:     Start iterating at a submission offset from the first
                           submission.

        :returns: A generator over :py:class:`synapseclient.evaluation.Submission` objects for an Evaluation

        Example::

            for submission in syn.getSubmissions(1234567):
                print(submission['entityId'])

        See: :py:mod:`synapseclient.evaluation`
        """

        evaluation_id = id_of(evaluation)
        uri = "/evaluation/%s/submission%s" % (evaluation_id, "" if myOwn else "/all")

        if status != None:
#            if status not in ['OPEN', 'CLOSED', 'SCORED', 'INVALID']:
#                raise SynapseError('Status must be one of {OPEN, CLOSED, SCORED, INVALID}')
            uri += "?status=%s" % status

        for result in self._GET_paginated(uri, limit=limit, offset=offset):
            yield Submission(**result)


    def _getSubmissionBundles(self, evaluation, status=None, myOwn=False, limit=20, offset=0):
        """
        :param evaluation: Evaluation to get submissions from.
        :param status:     Optionally filter submissions for a specific status.
                           One of {OPEN, CLOSED, SCORED, INVALID}
        :param myOwn:      Determines if only your Submissions should be fetched.
                           Defaults to False (all Submissions)
        :param limit:      Limits the number of submissions coming back from the
                           service in a single response.
        :param offset:     Start iterating at a submission offset from the first
                           submission.

        :returns: A generator over dictionaries with keys 'submission' and 'submissionStatus'.

        Example::

            for sb in syn._getSubmissionBundles(1234567):
                print(sb['submission']['name'], \\
                      sb['submission']['submitterAlias'], \\
                      sb['submissionStatus']['status'], \\
                      sb['submissionStatus']['score'])

        This may later be changed to return objects, pending some thought on how submissions
        along with related status and annotations should be represented in the clients.

        See: :py:mod:`synapseclient.evaluation`
        """

        evaluation_id = id_of(evaluation)
        url = "/evaluation/%s/submission/bundle%s" % (evaluation_id, "" if myOwn else "/all")
        if status != None:
            url += "?status=%s" % status

        return self._GET_paginated(url, limit=limit, offset=offset)


    def getSubmissionBundles(self, evaluation, status=None, myOwn=False, limit=20, offset=0):
        """
        :param evaluation: Evaluation to get submissions from.
        :param status:     Optionally filter submissions for a specific status.
                           One of {OPEN, CLOSED, SCORED, INVALID}
        :param myOwn:      Determines if only your Submissions should be fetched.
                           Defaults to False (all Submissions)
        :param limit:      Limits the number of submissions coming back from the
                           service in a single response.
        :param offset:     Start iterating at a submission offset from the first
                           submission.

        :returns: A generator over tuples containing a :py:class:`synapseclient.evaluation.Submission`
                  and a :py:class:`synapseclient.evaluation.SubmissionStatus`.

        Example::

            for submission, status in syn.getSubmissionBundles(evaluation):
                print(submission.name, \\
                      submission.submitterAlias, \\
                      status.status, \\
                      status.score)

        This may later be changed to return objects, pending some thought on how submissions
        along with related status and annotations should be represented in the clients.

        See: :py:mod:`synapseclient.evaluation`
        """
        for bundle in self._getSubmissionBundles(evaluation, status=status, myOwn=myOwn, limit=limit, offset=offset):
            yield (Submission(**bundle['submission']), SubmissionStatus(**bundle['submissionStatus']))


    def _GET_paginated(self, uri, limit=20, offset=0):
        """
        :param uri: A URI that returns paginated results
        :param limit: How many records should be returned per request
        :param offset: At what record offset from the first should
                       iteration start

        :returns: A generator over some paginated results

        The limit parameter is set at 20 by default. Using a larger limit
        results in fewer calls to the service, but if responses are large
        enough to be a burden on the service they may be truncated.
        """

        prev_num_results = sys.maxsize
        while prev_num_results > 0:
            uri = utils._limit_and_offset(uri, limit=limit, offset=offset)
            page = self.restGET(uri)
            results = page['results'] if 'results' in page else page['children']
            prev_num_results = len(results)

            for result in results:
                offset += 1
                yield result


    def getSubmission(self, id, **kwargs):
        """
        Gets a :py:class:`synapseclient.evaluation.Submission` object.

        See: :py:func:`synapseclient.Synapse.get` for information
             on the *downloadFile*, *downloadLocation*, and *ifcollision* parameters
        """

        submission_id = id_of(id)
        uri = Submission.getURI(submission_id)
        submission = Submission(**self.restGET(uri))

        # Pre-fetch the Entity tied to the Submission, if there is one
        if 'entityId' in submission and submission['entityId'] is not None:
            related = self._getWithEntityBundle(
                                entityBundle=json.loads(submission['entityBundleJSON']),
                                entity=submission['entityId'],
                                submission=submission_id, **kwargs)
            submission.entity = related
            submission.filePath = related.get('path', None)

        return submission


    def getSubmissionStatus(self, submission):
        """
        Downloads the status of a Submission.

        :param submission: The Submission to lookup

        :returns: A :py:class:`synapseclient.evaluation.SubmissionStatus` object
        """

        submission_id = id_of(submission)
        uri = SubmissionStatus.getURI(submission_id)
        val = self.restGET(uri)
        return SubmissionStatus(**val)



    ############################################################
    ##                     CRUD for Wikis                     ##
    ############################################################

    def getWiki(self, owner, subpageId=None, version=None):
        """
        Get a :py:class:`synapseclient.wiki.Wiki` object from Synapse. Uses wiki2
        API which supports versioning.
        """
        uri = "/entity/{ownerId}/wiki2".format(ownerId=id_of(owner))
        if subpageId is not None:
            uri += "/{wikiId}".format(wikiId=subpageId)
        if version is not None:
            uri += "?wikiVersion={version}".format(version=version)

        wiki = self.restGET(uri)
        wiki['owner'] = owner
        wiki = Wiki(**wiki)

        path = self.cache.get(wiki.markdownFileHandleId)
        if not path:
            cache_dir = self.cache.get_cache_dir(wiki.markdownFileHandleId)
            if not os.path.exists(cache_dir):
                os.makedirs(cache_dir)
            path = self._downloadFileHandle(wiki['markdownFileHandleId'], wiki['id'], 'WikiMarkdown', cache_dir)
        try:
            import gzip
            with gzip.open(path) as f:
                markdown = f.read().decode('utf-8')
        except IOError as ex1:
            with open(path) as f:
                markdown = f.read().decode('utf-8')

        wiki.markdown = markdown
        wiki.markdown_path = path

        return wiki


    def getWikiHeaders(self, owner):
        """
        Retrieves the header of all Wiki's belonging to the owner.

        :param owner: An Evaluation or Entity

        :returns: A list of Objects with three fields: id, title and parentId.
        """

        uri = '/entity/%s/wikiheadertree' % id_of(owner)
        return [DictObject(**header) for header in self._GET_paginated(uri)]


    def _storeWiki(self, wiki, createOrUpdate): # type: (Wiki, bool) -> Wiki
        """
        Stores or updates the given Wiki.

        :param wiki: A Wiki object

        :returns: An updated Wiki object
        """
        # Make sure the file handle field is a list
        if 'attachmentFileHandleIds' not in wiki:
            wiki['attachmentFileHandleIds'] = []

        # Convert all attachments into file handles
        if 'attachments' in wiki:
            for attachment in wiki['attachments']:
                fileHandle = self.uploadSynapseManagedFileHandle(attachment)
                wiki['attachmentFileHandleIds'].append(fileHandle['id'])
            del wiki['attachments']

        # Perform an update if the Wiki has an ID
        if 'id' in wiki:
            updated_wiki = Wiki( owner= wiki.ownerId, **self.restPUT(wiki.putURI(), wiki.json()))

        # Perform a create if the Wiki has no ID
        else:
            try:
                updated_wiki = Wiki(owner= wiki.ownerId, **self.restPOST(wiki.postURI(), wiki.json()))
            except SynapseHTTPError as err:
                # If already present we get an unhelpful SQL error
                if createOrUpdate and ((err.response.status_code == 400 and "DuplicateKeyException" in err.message)
                                       or err.response.status_code == 409):
                    existing_wiki = self.getWiki(wiki.ownerId)

                    #overwrite everything except for the etag (this will keep unmodified fields in the existing wiki)
                    etag = existing_wiki['etag']
                    existing_wiki.update(wiki)
                    existing_wiki.etag = etag

                    updated_wiki = Wiki(owner= wiki.ownerId, **self.restPUT(existing_wiki.putURI(), existing_wiki.json()))
                else:
                    raise
        return updated_wiki


    def getWikiAttachments(self, wiki):
        uri = "/entity/%s/wiki/%s/attachmenthandles" % (wiki.ownerId, wiki.id)
        results = self.restGET(uri)
        file_handles = list(WikiAttachment(**fh) for fh in results['list'])
        return file_handles

    ############################################################
    ##                     Tables                             ##
    ############################################################

    def _waitForAsync(self, uri, request, endpoint=None):
        if endpoint is None:
            endpoint = self.repoEndpoint

        async_job_id = self.restPOST(uri+'/start', body=json.dumps(request), endpoint=endpoint)

        # http://docs.synapse.org/rest/org/sagebionetworks/repo/model/asynch/AsynchronousJobStatus.html
        sleep = self.table_query_sleep
        start_time = time.time()
        lastMessage, lastProgress, lastTotal, progressed = '', 0, 1, False
        while time.time()-start_time < self.table_query_timeout:
            result = self.restGET(uri+'/get/%s'%async_job_id['token'], endpoint=endpoint)
            if result.get('jobState', None) == 'PROCESSING':
                progressed=True
                message = result.get('progressMessage', lastMessage)
                progress = result.get('progressCurrent', lastProgress)
                total =  result.get('progressTotal', lastTotal)
                if message !='':
                    utils.printTransferProgress(progress ,total, message, isBytes=False)
                #Reset the time if we made progress (fix SYNPY-214)
                if message != lastMessage or lastProgress != progress:
                    start_time = time.time()
                    lastMessage, lastProgress, lastTotal = message, progress, total
                sleep = min(self.table_query_max_sleep, sleep * self.table_query_backoff)
                doze(sleep)
            else:
                break
        else:
            raise SynapseTimeoutError('Timeout waiting for query results: %0.1f seconds ' % (time.time()-start_time))
        if result.get('jobState', None) == 'FAILED':
            raise SynapseError(result.get('errorMessage', None) + '\n' + result.get('errorDetails', None), asynchronousJobStatus=result)
        if progressed:
            utils.printTransferProgress(total ,total, message, isBytes=False)
        return result


    def getColumn(self, id):
        """
        Gets a Column object from Synapse by ID.

        See: :py:mod:`synapseclient.table.Column`

        Example::

            column = syn.getColumn(123)
        """
        return Column(**self.restGET(Column.getURI(id)))


    def getColumns(self, x, limit=100, offset=0):
        """
        Get all columns defined in Synapse, those corresponding to a set of column
        headers or those whose names start with a given prefix.

        :param x: a list of column headers, a Schema, a TableSchema's Synapse ID, or a string prefix
        :Return: a generator of Column objects
        """
        if x is None:
            uri = '/column'
            for result in self._GET_paginated(uri, limit=limit, offset=offset):
                yield Column(**result)
        elif isinstance(x, (list, tuple)):
            for header in x:
                try:
                    ## if header is an integer, it's a columnID, otherwise it's
                    ## an aggregate column, like "AVG(Foo)"
                    int(header)
                    yield self.getColumn(header)
                except ValueError:
                    pass
        elif isinstance(x, Schema) or utils.is_synapse_id(x):
            uri = '/entity/{id}/column'.format(id=id_of(x))
            for result in self._GET_paginated(uri, limit=limit, offset=offset):
                yield Column(**result)
        elif isinstance(x, six.string_types):
            uri = '/column?prefix=' + x
            for result in self._GET_paginated(uri, limit=limit, offset=offset):
                yield Column(**result)
        else:
            ValueError("Can't get columns for a %s" % type(x))


    def getTableColumns(self, table):
        """
        Retrieve the column models used in the given table schema.
        """
        uri = '/entity/{id}/column'.format(id=id_of(table))
        # The returned object type for this service, PaginatedColumnModels, is a misnomer.
        # This service always returns the full list of results so the pagincation does not not actually matter.
        for result in self.restGET(uri)['results']:
            yield Column(**result)


    def tableQuery(self, query, resultsAs="csv", **kwargs):
        """
        Query a Synapse Table.

        :param query: query string in a `SQL-like syntax <http://docs.synapse.org/rest/org/sagebionetworks/repo/web/controller/TableExamples.html>`_::

            SELECT * from syn12345

        :param resultsAs: select whether results are returned as a CSV file ("csv") or incrementally
                          downloaded as sets of rows ("rowset").

        :return: A Table object that serves as a wrapper around a CSV file (or generator over
                 Row objects if resultsAs="rowset").

        You can receive query results either as a generator over rows or as a CSV file. For
        smallish tables, either method will work equally well. Use of a "rowset" generator allows
        rows to be processed one at a time and processing may be stopped before downloading
        the entire table.

        Optional keyword arguments differ for the two return types. For the "rowset" option,

        :param  limit: specify the maximum number of rows to be returned, defaults to None
        :param offset: don't return the first n rows, defaults to None
        :param isConsistent: defaults to True. If set to False, return results based on current
                             state of the index without waiting for pending writes to complete.
                             Only use this if you know what you're doing.

        For CSV files, there are several parameters to control the format of the resulting file:

        :param quoteCharacter: default double quote
        :param escapeCharacter: default backslash
        :param lineEnd: defaults to os.linesep
        :param separator: defaults to comma
        :param header: True by default
        :param includeRowIdAndRowVersion: True by default

        NOTE: When performing queries on frequently updated tables,
              the table can be inaccessible for a period leading to a
              timeout of the query.  Since the results are guaranteed
              to eventually be returned you can change the max timeout
              by setting the table_query_timeout variable of the Synapse
              object:

              syn.table_query_timeout = 300  #Sets the max timeout to 5 minutes.



        """
        if resultsAs.lower()=="rowset":
            return TableQueryResult(self, query, **kwargs)
        elif resultsAs.lower()=="csv":
            return CsvFileTable.from_table_query(self, query, **kwargs)
        else:
            raise ValueError("Unknown return type requested from tableQuery: " + str(resultsAs))


    def _queryTable(self, query, limit=None, offset=None, isConsistent=True, partMask=None):
        """
        Query a table and return the first page of results as a `QueryResultBundle <http://docs.synapse.org/rest/org/sagebionetworks/repo/model/table/QueryResultBundle.html>`_.
        If the result contains a *nextPageToken*, following pages a retrieved
        by calling :py:meth:`~._queryTableNext`.

        :param partMask: Optional, default all. The 'partsMask' is a bit field for requesting
                         different elements in the resulting JSON bundle.
                            Query Results (queryResults) = 0x1
                            Query Count (queryCount) = 0x2
                            Select Columns (selectColumns) = 0x4
                            Max Rows Per Page (maxRowsPerPage) = 0x8
        """

        # See: http://docs.synapse.org/rest/org/sagebionetworks/repo/model/table/QueryBundleRequest.html
        query_bundle_request = {
            "concreteType": "org.sagebionetworks.repo.model.table.QueryBundleRequest",
            "query": {
                "sql": query,
                "isConsistent": isConsistent
            }
        }

        if partMask:
            query_bundle_request["partMask"] = partMask
        if limit is not None:
            query_bundle_request["query"]["limit"] = limit
        if offset is not None:
            query_bundle_request["query"]["offset"] = offset
        query_bundle_request["query"]["isConsistent"] = isConsistent

        uri = '/entity/{id}/table/query/async'.format(id=_extract_synapse_id_from_query(query))

        return self._waitForAsync(uri=uri, request=query_bundle_request)


    def _queryTableNext(self, nextPageToken, tableId):
        uri = '/entity/{id}/table/query/nextPage/async'.format(id=tableId)
        return self._waitForAsync(uri=uri, request=nextPageToken)


    def _uploadCsv(self, filepath, schema, updateEtag=None, quoteCharacter='"', escapeCharacter="\\", lineEnd=os.linesep, separator=",", header=True, linesToSkip=0):
        """
        Send an `UploadToTableRequest <http://docs.synapse.org/rest/org/sagebionetworks/repo/model/table/UploadToTableRequest.html>`_ to Synapse.

        :param filepath: Path of a `CSV <https://en.wikipedia.org/wiki/Comma-separated_values>`_ file.
        :param schema: A table entity or its Synapse ID.
        :param updateEtag: Any RowSet returned from Synapse will contain the current etag of the change set. To update any rows from a RowSet the etag must be provided with the POST.

        :returns: `UploadToTableResult <http://docs.synapse.org/rest/org/sagebionetworks/repo/model/table/UploadToTableResult.html>`_
        """

        fileHandleId = multipart_upload(self, filepath, contentType="text/csv")

        uploadRequest = {
            "concreteType":"org.sagebionetworks.repo.model.table.UploadToTableRequest",
            "csvTableDescriptor": {
                "isFirstLineHeader": header,
                "quoteCharacter": quoteCharacter,
                "escapeCharacter": escapeCharacter,
                "lineEnd": lineEnd,
                "separator": separator},
            "linesToSkip": linesToSkip,
            "tableId": id_of(schema),
            "uploadFileHandleId": fileHandleId
        }

        request = {'concreteType': 'org.sagebionetworks.repo.model.table.TableUpdateTransactionRequest',
           'entityId': id_of(schema),
           'changes': [uploadRequest]}

        if updateEtag:
            request["updateEtag"] = updateEtag

        uri = "/entity/{id}/table/transaction/async".format(id=id_of(schema))
        return self._waitForAsync(uri=uri, request=request)


    def _queryTableCsv(self, query, quoteCharacter='"', escapeCharacter="\\", lineEnd=os.linesep, separator=",", header=True, includeRowIdAndRowVersion=True):
        """
        Query a Synapse Table and download a CSV file containing the results.

        Sends a `DownloadFromTableRequest <http://docs.synapse.org/rest/org/sagebionetworks/repo/model/table/DownloadFromTableRequest.html>`_ to Synapse.

        :return: a tuple containing a `DownloadFromTableResult <http://docs.synapse.org/rest/org/sagebionetworks/repo/model/table/DownloadFromTableResult.html>`_

        The DownloadFromTableResult object contains these fields:
         * headers: ARRAY<STRING>, The list of ColumnModel IDs that describes the rows of this set.
         * resultsFileHandleId: STRING, The resulting file handle ID can be used to download the CSV file created by this query.
         * concreteType: STRING
         * etag: STRING, Any RowSet returned from Synapse will contain the current etag of the change set. To update any rows from a RowSet the etag must be provided with the POST.
         * tableId: STRING, The ID of the table identified in the from clause of the table query.
        """

        download_from_table_request = {
            "concreteType": "org.sagebionetworks.repo.model.table.DownloadFromTableRequest",
            "csvTableDescriptor": {
                "isFirstLineHeader": header,
                "quoteCharacter": quoteCharacter,
                "escapeCharacter": escapeCharacter,
                "lineEnd": lineEnd,
                "separator": separator},
            "sql": query,
            "writeHeader": header,
            "includeRowIdAndRowVersion": includeRowIdAndRowVersion}

        uri = "/entity/{id}/table/download/csv/async".format(id=_extract_synapse_id_from_query(query))
        download_from_table_result = self._waitForAsync(uri=uri, request=download_from_table_request)
        file_handle_id = download_from_table_result['resultsFileHandleId']
        cached_file_path = self.cache.get(file_handle_id=file_handle_id)
        if cached_file_path is not None:
            return (download_from_table_result, cached_file_path)
        else:
            cache_dir = self.cache.get_cache_dir(file_handle_id)
            if not os.path.exists(cache_dir):
                os.makedirs(cache_dir)
            path = self._downloadFileHandle(file_handle_id,_extract_synapse_id_from_query(query),
                                                    'TableEntity', cache_dir)
        return (download_from_table_result, path)


    ## This is redundant with syn.store(Column(...)) and will be removed
    ## unless people prefer this method.
    def createColumn(self, name, columnType, maximumSize=None, defaultValue=None, enumValues=None):
        columnModel = Column(name=name, columnType=columnType, maximumSize=maximumSize, defaultValue=defaultValue, enumValue=enumValues)
        return Column(**self.restPOST('/column', json.dumps(columnModel)))


    def createColumns(self, columns):
        """
        Creates a batch of py:class:`Column`s within a single request
        :param columns: a list of py:class:`Column` objects
        :return: a list of py:class:`Column` objects that have been created in Synapse
        """
        request_body = {'concreteType':'org.sagebionetworks.repo.model.ListWrapper',
                        'list': list(columns)}
        response = self.restPOST('/column/batch', json.dumps(request_body))
        return [Column(**col) for col in response['list']]


    def _getColumnByName(self, schema, column_name):
        """
        Given a schema and a column name, get the corresponding py:class:`Column` object.
        """
        for column in self.getColumns(schema):
            if column.name == column_name:
                return column
        return None


    def downloadTableFile(self, table, column, downloadLocation=None, rowId=None, versionNumber=None, rowIdAndVersion=None, ifcollision="keep.both"):
        """
        **Deprecated**

        Downloads a file associated with a row in a Synapse table.

        :param table:            schema object, table query result or synapse ID
        :param rowId:            row number that holds the file handle
        :param versionNumber:    version number of the row that holds the file handle
        :param rowIdAndVersion:  row number and version in one string, "101_2" for version 2 of row 101
        :param column:           a Column object, the ID of a column or its name
        :param downloadLocation: location in local file system to download the file
        :param ifcollision:      Determines how to handle file collisions.
                                 May be "overwrite.local", "keep.local", or "keep.both".
                                 Defaults to "keep.both".

        :returns: file path (as a string) to the downloaded file.

        Example::

            file_path = syn.downloadTableFile(table, rowId=1, versionNumber=1, column="cover_art", downloadLocation=".")
            print(file_path)

        """
        warnings.warn("downloadTableFile() is deprecated, please use downloadTableColumns() instead", DeprecationWarning, stacklevel=2)

        if (rowId is None or versionNumber is None) and rowIdAndVersion is None:
            raise ValueError("Need to pass in either rowIdAndVersion or (rowId and versionNumber).")

        ## get table ID, given a string, Table or Schema
        if isinstance(table, six.string_types):
            table_id = table
        elif isinstance(table, synapseclient.table.TableAbstractBaseClass):
            table_id = table.tableId
        elif isinstance(table, Schema):
            table_id = table.id
        else:
            raise ValueError("Unrecognized table object \"%s\"." % table)

        ## get column ID, given a column name, ID or Column object
        if isinstance(column, six.string_types):
            column = self._getColumnByName(table_id, column)
            if column is None:
                raise SynapseError("Can't find column \"%s\"." % column)
            column_id = column.id
        elif isinstance(column, Column):
            column_id = column.id
        elif isinstance(column, int):
            column_id = column
        else:
            raise ValueError("Unrecognized column \"%s\"." % column)

        ## extract row and version
        if rowIdAndVersion:
            m = re.match(r'(\d+)_(\d+)', rowIdAndVersion)
            if m:
                rowId = m.group(1)
                versionNumber = m.group(2)
            else:
                raise ValueError('Row and version \"%s\" in unrecognized format.')

        row_reference_set = {
            'tableId':table_id,
            'headers':[{'id':column_id}],
            'rows':[{'rowId':rowId,'versionNumber':versionNumber}]
        }
        # result is a http://docs.synapse.org/rest/org/sagebionetworks/repo/model/table/TableFileHandleResults.html
        result = self.restPOST("/entity/%s/table/filehandles" % table_id, body=json.dumps(row_reference_set))
        if len(result['rows'])==0 or len(result['rows'][0]['list']) != 1:
            raise SynapseError('Couldn\'t get file handle for tableId={id}, column={columnId}, row={rowId}, version={versionNumber}'.format(
                id=table_id,
                columnId=column_id,
                rowId=rowId,
                versionNumber=versionNumber))
        file_handle_id = result['rows'][0]['list'][0]['id']

        if downloadLocation is None:
            downloadLocation = self.cache.get_cache_dir(file_handle_id)
            if not os.path.exists(downloadLocation):
                os.makedirs(downloadLocation)

        cached_file_path = self.cache.get(file_handle_id, downloadLocation)
        ## TODO finish cache refactor by handling collisions and
        ## TODO copy from cache to downloadLocation
        if cached_file_path is not None:
            return cached_file_path
        else:
            path = self._downloadFileHandle(file_handle_id, table_id, 'TableEntity', downloadLocation)
            return path


    def downloadTableColumns(self, table, columns, **kwargs):
        """
        Bulk download of table-associated files.

        :param table:            table query result
        :param columns:           a list of column names as strings

        :returns: a dictionary from file handle ID to path in the local file system.

        For example, consider a Synapse table whose ID is "syn12345" with two columns of type File
        named 'foo' and 'bar'. The associated files are JSON encoded, so we might retrieve the
        files from Synapse and load for the second 100 of those rows as shown here::

            import json

            results = syn.tableQuery('SELECT * FROM syn12345 LIMIT 100 OFFSET 100')
            file_map = syn.downloadTableColumns(results, ['foo', 'bar'])

            for file_handle_id, path in file_map.items():
                with open(path) as f:
                    data[file_handle_id] = f.read()

        """

        FAILURE_CODES = ["NOT_FOUND", "UNAUTHORIZED", "DUPLICATE", "EXCEEDS_SIZE_LIMIT", "UNKNOWN_ERROR"]
        RETRIABLE_FAILURE_CODES = ["EXCEEDS_SIZE_LIMIT"]
        MAX_DOWNLOAD_TRIES = 100
        max_files_per_request = kwargs.get('max_files_per_request', 2500)
        #Rowset tableQuery result not allowed
        if isinstance(table, TableQueryResult):
            raise ValueError("downloadTableColumn doesn't work with rowsets. Please use default tableQuery settings.")
        if isinstance(columns, six.string_types):
            columns = [columns]
        if not isinstance(columns, collections.Iterable):
            raise TypeError('Columns parameter requires a list of column names')

        file_handle_associations, file_handle_to_path_map = self._build_table_download_file_handle_list(table, columns)

        print("Downloading %d files, %d cached locally" % (len(file_handle_associations), len(file_handle_to_path_map)))

        permanent_failures = OrderedDict()

        attempts = 0
        while len(file_handle_associations) > 0 and attempts < MAX_DOWNLOAD_TRIES:
            attempts += 1

            file_handle_associations_batch = file_handle_associations[:max_files_per_request]

            ##------------------------------------------------------------
            ## call async service to build zip file
            ##------------------------------------------------------------

            ## returns a BulkFileDownloadResponse:
            ##   http://docs.synapse.org/rest/org/sagebionetworks/repo/model/file/BulkFileDownloadResponse.html
            request = dict(
                concreteType="org.sagebionetworks.repo.model.file.BulkFileDownloadRequest",
                requestedFiles=file_handle_associations_batch)
            response = self._waitForAsync(uri='/file/bulk/async', request=request, endpoint=self.fileHandleEndpoint)

            ##------------------------------------------------------------
            ## download zip file
            ##------------------------------------------------------------

            temp_dir = tempfile.mkdtemp()
            zipfilepath = os.path.join(temp_dir,"table_file_download.zip")
            try:
                zipfilepath = self._downloadFileHandle(response['resultZipFileHandleId'], table.tableId , 'TableEntity', zipfilepath)
                ## TODO handle case when no zip file is returned
                ## TODO test case when we give it partial or all bad file handles
                ## TODO test case with deleted fileHandleID
                ## TODO return null for permanent failures

                ##------------------------------------------------------------
                ## unzip into cache
                ##------------------------------------------------------------

                with zipfile.ZipFile(zipfilepath) as zf:
                    ## the directory structure within the zip follows that of the cache:
                    ## {fileHandleId modulo 1000}/{fileHandleId}/{fileName}
                    for summary in response['fileSummary']:
                        if summary['status'] == 'SUCCESS':
                            cache_dir = self.cache.get_cache_dir(summary['fileHandleId'])
                            filepath = _extract_zip_file_to_directory(zf, summary['zipEntryName'], cache_dir)
                            self.cache.add(summary['fileHandleId'], filepath)
                            file_handle_to_path_map[summary['fileHandleId']] = filepath
                        elif summary['failureCode'] not in RETRIABLE_FAILURE_CODES:
                            permanent_failures[summary['fileHandleId']] = summary
            finally:
                if os.path.exists(zipfilepath):
                    os.remove(zipfilepath)

            ## Do we have remaining files to download?
            file_handle_associations = [
                fha for fha in file_handle_associations
                    if fha['fileHandleId'] not in file_handle_to_path_map
                    and fha['fileHandleId'] not in permanent_failures.keys()]

        ## TODO if there are files we still haven't downloaded

        return file_handle_to_path_map


    def _build_table_download_file_handle_list(self, table, columns):
        ##------------------------------------------------------------
        ## build list of file handles to download
        ##------------------------------------------------------------
        cols_not_found = [c for c in columns if c not in [h.name for h in table.headers]]
        if len(cols_not_found) > 0:
            raise ValueError("Columns not found: " + ", ".join('"' + col + '"' for col in cols_not_found))
        col_indices = [i for i, h in enumerate(table.headers) if h.name in columns]
        ## see: http://docs.synapse.org/rest/org/sagebionetworks/repo/model/file/BulkFileDownloadRequest.html
        file_handle_associations = []
        file_handle_to_path_map = OrderedDict()
        seen_file_handle_ids = set()  # ensure not sending duplicate requests for the same FileHandle IDs
        for row in table:
            for col_index in col_indices:
                file_handle_id = row[col_index]
                if _is_integer(file_handle_id):
                    path_to_cached_file = self.cache.get(file_handle_id)
                    if path_to_cached_file:
                        file_handle_to_path_map[file_handle_id] = path_to_cached_file
                    elif file_handle_id not in seen_file_handle_ids:
                        file_handle_associations.append(dict(
                            associateObjectType="TableEntity",
                            fileHandleId=file_handle_id,
                            associateObjectId=table.tableId))
                    seen_file_handle_ids.add(file_handle_id)
                else:
                    warnings.warn("Weird file handle: %s" % file_handle_id)
        return file_handle_associations, file_handle_to_path_map

    @memoize
    def _get_default_entity_view_columns(self, view_type):
        return [Column(**col) for col in self.restGET("/column/tableview/defaults/%s" % view_type)['list']]

    def _get_annotation_entity_view_columns(self, scope_ids, view_type):
        view_scope = {'scope': scope_ids,
                      'viewType': view_type}
        columns = []
        next_page_token = None
        while True: # why does python not havea do-while loop??????????
            next_page_query = '' if next_page_token is None else '?nextPageToken=%s' % next_page_token
            response = self.restPOST('/column/view/scope', json.dumps(view_scope))
            columns.extend(Column(**column) for column in response['results'])
            next_page_token = response.get('nextPageToken')
            if next_page_token is None:
                break
        return columns


    ############################################################
    ##             CRUD for Entities (properties)             ##
    ############################################################

    def _getEntity(self, entity, version=None):
        """
        Get an entity from Synapse.

        :param entity:  A Synapse ID, a dictionary representing an Entity, or a Synapse Entity object
        :param version: The version number to fetch

        :returns: A dictionary containing an Entity's properties
        """

        uri = '/entity/'+id_of(entity)
        if version:
            uri += '/version/%d' % version
        return self.restGET(uri)


    def _createEntity(self, entity):
        """
        Create a new entity in Synapse.

        :param entity: A dictionary representing an Entity or a Synapse Entity object

        :returns: A dictionary containing an Entity's properties
        """

        return self.restPOST(uri='/entity', body=json.dumps(get_properties(entity)))


    def _updateEntity(self, entity, incrementVersion=True, versionLabel=None):
        """
        Update an existing entity in Synapse.

        :param entity: A dictionary representing an Entity or a Synapse Entity object

        :returns: A dictionary containing an Entity's properties
        """

        uri = '/entity/%s' % id_of(entity)

        if is_versionable(entity):
            if incrementVersion or versionLabel is not None:
                uri += '/version'
                if 'versionNumber' in entity:
                    entity['versionNumber'] += 1
                    if 'versionLabel' in entity:
                        entity['versionLabel'] = str(entity['versionNumber'])

        if versionLabel:
            entity['versionLabel'] = str(versionLabel)

        return self.restPUT(uri, body=json.dumps(get_properties(entity)))


    def findEntityId(self, name, parent=None):
        """
        Find an Entity given its name and parent.

        :param name: name of the entity to find
        :param parent: An Entity object or the Id of an entity as a string. Pass in None if searching for a Project by name
        :return: the Entity ID or None if not found
        """
        # when we want to search for a project by name. set parentId as None instead of ROOT_ENTITY
        entity_lookup_request = {"parentId": id_of(parent) if parent else None,
                                 "entityName": name}
        try:
            return self.restPOST("/entity/child", body=json.dumps(entity_lookup_request)).get("id")
        except SynapseHTTPError as e:
            if e.response.status_code == 404: # a 404 error is raised if the entity does not exist
                return None
            raise



    ############################################################
    ##                      Send Message                      ##
    ############################################################
    def sendMessage(self, userIds, messageSubject, messageBody, contentType="text/plain"):
        """
        send a message via Synapse.

        :param userIds: A list of user IDs to which the message is to be sent

        :param messageSubject: The subject for the message

        :param messageBody: The body of the message

        :param contentType: optional contentType of message body (default="text/plain")
                  Should be one of "text/plain" or "text/html"

        :returns: The metadata of the created message
        """

        fileHandleId = multipart_upload_string(self, messageBody, contentType)
        message = dict(
            recipients=userIds,
            subject=messageSubject,
            fileHandleId=fileHandleId)
        return self.restPOST(uri='/message', body=json.dumps(message))



    ############################################################
    ##                  Low level Rest calls                  ##
    ############################################################

    def _generateSignedHeaders(self, url, headers=None):
        """Generate headers signed with the API key."""

        if self.username is None or self.apiKey is None:
            raise SynapseAuthenticationError("Please login")

        if headers is None:
            headers = dict(self.default_headers)

        headers.update(synapseclient.USER_AGENT)

        sig_timestamp = time.strftime(utils.ISO_FORMAT, time.gmtime())
        url = urlparse(url).path
        sig_data = self.username + url + sig_timestamp
        signature = base64.b64encode(hmac.new(self.apiKey,
            sig_data.encode('utf-8'),
            hashlib.sha1).digest())

        sig_header = {'userId'             : self.username,
                      'signatureTimestamp' : sig_timestamp,
                      'signature'          : signature}

        headers.update(sig_header)
        return headers


    def restGET(self, uri, endpoint=None, headers=None, retryPolicy={}, **kwargs):
        """
        Performs a REST GET operation to the Synapse server.

        :param uri:      URI on which get is performed
        :param endpoint: Server endpoint, defaults to self.repoEndpoint
        :param headers:  Dictionary of headers to use rather than the API-key-signed default set of headers
        :param kwargs:   Any other arguments taken by a `requests <http://docs.python-requests.org/en/latest/>`_ method

        :returns: JSON encoding of response
        """

        uri, headers = self._build_uri_and_headers(uri, endpoint, headers)
        retryPolicy = self._build_retry_policy(retryPolicy)

        response = _with_retry(lambda: requests.get(uri, headers=headers, **kwargs), verbose=self.debug, **retryPolicy)
        exceptions._raise_for_status(response, verbose=self.debug)
        return self._return_rest_body(response)


    def restPOST(self, uri, body, endpoint=None, headers=None, retryPolicy={}, **kwargs):
        """
        Performs a REST POST operation to the Synapse server.

        :param uri:      URI on which get is performed
        :param endpoint: Server endpoint, defaults to self.repoEndpoint
        :param body:     The payload to be delivered
        :param headers:  Dictionary of headers to use rather than the API-key-signed default set of headers
        :param kwargs:   Any other arguments taken by a `requests <http://docs.python-requests.org/en/latest/>`_ method

        :returns: JSON encoding of response
        """
        uri, headers = self._build_uri_and_headers(uri, endpoint, headers)
        retryPolicy = self._build_retry_policy(retryPolicy)

        response = _with_retry(lambda: requests.post(uri, data=body, headers=headers, **kwargs), verbose=self.debug, **retryPolicy)
        exceptions._raise_for_status(response, verbose=self.debug)
        return self._return_rest_body(response)


    def restPUT(self, uri, body=None, endpoint=None, headers=None, retryPolicy={}, **kwargs):
        """
        Performs a REST PUT operation to the Synapse server.

        :param uri:      URI on which get is performed
        :param endpoint: Server endpoint, defaults to self.repoEndpoint
        :param body:     The payload to be delivered
        :param headers:  Dictionary of headers to use rather than the API-key-signed default set of headers
        :param kwargs:   Any other arguments taken by a `requests <http://docs.python-requests.org/en/latest/>`_ method

        :returns: JSON encoding of response
        """

        uri, headers = self._build_uri_and_headers(uri, endpoint, headers)
        retryPolicy = self._build_retry_policy(retryPolicy)

        response = _with_retry(lambda: requests.put(uri, data=body, headers=headers, **kwargs),
                               verbose = self.debug, **retryPolicy)
        exceptions._raise_for_status(response, verbose=self.debug)
        return self._return_rest_body(response)


    def restDELETE(self, uri, endpoint=None, headers=None, retryPolicy={}, **kwargs):
        """
        Performs a REST DELETE operation to the Synapse server.

        :param uri:      URI of resource to be deleted
        :param endpoint: Server endpoint, defaults to self.repoEndpoint
        :param headers:  Dictionary of headers to use rather than the API-key-signed default set of headers
        :param kwargs:   Any other arguments taken by a `requests <http://docs.python-requests.org/en/latest/>`_ method
        """

        uri, headers = self._build_uri_and_headers(uri, endpoint, headers)
        retryPolicy = self._build_retry_policy(retryPolicy)

        response = _with_retry(lambda: requests.delete(uri, headers=headers, **kwargs),
                               verbose = self.debug, **retryPolicy)
        exceptions._raise_for_status(response, verbose=self.debug)


    def _build_uri_and_headers(self, uri, endpoint=None, headers=None):
        """Returns a tuple of the URI and headers to request with."""

        if endpoint == None:
            endpoint = self.repoEndpoint

        # Check to see if the URI is incomplete (i.e. a Synapse URL)
        # In that case, append a Synapse endpoint to the URI
        parsedURL = urlparse(uri)
        if parsedURL.netloc == '':
            uri = endpoint + uri

        if headers is None:
            headers = self._generateSignedHeaders(uri)
        return uri, headers


    def _build_retry_policy(self, retryPolicy={}):
        """Returns a retry policy to be passed onto _with_retry."""

        defaults = dict(STANDARD_RETRY_PARAMS)
        defaults.update(retryPolicy)
        return defaults


    def _return_rest_body(self, response):
        """Returns either a dictionary or a string depending on the 'content-type' of the response."""
        if _is_json(response.headers.get('content-type', None)):
            return response.json()
        return response.text<|MERGE_RESOLUTION|>--- conflicted
+++ resolved
@@ -1423,13 +1423,8 @@
     def getChildren(self, parent, includeTypes=["folder", "file", "table", "link", "entityview", "dockerrepo"], sortBy="NAME", sortDirection="ASC"):
         """
         Retrieves all of the entities stored within a parent such as folder or project.
-<<<<<<< HEAD
         
         :param parent:       An id or an object of a Synapse container or None to retrieve all projects
-=======
-
-        :param parent:       An id or an object of a Synapse container
->>>>>>> 9f623fa2
 
         :param includeTypes:   Must be a list of entity types (ie. ["folder","file"]) which can be found here:
                                http://docs.synapse.org/rest/org/sagebionetworks/repo/model/EntityType.html
