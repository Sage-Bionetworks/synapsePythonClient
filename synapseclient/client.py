"""
The `Synapse` object encapsulates a connection to the Synapse service and is used for building projects, uploading and
retrieving data, and recording provenance of data analysis.
"""
import collections
import collections.abc
import configparser
import csv
import deprecated
import errno
import functools
import getpass
import hashlib
import json
import logging
import mimetypes
import os
import requests
import shutil
import sys
import tempfile
import time
import typing
import urllib.parse as urllib_urlparse
import urllib.request as urllib_request
import warnings
import webbrowser
import zipfile

import synapseclient
from .annotations import (
    from_synapse_annotations,
    to_synapse_annotations,
    Annotations,
    convert_old_annotation_json,
    check_annotations_changed,
)
from .activity import Activity
import synapseclient.core.multithread_download as multithread_download
from .entity import (
    Entity,
    File,
    Folder,
    Versionable,
    split_entity_namespaces,
    is_versionable,
    is_container,
    is_synapse_entity,
)
from synapseclient.core.models.dict_object import DictObject
from .evaluation import Evaluation, Submission, SubmissionStatus
from .table import (
    Schema,
    SchemaBase,
    Column,
    TableQueryResult,
    CsvFileTable,
    EntityViewSchema,
    SubmissionViewSchema,
    Dataset,
)
from .team import UserProfile, Team, TeamMember, UserGroupHeader
from .wiki import Wiki, WikiAttachment
from synapseclient.core import cache, exceptions, utils
from synapseclient.core.constants import config_file_constants
from synapseclient.core.constants import concrete_types
from synapseclient.core import cumulative_transfer_progress
from synapseclient.core.credentials import (
    cached_sessions,
    delete_stored_credentials,
    get_default_credential_chain,
    UserLoginArgs,
)
from synapseclient.core.exceptions import (
    SynapseAuthenticationError,
    SynapseError,
    SynapseFileNotFoundError,
    SynapseHTTPError,
    SynapseMd5MismatchError,
    SynapseNoCredentialsError,
    SynapseProvenanceError,
    SynapseTimeoutError,
    SynapseUnmetAccessRestrictions,
)
from synapseclient.core.logging_setup import (
    DEFAULT_LOGGER_NAME,
    DEBUG_LOGGER_NAME,
    SILENT_LOGGER_NAME,
)
from synapseclient.core.version_check import version_check
from synapseclient.core.pool_provider import DEFAULT_NUM_THREADS
from synapseclient.core.utils import (
    id_of,
    get_properties,
    MB,
    is_json,
    extract_synapse_id_from_query,
    find_data_file_handle,
    extract_zip_file_to_directory,
    is_integer,
    require_param,
)
from synapseclient.core.retry import (
    with_retry,
    DEFAULT_RETRY_STATUS_CODES,
    RETRYABLE_CONNECTION_ERRORS,
    RETRYABLE_CONNECTION_EXCEPTIONS,
)
from synapseclient.core import sts_transfer
from synapseclient.core.upload.multipart_upload import (
    multipart_upload_file,
    multipart_upload_string,
)
from synapseclient.core.remote_file_storage_wrappers import S3ClientWrapper, SFTPWrapper
from synapseclient.core.upload.upload_functions import (
    upload_file_handle,
    upload_synapse_s3,
)
from synapseclient.core.dozer import doze
from typing import Union

PRODUCTION_ENDPOINTS = {
    "repoEndpoint": "https://repo-prod.prod.sagebase.org/repo/v1",
    "authEndpoint": "https://auth-prod.prod.sagebase.org/auth/v1",
    "fileHandleEndpoint": "https://file-prod.prod.sagebase.org/file/v1",
    "portalEndpoint": "https://www.synapse.org/",
}

STAGING_ENDPOINTS = {
    "repoEndpoint": "https://repo-staging.prod.sagebase.org/repo/v1",
    "authEndpoint": "https://auth-staging.prod.sagebase.org/auth/v1",
    "fileHandleEndpoint": "https://file-staging.prod.sagebase.org/file/v1",
    "portalEndpoint": "https://staging.synapse.org/",
}

CONFIG_FILE = os.path.join(os.path.expanduser("~"), ".synapseConfig")
SESSION_FILENAME = ".session"
FILE_BUFFER_SIZE = 2 * MB
CHUNK_SIZE = 5 * MB
QUERY_LIMIT = 1000
CHUNK_UPLOAD_POLL_INTERVAL = 1  # second
ROOT_ENTITY = "syn4489"
PUBLIC = 273949  # PrincipalId of public "user"
AUTHENTICATED_USERS = 273948
DEBUG_DEFAULT = False
REDIRECT_LIMIT = 5
MAX_THREADS_CAP = 128

# Defines the standard retry policy applied to the rest methods
# The retry period needs to span a minute because sending messages is limited to 10 per 60 seconds.
STANDARD_RETRY_PARAMS = {
    "retry_status_codes": DEFAULT_RETRY_STATUS_CODES,
    "retry_errors": RETRYABLE_CONNECTION_ERRORS,
    "retry_exceptions": RETRYABLE_CONNECTION_EXCEPTIONS,
    "retries": 60,  # Retries for up to about 30 minutes
    "wait": 1,
    "max_wait": 30,
    "back_off": 2,
}

# Add additional mimetypes
mimetypes.add_type("text/x-r", ".R", strict=False)
mimetypes.add_type("text/x-r", ".r", strict=False)
mimetypes.add_type("text/tab-separated-values", ".maf", strict=False)
mimetypes.add_type("text/tab-separated-values", ".bed5", strict=False)
mimetypes.add_type("text/tab-separated-values", ".bed", strict=False)
mimetypes.add_type("text/tab-separated-values", ".vcf", strict=False)
mimetypes.add_type("text/tab-separated-values", ".sam", strict=False)
mimetypes.add_type("text/yaml", ".yaml", strict=False)
mimetypes.add_type("text/x-markdown", ".md", strict=False)
mimetypes.add_type("text/x-markdown", ".markdown", strict=False)

DEFAULT_STORAGE_LOCATION_ID = 1


def login(*args, **kwargs):
    """
    Convenience method to create a Synapse object and login.

    See :py:func:`synapseclient.Synapse.login` for arguments and usage.

    Example::

        import synapseclient
        syn = synapseclient.login()
    """

    syn = Synapse()
    syn.login(*args, **kwargs)
    return syn


class Synapse(object):
    """
    Constructs a Python client object for the Synapse repository service

    :param repoEndpoint:          Location of Synapse repository
    :param authEndpoint:          Location of authentication service
    :param fileHandleEndpoint:    Location of file service
    :param portalEndpoint:        Location of the website
    :param serviceTimeoutSeconds: Wait time before timeout (currently unused)
    :param debug:                 Print debugging messages if True
    :param skip_checks:           Skip version and endpoint checks
    :param configPath:            Path to config File with setting for Synapse
                                  defaults to ~/.synapseConfig
    :param requests_session:      a custom requests.Session object that this Synapse instance will use
                                  when making http requests

    Typically, no parameters are needed::

        import synapseclient
        syn = synapseclient.Synapse()

    See:

    - :py:func:`synapseclient.Synapse.login`
    - :py:func:`synapseclient.Synapse.setEndpoints`

    """

    # TODO: add additional boolean for write to disk?
    def __init__(
        self,
        repoEndpoint=None,
        authEndpoint=None,
        fileHandleEndpoint=None,
        portalEndpoint=None,
        debug=None,
        skip_checks=False,
        configPath=CONFIG_FILE,
        requests_session=None,
        cache_root_dir=None,
        silent=None,
    ):
        self._requests_session = requests_session or requests.Session()

        cache_root_dir = (
            cache.CACHE_ROOT_DIR if cache_root_dir is None else cache_root_dir
        )

        config_debug = None
        # Check for a config file
        self.configPath = configPath
        if os.path.isfile(configPath):
            config = self.getConfigFile(configPath)
            if config.has_option("cache", "location"):
                cache_root_dir = config.get("cache", "location")
            if config.has_section("debug"):
                config_debug = True

        if debug is None:
            debug = config_debug if config_debug is not None else DEBUG_DEFAULT

        self.cache = cache.Cache(cache_root_dir)
        self._sts_token_store = sts_transfer.StsTokenStore()

        self.setEndpoints(
            repoEndpoint, authEndpoint, fileHandleEndpoint, portalEndpoint, skip_checks
        )

        self.default_headers = {
            "content-type": "application/json; charset=UTF-8",
            "Accept": "application/json; charset=UTF-8",
        }
        self.credentials = None

        if not isinstance(debug, bool):
            raise ValueError("debug must be set to a bool (either True or False)")
        self.debug = debug

        self.silent = silent
        self._init_logger()  # initializes self.logger

        self.skip_checks = skip_checks

        self.table_query_sleep = 2
        self.table_query_backoff = 1.1
        self.table_query_max_sleep = 20
        self.table_query_timeout = 600  # in seconds
        self.multi_threaded = True  # if set to True, multi threaded download will be used for http and https URLs

        transfer_config = self._get_transfer_config()
        self.max_threads = transfer_config["max_threads"]
        self.use_boto_sts_transfers = transfer_config["use_boto_sts"]

    # initialize logging
    def _init_logger(self):
        logger_name = (
            SILENT_LOGGER_NAME
            if self.silent
            else DEBUG_LOGGER_NAME
            if self.debug
            else DEFAULT_LOGGER_NAME
        )
        self.logger = logging.getLogger(logger_name)
        logging.getLogger("py.warnings").handlers = self.logger.handlers

    @property
    def max_threads(self):
        return self._max_threads

    @max_threads.setter
    def max_threads(self, value: int):
        self._max_threads = min(max(value, 1), MAX_THREADS_CAP)

    @property
    def username(self):
        # for backwards compatability when username was a part of the Synapse object and not in credentials
        return self.credentials.username if self.credentials is not None else None

    @functools.lru_cache()
    def getConfigFile(self, configPath):
        """
        Retrieves the client configuration information.

        :param configPath:  Path to configuration file on local file system
        :return: a RawConfigParser populated with properties from the user's configuration file.
        """

        try:
            config = configparser.RawConfigParser()
            config.read(configPath)  # Does not fail if the file does not exist
            return config
        except configparser.Error as ex:
            raise ValueError(
                "Error parsing Synapse config file: {}".format(configPath)
            ) from ex

    def setEndpoints(
        self,
        repoEndpoint=None,
        authEndpoint=None,
        fileHandleEndpoint=None,
        portalEndpoint=None,
        skip_checks=False,
    ):
        """
        Sets the locations for each of the Synapse services (mostly useful for testing).

        :param repoEndpoint:          Location of synapse repository
        :param authEndpoint:          Location of authentication service
        :param fileHandleEndpoint:    Location of file service
        :param portalEndpoint:        Location of the website
        :param skip_checks:           Skip version and endpoint checks

        To switch between staging and production endpoints::

            syn.setEndpoints(**synapseclient.client.STAGING_ENDPOINTS)
            syn.setEndpoints(**synapseclient.client.PRODUCTION_ENDPOINTS)

        """

        endpoints = {
            "repoEndpoint": repoEndpoint,
            "authEndpoint": authEndpoint,
            "fileHandleEndpoint": fileHandleEndpoint,
            "portalEndpoint": portalEndpoint,
        }

        # For unspecified endpoints, first look in the config file
        config = self.getConfigFile(self.configPath)
        for point in endpoints.keys():
            if endpoints[point] is None and config.has_option("endpoints", point):
                endpoints[point] = config.get("endpoints", point)

        # Endpoints default to production
        for point in endpoints.keys():
            if endpoints[point] is None:
                endpoints[point] = PRODUCTION_ENDPOINTS[point]

            # Update endpoints if we get redirected
            if not skip_checks:
                response = self._requests_session.get(
                    endpoints[point],
                    allow_redirects=False,
                    headers=synapseclient.USER_AGENT,
                )
                if response.status_code == 301:
                    endpoints[point] = response.headers["location"]

        self.repoEndpoint = endpoints["repoEndpoint"]
        self.authEndpoint = endpoints["authEndpoint"]
        self.fileHandleEndpoint = endpoints["fileHandleEndpoint"]
        self.portalEndpoint = endpoints["portalEndpoint"]

    def login(
        self,
        email=None,
        password=None,
        apiKey=None,
        sessionToken=None,
        rememberMe=False,
        silent=False,
        forced=False,
        authToken=None,
    ):
        """
        Valid combinations of login() arguments:

            - email/username and password
            - email/username and apiKey (Base64 encoded string)
            - authToken
            - sessionToken (**DEPRECATED**)

        If no login arguments are provided or only username is provided, login() will attempt to log in using
         information from these sources (in order of preference):

        #. User's personal access token from environment the variable: SYNAPSE_AUTH_TOKEN

        #. .synapseConfig file (in user home folder unless configured otherwise)

        #. cached credentials from previous `login()` where `rememberMe=True` was passed as a parameter

        :param email:        Synapse user name (or an email address associated with a Synapse account)
        :param password:     **!!WILL BE DEPRECATED!!** password. Please use authToken (Synapse personal access token)
        :param apiKey:       **!!WILL BE DEPRECATED!!** Base64 encoded Synapse API key
        :param sessionToken: **!!DEPRECATED FIELD!!** User's current session token. Using this field will ignore the
                             following fields: email, password, apiKey
        :param rememberMe:   Whether the authentication information should be cached in your operating system's
                             credential storage.
        :param authToken:    A bearer authorization token, e.g. a personal access token, can be used in lieu of a
                             password or apiKey

        **GNOME Keyring** (recommended) or **KWallet** is recommended to be installed for credential storage on
        **Linux** systems.
        If it is not installed/setup, credentials will be stored as PLAIN-TEXT file with read and write permissions for
        the current user only (chmod 600).
        On Windows and Mac OS, a default credentials storage exists so it will be preferred over the plain-text file.
        To install GNOME Keyring on Ubuntu::

            sudo apt-get install gnome-keyring

            sudo apt-get install python-dbus  #(for Python 2 installed via apt-get)
            OR
            sudo apt-get install python3-dbus #(for Python 3 installed via apt-get)
            OR
            sudo apt-get install libdbus-glib-1-dev #(for custom installation of Python or vitualenv)
            sudo pip install dbus-python #(may take a while to compile C code)

        If you are on a headless Linux session (e.g. connecting via SSH), please run the following commands before
        running your Python session::

            dbus-run-session -- bash #(replace 'bash' with 'sh' if bash is unavailable)
            echo -n "REPLACE_WITH_YOUR_KEYRING_PASSWORD"|gnome-keyring-daemon -- unlock

        :param silent:     Defaults to False.  Suppresses the "Welcome ...!" message.
        :param forced:     Defaults to False.  Bypass the credential cache if set.

        Example::

            syn.login('my-username', 'secret-password', rememberMe=True)
            #> Welcome, Me!

        After logging in with the *rememberMe* flag set, an API key will be cached and
        used to authenticate for future logins::

            syn.login()
            #> Welcome, Me!

        """
        # Note: the order of the logic below reflects the ordering in the docstring above.

        # Check version before logging in
        if not self.skip_checks:
            version_check()

        # Make sure to invalidate the existing session
        self.logout()

        credential_provider_chain = get_default_credential_chain()
        # TODO: remove deprecated sessionToken when we move to a different solution
        self.credentials = credential_provider_chain.get_credentials(
            self,
            UserLoginArgs(
                email,
                password,
                apiKey,
                forced,
                sessionToken,
                authToken,
            ),
        )

        # Final check on login success
        if not self.credentials:
            raise SynapseNoCredentialsError("No credentials provided.")

        # Save the API key in the cache
        if rememberMe:
            message = (
                "The rememberMe parameter will be deprecated by early 2024. Please use the ~/.synapseConfig "
                "or SYNAPSE_AUTH_TOKEN environmental variable to set up your Synapse connection."
            )
            self.logger.warning(message)
            delete_stored_credentials(self.credentials.username)
            self.credentials.store_to_keyring()
            cached_sessions.set_most_recent_user(self.credentials.username)

        if not silent:
            profile = self.getUserProfile()
            # TODO-PY3: in Python2, do we need to ensure that this is encoded in utf-8
            self.logger.info(
                "Welcome, %s!\n"
                % (
                    profile["displayName"]
                    if "displayName" in profile
                    else self.credentials.username
                )
            )

    def _get_config_section_dict(self, section_name):
        config = self.getConfigFile(self.configPath)
        try:
            return dict(config.items(section_name))
        except configparser.NoSectionError:
            # section not present
            return {}

    def _get_config_authentication(self):
        return self._get_config_section_dict(
            config_file_constants.AUTHENTICATION_SECTION_NAME
        )

    def _get_client_authenticated_s3_profile(self, endpoint, bucket):
        config_section = endpoint + "/" + bucket
        return self._get_config_section_dict(config_section).get(
            "profile_name", "default"
        )

    def _get_transfer_config(self):
        # defaults
        transfer_config = {"max_threads": DEFAULT_NUM_THREADS, "use_boto_sts": False}

        for k, v in self._get_config_section_dict("transfer").items():
            if v:
                if k == "max_threads" and v:
                    try:
                        transfer_config["max_threads"] = int(v)
                    except ValueError as cause:
                        raise ValueError(
                            f"Invalid transfer.max_threads config setting {v}"
                        ) from cause

                elif k == "use_boto_sts":
                    lower_v = v.lower()
                    if lower_v not in ("true", "false"):
                        raise ValueError(
                            f"Invalid transfer.use_boto_sts config setting {v}"
                        )

                    transfer_config["use_boto_sts"] = "true" == lower_v

        return transfer_config

    def _getSessionToken(self, email, password):
        """Returns a validated session token."""
        try:
            req = {"email": email, "password": password}
            session = self.restPOST(
                "/session",
                body=json.dumps(req),
                endpoint=self.authEndpoint,
                headers=self.default_headers,
            )
            return session["sessionToken"]
        except SynapseHTTPError as err:
            if (
                err.response.status_code == 403
                or err.response.status_code == 404
                or err.response.status_code == 401
            ):
                raise SynapseAuthenticationError("Invalid username or password.")
            raise

    def _getAPIKey(self, sessionToken):
        """Uses a session token to fetch an API key."""

        headers = {"sessionToken": sessionToken, "Accept": "application/json"}
        secret = self.restGET("/secretKey", endpoint=self.authEndpoint, headers=headers)
        return secret["secretKey"]

    def _is_logged_in(self) -> bool:
        """Test whether the user is logged in to Synapse."""
        # This is a quick sanity check to see if credentials have been
        # configured on the client
        if self.credentials is None:
            return False
        # The public can query this command so there is no need to try catch.
        user = self.restGET("/userProfile")
        if user.get("userName") == "anonymous":
            return False
        return True

    def logout(self, forgetMe=False):
        """
        Removes authentication information from the Synapse client.

        :param forgetMe: Set as True to clear any local storage of authentication information.
                         See the flag "rememberMe" in :py:func:`synapseclient.Synapse.login`.
        """
        # Delete the user's API key from the cache
        if forgetMe and self.credentials:
            self.credentials.delete_from_keyring()

        self.credentials = None

    def invalidateAPIKey(self):
        """Invalidates authentication across all clients."""

        # Logout globally
        if self._is_logged_in():
            self.restDELETE("/secretKey", endpoint=self.authEndpoint)

<<<<<<< HEAD
    @memoize
    def getUserProfile(
        self,
        id: Union[str, int, UserProfile, TeamMember] = None,
        sessionToken: str = None,
        refresh: bool = False,
    ) -> UserProfile:
=======
    @functools.lru_cache()
    def getUserProfile(self, id=None, sessionToken=None):
>>>>>>> 5542c341
        """
        Get the details about a Synapse user.
        Retrieves information on the current user if 'id' is omitted.
        :param id:           The 'userId' (aka 'ownerId') of a user or the userName
        :param sessionToken: The session token to use to find the user profile
        :returns: The user profile for the user of interest.

        Example::
            my_profile = syn.getUserProfile()
            freds_profile = syn.getUserProfile('fredcommo')
        """
        try:
            # if id is unset or a userID, this will succeed
            id = "" if id is None else int(id)
        except (TypeError, ValueError):
            if isinstance(id, collections.abc.Mapping) and "ownerId" in id:
                id = id.ownerId
            elif isinstance(id, TeamMember):
                id = id.member.ownerId
            else:
                principals = self._findPrincipals(id)
                if len(principals) == 1:
                    id = principals[0]["ownerId"]
                else:
                    for principal in principals:
                        if principal.get("userName", None).lower() == id.lower():
                            id = principal["ownerId"]
                            break
                    else:  # no break
                        raise ValueError('Can\'t find user "%s": ' % id)
        uri = "/userProfile/%s" % id
        return UserProfile(
            **self.restGET(
                uri, headers={"sessionToken": sessionToken} if sessionToken else None
            )
        )

    def _findPrincipals(self, query_string):
        """
        Find users or groups by name or email.

        :returns: A list of userGroupHeader objects with fields displayName, email, firstName, lastName, isIndividual,
                  ownerId

        Example::

            syn._findPrincipals('test')

            [{u'displayName': u'Synapse Test',
              u'email': u'syn...t@sagebase.org',
              u'firstName': u'Synapse',
              u'isIndividual': True,
              u'lastName': u'Test',
              u'ownerId': u'1560002'},
             {u'displayName': ... }]

        """
        uri = "/userGroupHeaders?prefix=%s" % urllib_urlparse.quote(query_string)
        return [UserGroupHeader(**result) for result in self._GET_paginated(uri)]

    def _get_certified_passing_record(self, userid: int) -> dict:
        """Retrieve the Passing Record on the User Certification test for the given user.

        :params userid: Synapse user Id

        :returns: Synapse Passing Record
            https://rest-docs.synapse.org/rest/org/sagebionetworks/repo/model/quiz/PassingRecord.html
        """
        response = self.restGET(f"/user/{userid}/certifiedUserPassingRecord")
        return response

    def _get_user_bundle(self, userid: int, mask: int) -> dict:
        """Retrieve the user bundle for the given user.

        :params userid: Synapse user Id
        :params mask: Bit field indicating which components to include in the bundle.

        :returns: Synapse User Bundle
            https://rest-docs.synapse.org/rest/org/sagebionetworks/repo/model/UserBundle.html
        """
        try:
            response = self.restGET(f"/user/{userid}/bundle?mask={mask}")
        except SynapseHTTPError as ex:
            if ex.response.status_code == 404:
                return None
        return response

    def is_certified(self, user: typing.Union[str, int]) -> bool:
        """Determines whether a Synapse user is a certified user.

        :params user: Synapse username or Id

        :returns: True if the Synapse user is certified
        """
        # Check if userid or username exists
        syn_user = self.getUserProfile(user)
        # Get passing record

        try:
            certification_status = self._get_certified_passing_record(
                syn_user["ownerId"]
            )
            return certification_status["passed"]
        except SynapseHTTPError as ex:
            if ex.response.status_code == 404:
                # user hasn't taken the quiz
                return False
            raise

    def is_synapse_id(self, syn_id: str) -> bool:
        """Checks if given synID is valid (attached to actual entity?)"""
        if isinstance(syn_id, str):
            try:
                self.get(syn_id, downloadFile=False)
            except SynapseFileNotFoundError:
                return False
            except (
                SynapseHTTPError,
                SynapseAuthenticationError,
            ) as err:
                status = (
                    err.__context__.response.status_code or err.response.status_code
                )
                if status in (400, 404):
                    return False
                # Valid ID but user lacks permission or is not logged in
                elif status == 403:
                    return True
            return True
        self.logger.warning("synID must be a string")
        return False

    def onweb(self, entity, subpageId=None):
        """Opens up a browser window to the entity page or wiki-subpage.

        :param entity:    Either an Entity or a Synapse ID
        :param subpageId: (Optional) ID of one of the wiki's sub-pages
        """
        if isinstance(entity, str) and os.path.isfile(entity):
            entity = self.get(entity, downloadFile=False)
        synId = id_of(entity)
        if subpageId is None:
            webbrowser.open("%s#!Synapse:%s" % (self.portalEndpoint, synId))
        else:
            webbrowser.open(
                "%s#!Wiki:%s/ENTITY/%s" % (self.portalEndpoint, synId, subpageId)
            )

    def printEntity(self, entity, ensure_ascii=True):
        """
        Pretty prints an Entity.

        :param entity:  The entity to be printed.
        :param ensure_ascii:  If True, escapes all non-ASCII characters
        """

        if utils.is_synapse_id_str(entity):
            entity = self._getEntity(entity)
        try:
            self.logger.info(
                json.dumps(entity, sort_keys=True, indent=2, ensure_ascii=ensure_ascii)
            )
        except TypeError:
            self.logger.info(str(entity))

    def _print_transfer_progress(self, *args, **kwargs):
        # Checking synapse if the mode is silent mode.
        # If self.silent is True, no need to print out transfer progress.
        if self.silent is not True:
            cumulative_transfer_progress.printTransferProgress(*args, **kwargs)

    ############################################################
    #                      Service methods                     #
    ############################################################

    _services = {
        "json_schema": "JsonSchemaService",
    }

    def get_available_services(self):
        """Get available Synapse services
        This is a beta feature and is subject to change"""
        services = self._services.keys()
        return list(services)

    def service(self, service_name: str):
        """Get available Synapse services
        This is a beta feature and is subject to change"""
        # This is to avoid circular imports
        # TODO: revisit the import order and method https://stackoverflow.com/a/37126790
        # To move this to the top
        import synapseclient.services

        assert isinstance(service_name, str)
        service_name = service_name.lower().replace(" ", "_")
        assert service_name in self._services, (
            f"Unrecognized service ({service_name}). Run the 'get_available_"
            "services()' method to get a list of available services."
        )
        service_attr = self._services[service_name]
        service_cls = getattr(synapseclient.services, service_attr)
        service = service_cls(self)
        return service

    ############################################################
    #                   Get / Store methods                    #
    ############################################################

    def get(self, entity, **kwargs):
        """
        Gets a Synapse entity from the repository service.

        :param entity:           A Synapse ID, a Synapse Entity object, a plain dictionary in which 'id' maps to a
                                 Synapse ID or a local file that is stored in Synapse (found by the file MD5)
        :param version:          The specific version to get.
                                 Defaults to the most recent version.
        :param downloadFile:     Whether associated files(s) should be downloaded.
                                 Defaults to True
        :param downloadLocation: Directory where to download the Synapse File Entity.
                                 Defaults to the local cache.
        :param followLink:       Whether the link returns the target Entity.
                                 Defaults to False
        :param ifcollision:      Determines how to handle file collisions.
                                 May be "overwrite.local", "keep.local", or "keep.both".
                                 Defaults to "keep.both".
        :param limitSearch:      a Synanpse ID used to limit the search in Synapse if entity is specified as a local
                                 file.  That is, if the file is stored in multiple locations in Synapse only the ones
                                 in the specified folder/project will be returned.

        :returns: A new Synapse Entity object of the appropriate type

        Example::

            # download file into cache
            entity = syn.get('syn1906479')
            print(entity.name)
            print(entity.path)

            # download file into current working directory
            entity = syn.get('syn1906479', downloadLocation='.')
            print(entity.name)
            print(entity.path)

           # Determine the provenance of a locally stored file as indicated in Synapse
           entity = syn.get('/path/to/file.txt', limitSearch='syn12312')
           print(syn.getProvenance(entity))

        """
        # If entity is a local file determine the corresponding synapse entity
        if isinstance(entity, str) and os.path.isfile(entity):
            bundle = self._getFromFile(entity, kwargs.pop("limitSearch", None))
            kwargs["downloadFile"] = False
            kwargs["path"] = entity

        elif isinstance(entity, str) and not utils.is_synapse_id_str(entity):
            raise SynapseFileNotFoundError(
                (
                    "The parameter %s is neither a local file path "
                    " or a valid entity id" % entity
                )
            )
        # have not been saved entities
        elif isinstance(entity, Entity) and not entity.get("id"):
            raise ValueError(
                "Cannot retrieve entity that has not been saved."
                " Please use syn.store() to save your entity and try again."
            )
        else:
            version = kwargs.get("version", None)
            bundle = self._getEntityBundle(entity, version)
        # Check and warn for unmet access requirements
        self._check_entity_restrictions(
            bundle, entity, kwargs.get("downloadFile", True)
        )

        return self._getWithEntityBundle(entityBundle=bundle, entity=entity, **kwargs)

    def _check_entity_restrictions(self, bundle, entity, downloadFile):
        restrictionInformation = bundle["restrictionInformation"]
        if restrictionInformation["hasUnmetAccessRequirement"]:
            warning_message = (
                "\nThis entity has access restrictions. Please visit the web page for this entity "
                f'(syn.onweb("{id_of(entity)}")). Look for the "Access" label and the lock icon underneath '
                'the file name. Click "Request Access", and then review and fulfill the file '
                "download requirement(s).\n"
            )
            if downloadFile and bundle.get("entityType") not in ("project", "folder"):
                raise SynapseUnmetAccessRestrictions(warning_message)
            warnings.warn(warning_message)

    def _getFromFile(self, filepath, limitSearch=None):
        """
        Gets a Synapse entityBundle based on the md5 of a local file
        See :py:func:`synapseclient.Synapse.get`.

        :param filepath:        path to local file
        :param limitSearch:     Limits the places in Synapse where the file is searched for.
        """
        results = self.restGET(
            "/entity/md5/%s" % utils.md5_for_file(filepath).hexdigest()
        )["results"]
        if limitSearch is not None:
            # Go through and find the path of every entity found
            paths = [self.restGET("/entity/%s/path" % ent["id"]) for ent in results]
            # Filter out all entities whose path does not contain limitSearch
            results = [
                ent
                for ent, path in zip(results, paths)
                if utils.is_in_path(limitSearch, path)
            ]
        if len(results) == 0:  # None found
            raise SynapseFileNotFoundError("File %s not found in Synapse" % (filepath,))
        elif len(results) > 1:
            id_txts = "\n".join(
                ["%s.%i" % (r["id"], r["versionNumber"]) for r in results]
            )
            self.logger.warning(
                "\nThe file %s is associated with many files in Synapse:\n%s\n"
                "You can limit to files in specific project or folder by setting the limitSearch to the"
                " synapse Id of the project or folder.\n"
                "Will use the first one returned: \n"
                "%s version %i\n"
                % (filepath, id_txts, results[0]["id"], results[0]["versionNumber"])
            )
        entity = results[0]

        bundle = self._getEntityBundle(entity, version=entity["versionNumber"])
        self.cache.add(bundle["entity"]["dataFileHandleId"], filepath)

        return bundle

    def move(self, entity, new_parent):
        """
        Move a Synapse entity to a new container.

        :param entity:           A Synapse ID, a Synapse Entity object, or a local file that is stored in Synapse
        :param new_parent:       The new parent container (Folder or Project) to which the entity should be moved.

        :returns: The Synapse Entity object that has been moved.

        Example::

            entity = syn.move('syn456', 'syn123')
        """

        entity = self.get(entity, downloadFile=False)
        entity.parentId = id_of(new_parent)
        entity = self.store(entity, forceVersion=False)

        return entity

    def _getWithEntityBundle(self, entityBundle, entity=None, **kwargs):
        """
        Creates a :py:mod:`synapseclient.Entity` from an entity bundle returned by Synapse.
        An existing Entity can be supplied in case we want to refresh a stale Entity.

        :param entityBundle: Uses the given dictionary as the meta information of the Entity to get
        :param entity:       Optional, entity whose local state will be copied into the returned entity
        :param submission:   Optional, access associated files through a submission rather than
                             through an entity.

        See :py:func:`synapseclient.Synapse.get`.
        See :py:func:`synapseclient.Synapse._getEntityBundle`.
        See :py:mod:`synapseclient.Entity`.
        """

        # Note: This version overrides the version of 'entity' (if the object is Mappable)
        kwargs.pop("version", None)
        downloadFile = kwargs.pop("downloadFile", True)
        downloadLocation = kwargs.pop("downloadLocation", None)
        ifcollision = kwargs.pop("ifcollision", None)
        submission = kwargs.pop("submission", None)
        followLink = kwargs.pop("followLink", False)
        path = kwargs.pop("path", None)

        # make sure user didn't accidentlaly pass a kwarg that we don't handle
        if kwargs:  # if there are remaining items in the kwargs
            raise TypeError("Unexpected **kwargs: %r" % kwargs)

        # If Link, get target ID entity bundle
        if (
            entityBundle["entity"]["concreteType"]
            == "org.sagebionetworks.repo.model.Link"
            and followLink
        ):
            targetId = entityBundle["entity"]["linksTo"]["targetId"]
            targetVersion = entityBundle["entity"]["linksTo"].get("targetVersionNumber")
            entityBundle = self._getEntityBundle(targetId, targetVersion)

        # TODO is it an error to specify both downloadFile=False and downloadLocation?
        # TODO this matters if we want to return already cached files when downloadFile=False

        # Make a fresh copy of the Entity
        local_state = (
            entity.local_state() if entity and isinstance(entity, Entity) else {}
        )
        if path is not None:
            local_state["path"] = path
        properties = entityBundle["entity"]
        annotations = from_synapse_annotations(entityBundle["annotations"])
        entity = Entity.create(properties, annotations, local_state)

        # Handle download of fileEntities
        if isinstance(entity, File):
            # update the entity with FileHandle metadata
            file_handle = next(
                (
                    handle
                    for handle in entityBundle["fileHandles"]
                    if handle["id"] == entity.dataFileHandleId
                ),
                None,
            )
            entity._update_file_handle(file_handle)

            if downloadFile:
                if file_handle:
                    self._download_file_entity(
                        downloadLocation, entity, ifcollision, submission
                    )
                else:  # no filehandle means that we do not have DOWNLOAD permission
                    warning_message = (
                        "WARNING: You have READ permission on this file entity but not DOWNLOAD "
                        "permission. The file has NOT been downloaded."
                    )
                    self.logger.warning(
                        "\n"
                        + "!" * len(warning_message)
                        + "\n"
                        + warning_message
                        + "\n"
                        + "!" * len(warning_message)
                        + "\n"
                    )
        return entity

    def _ensure_download_location_is_directory(self, downloadLocation):
        download_dir = os.path.expandvars(os.path.expanduser(downloadLocation))
        if os.path.isfile(download_dir):
            raise ValueError(
                "Parameter 'downloadLocation' should be a directory, not a file."
            )
        return download_dir

    def _download_file_entity(
        self, downloadLocation: str, entity: Entity, ifcollision: str, submission: str
    ):
        # set the initial local state
        entity.path = None
        entity.files = []
        entity.cacheDir = None

        # check to see if an UNMODIFIED version of the file (since it was last downloaded) already exists
        # this location could be either in .synapseCache or a user specified location to which the user previously
        # downloaded the file
        cached_file_path = self.cache.get(entity.dataFileHandleId, downloadLocation)

        # location in .synapseCache where the file would be corresponding to its FileHandleId
        synapseCache_location = self.cache.get_cache_dir(entity.dataFileHandleId)

        file_name = (
            entity._file_handle.fileName
            if cached_file_path is None
            else os.path.basename(cached_file_path)
        )

        # Decide the best download location for the file
        if downloadLocation is not None:
            # Make sure the specified download location is a fully resolved directory
            downloadLocation = self._ensure_download_location_is_directory(
                downloadLocation
            )
        elif cached_file_path is not None:
            # file already cached so use that as the download location
            downloadLocation = os.path.dirname(cached_file_path)
        else:
            # file not cached and no user-specified location so default to .synapseCache
            downloadLocation = synapseCache_location

        # resolve file path collisions by either overwriting, renaming, or not downloading, depending on the
        # ifcollision value
        downloadPath = self._resolve_download_path_collisions(
            downloadLocation,
            file_name,
            ifcollision,
            synapseCache_location,
            cached_file_path,
        )
        if downloadPath is None:
            return

        if cached_file_path is not None:  # copy from cache
            if downloadPath != cached_file_path:
                # create the foider if it does not exist already
                if not os.path.exists(downloadLocation):
                    os.makedirs(downloadLocation)
                shutil.copy(cached_file_path, downloadPath)

        else:  # download the file from URL (could be a local file)
            objectType = "FileEntity" if submission is None else "SubmissionAttachment"
            objectId = entity["id"] if submission is None else submission

            # reassign downloadPath because if url points to local file (e.g. file://~/someLocalFile.txt)
            # it won't be "downloaded" and, instead, downloadPath will just point to '~/someLocalFile.txt'
            # _downloadFileHandle may also return None to indicate that the download failed
            downloadPath = self._downloadFileHandle(
                entity.dataFileHandleId, objectId, objectType, downloadPath
            )

            if downloadPath is None or not os.path.exists(downloadPath):
                return

        # converts the path format from forward slashes back to backward slashes on Windows
        entity.path = os.path.normpath(downloadPath)
        entity.files = [os.path.basename(downloadPath)]
        entity.cacheDir = os.path.dirname(downloadPath)

    def _resolve_download_path_collisions(
        self,
        downloadLocation,
        file_name,
        ifcollision,
        synapseCache_location,
        cached_file_path,
    ):
        # always overwrite if we are downloading to .synapseCache
        if utils.normalize_path(downloadLocation) == synapseCache_location:
            if ifcollision is not None and ifcollision != "overwrite.local":
                self.logger.warning(
                    "\n"
                    + "!" * 50
                    + f"\nifcollision={ifcollision} "
                    + "is being IGNORED because the download destination is synapse's cache."
                    ' Instead, the behavior is "overwrite.local". \n' + "!" * 50 + "\n"
                )
            ifcollision = "overwrite.local"
        # if ifcollision not specified, keep.local
        ifcollision = ifcollision or "keep.both"

        downloadPath = utils.normalize_path(os.path.join(downloadLocation, file_name))
        # resolve collison
        if os.path.exists(downloadPath):
            if ifcollision == "overwrite.local":
                pass
            elif ifcollision == "keep.local":
                # Don't want to overwrite the local file.
                return None
            elif ifcollision == "keep.both":
                if downloadPath != cached_file_path:
                    return utils.unique_filename(downloadPath)
            else:
                raise ValueError(
                    'Invalid parameter: "%s" is not a valid value '
                    'for "ifcollision"' % ifcollision
                )
        return downloadPath

    def store(
        self,
        obj,
        *,
        createOrUpdate=True,
        forceVersion=True,
        versionLabel=None,
        isRestricted=False,
        activity=None,
        used=None,
        executed=None,
        activityName=None,
        activityDescription=None,
    ):
        """
        Creates a new Entity or updates an existing Entity, uploading any files in the process.

        :param obj:                 A Synapse Entity, Evaluation, or Wiki
        :param used:                The Entity, Synapse ID, or URL used to create the object (can also be a list of
                                    these)
        :param executed:            The Entity, Synapse ID, or URL representing code executed to create the object
                                    (can also be a list of these)
        :param activity:            Activity object specifying the user's provenance.
        :param activityName:        Activity name to be used in conjunction with *used* and *executed*.
        :param activityDescription: Activity description to be used in conjunction with *used* and *executed*.
        :param createOrUpdate:      Indicates whether the method should automatically perform an update if the 'obj'
                                    conflicts with an existing Synapse object.  Defaults to True.
        :param forceVersion:        Indicates whether the method should increment the version of the object even if
                                    nothing has changed.  Defaults to True.
        :param versionLabel:        Arbitrary string used to label the version.
        :param isRestricted:        If set to true, an email will be sent to the Synapse access control team to start
                                    the process of adding terms-of-use or review board approval for this entity.
                                    You will be contacted with regards to the specific data being restricted and the
                                    requirements of access.

        :returns: A Synapse Entity, Evaluation, or Wiki

        Example::

            from synapseclient import Project

            project = Project('My uniquely named project')
            project = syn.store(project)

        Adding files with `provenance <Activity.html>`_::

            from synapseclient import File, Activity

            # A synapse entity *syn1906480* contains data
            # entity *syn1917825* contains code
            activity = Activity(
                'Fancy Processing',
                description='No seriously, really fancy processing',
                used=['syn1906480', 'http://data_r_us.com/fancy/data.txt'],
                executed='syn1917825')

            test_entity = File('/path/to/data/file.xyz', description='Fancy new data', parent=project)
            test_entity = syn.store(test_entity, activity=activity)

        """
        # SYNPY-1031: activity must be Activity object or code will fail later
        if activity:
            if not isinstance(activity, synapseclient.Activity):
                raise ValueError("activity should be synapseclient.Activity object")
        # _before_store hook
        # give objects a chance to do something before being stored
        if hasattr(obj, "_before_synapse_store"):
            obj._before_synapse_store(self)

        # _synapse_store hook
        # for objects that know how to store themselves
        if hasattr(obj, "_synapse_store"):
            return obj._synapse_store(self)

        # Handle all non-Entity objects
        if not (isinstance(obj, Entity) or type(obj) == dict):
            if isinstance(obj, Wiki):
                return self._storeWiki(obj, createOrUpdate)

            if "id" in obj:  # If ID is present, update
                return type(obj)(**self.restPUT(obj.putURI(), obj.json()))

            try:  # If no ID is present, attempt to POST the object
                return type(obj)(**self.restPOST(obj.postURI(), obj.json()))

            except SynapseHTTPError as err:
                # If already present and we want to update attempt to get the object content
                if createOrUpdate and err.response.status_code == 409:
                    newObj = self.restGET(obj.getByNameURI(obj.name))
                    newObj.update(obj)
                    obj = type(obj)(**newObj)
                    obj.update(self.restPUT(obj.putURI(), obj.json()))
                    return obj
                raise

        # If the input object is an Entity or a dictionary
        entity = obj
        properties, annotations, local_state = split_entity_namespaces(entity)
        bundle = None
        # Explicitly set an empty versionComment property if none is supplied,
        # otherwise an existing entity bundle's versionComment will be copied to the update.
        properties["versionComment"] = (
            properties["versionComment"] if "versionComment" in properties else None
        )

        # Anything with a path is treated as a cache-able item
        if entity.get("path", False):
            if "concreteType" not in properties:
                properties["concreteType"] = File._synapse_entity_type
            # Make sure the path is fully resolved
            entity["path"] = os.path.expanduser(entity["path"])

            # Check if the File already exists in Synapse by fetching metadata on it
            bundle = self._getEntityBundle(entity)

            if bundle:
                if createOrUpdate:
                    # update our properties from the existing bundle so that we have
                    # enough to process this as an entity update.
                    properties = {**bundle["entity"], **properties}

                # Check if the file should be uploaded
                fileHandle = find_data_file_handle(bundle)
                if (
                    fileHandle
                    and fileHandle["concreteType"]
                    == "org.sagebionetworks.repo.model.file.ExternalFileHandle"
                ):
                    # switching away from ExternalFileHandle or the url was updated
                    needs_upload = entity["synapseStore"] or (
                        fileHandle["externalURL"] != entity["externalURL"]
                    )
                else:
                    # Check if we need to upload a new version of an existing
                    # file. If the file referred to by entity['path'] has been
                    # modified, we want to upload the new version.
                    # If synapeStore is false then we must upload a ExternalFileHandle
                    needs_upload = not entity[
                        "synapseStore"
                    ] or not self.cache.contains(
                        bundle["entity"]["dataFileHandleId"], entity["path"]
                    )
            elif entity.get("dataFileHandleId", None) is not None:
                needs_upload = False
            else:
                needs_upload = True

            if needs_upload:
                local_state_fh = local_state.get("_file_handle", {})
                synapseStore = local_state.get("synapseStore", True)
                fileHandle = upload_file_handle(
                    self,
                    entity["parentId"],
                    local_state["path"]
                    if (synapseStore or local_state_fh.get("externalURL") is None)
                    else local_state_fh.get("externalURL"),
                    synapseStore=synapseStore,
                    md5=local_state_fh.get("contentMd5"),
                    file_size=local_state_fh.get("contentSize"),
                    mimetype=local_state_fh.get("contentType"),
                    max_threads=self.max_threads,
                )
                properties["dataFileHandleId"] = fileHandle["id"]
                local_state["_file_handle"] = fileHandle

            elif "dataFileHandleId" not in properties:
                # Handle the case where the Entity lacks an ID
                # But becomes an update() due to conflict
                properties["dataFileHandleId"] = bundle["entity"]["dataFileHandleId"]

            # update the file_handle metadata if the FileEntity's FileHandle id has changed
            local_state_fh_id = local_state.get("_file_handle", {}).get("id")
            if (
                local_state_fh_id
                and properties["dataFileHandleId"] != local_state_fh_id
            ):
                local_state["_file_handle"] = find_data_file_handle(
                    self._getEntityBundle(
                        properties["id"],
                        requestedObjects={
                            "includeEntity": True,
                            "includeFileHandles": True,
                        },
                    )
                )

                # check if we already have the filehandleid cached somewhere
                cached_path = self.cache.get(properties["dataFileHandleId"])
                if cached_path is None:
                    local_state["path"] = None
                    local_state["cacheDir"] = None
                    local_state["files"] = []
                else:
                    local_state["path"] = cached_path
                    local_state["cacheDir"] = os.path.dirname(cached_path)
                    local_state["files"] = [os.path.basename(cached_path)]

        # Create or update Entity in Synapse
        if "id" in properties:
            properties = self._updateEntity(properties, forceVersion, versionLabel)
        else:
            # If Link, get the target name, version number and concrete type and store in link properties
            if properties["concreteType"] == "org.sagebionetworks.repo.model.Link":
                target_properties = self._getEntity(
                    properties["linksTo"]["targetId"],
                    version=properties["linksTo"].get("targetVersionNumber"),
                )
                if target_properties["parentId"] == properties["parentId"]:
                    raise ValueError(
                        "Cannot create a Link to an entity under the same parent."
                    )
                properties["linksToClassName"] = target_properties["concreteType"]
                if (
                    target_properties.get("versionNumber") is not None
                    and properties["linksTo"].get("targetVersionNumber") is not None
                ):
                    properties["linksTo"]["targetVersionNumber"] = target_properties[
                        "versionNumber"
                    ]
                properties["name"] = target_properties["name"]
            try:
                properties = self._createEntity(properties)
            except SynapseHTTPError as ex:
                if createOrUpdate and ex.response.status_code == 409:
                    # Get the existing Entity's ID via the name and parent
                    existing_entity_id = self.findEntityId(
                        properties["name"], properties.get("parentId", None)
                    )
                    if existing_entity_id is None:
                        raise

                    # get existing properties and annotations
                    if not bundle:
                        bundle = self._getEntityBundle(
                            existing_entity_id,
                            requestedObjects={
                                "includeEntity": True,
                                "includeAnnotations": True,
                            },
                        )

                    properties = {**bundle["entity"], **properties}

                    # we additionally merge the annotations under the assumption that a missing annotation
                    # from a resolved conflict represents an newer annotation that should be preserved
                    # rather than an intentionally deleted annotation.
                    annotations = {
                        **from_synapse_annotations(bundle["annotations"]),
                        **annotations,
                    }

                    properties = self._updateEntity(
                        properties, forceVersion, versionLabel
                    )

                else:
                    raise

        # Deal with access restrictions
        if isRestricted:
            self._createAccessRequirementIfNone(properties)

        # Update annotations
        if not bundle or check_annotations_changed(bundle["annotations"], annotations):
            annotations = self.set_annotations(
                Annotations(properties["id"], properties["etag"], annotations)
            )
            properties["etag"] = annotations.etag

        # If the parameters 'used' or 'executed' are given, create an Activity object
        if used or executed:
            if activity is not None:
                raise SynapseProvenanceError(
                    "Provenance can be specified as an Activity object or as used/executed"
                    " item(s), but not both."
                )
            activity = Activity(
                name=activityName,
                description=activityDescription,
                used=used,
                executed=executed,
            )

        # If we have an Activity, set it as the Entity's provenance record
        if activity:
            self.setProvenance(properties, activity)

            # 'etag' has changed, so get the new Entity
            properties = self._getEntity(properties)

        # Return the updated Entity object
        entity = Entity.create(properties, annotations, local_state)
        return self.get(entity, downloadFile=False)

    def _createAccessRequirementIfNone(self, entity):
        """
        Checks to see if the given entity has access requirements.
        If not, then one is added
        """
        existingRestrictions = self.restGET(
            "/entity/%s/accessRequirement?offset=0&limit=1" % id_of(entity)
        )
        if len(existingRestrictions["results"]) <= 0:
            self.restPOST("/entity/%s/lockAccessRequirement" % id_of(entity), body="")

    def _getEntityBundle(self, entity, version=None, requestedObjects=None):
        """
        Gets some information about the Entity.

        :parameter entity:      a Synapse Entity or Synapse ID
        :parameter version:     the entity's version (defaults to None meaning most recent version)
        :parameter requestedObjects:    A dict indicating settings for what to include

        default value for requestedObjects is::

            requestedObjects = {'includeEntity': True,
                                'includeAnnotations': True,
                                'includeFileHandles': True,
                                'includeRestrictionInformation': True}

        Keys available for requestedObjects::

            includeEntity
            includeAnnotations
            includePermissions
            includeEntityPath
            includeHasChildren
            includeAccessControlList
            includeFileHandles
            includeTableBundle
            includeRootWikiId
            includeBenefactorACL
            includeDOIAssociation
            includeFileName
            includeThreadCount
            includeRestrictionInformation


        Keys with values set to False may simply be omitted.
        For example, we might ask for an entity bundle containing file handles, annotations, and properties::
            requested_objects = {'includeEntity':True
                                 'includeAnnotations':True,
                                 'includeFileHandles':True}
            bundle = syn._getEntityBundle('syn111111', )

        :returns: An EntityBundle with the requested fields or by default Entity header, annotations, unmet access
         requirements, and file handles
        """

        # If 'entity' is given without an ID, try to find it by 'parentId' and 'name'.
        # Use case:
        #     If the user forgets to catch the return value of a syn.store(e)
        #     this allows them to recover by doing: e = syn.get(e)
        if requestedObjects is None:
            requestedObjects = {
                "includeEntity": True,
                "includeAnnotations": True,
                "includeFileHandles": True,
                "includeRestrictionInformation": True,
            }
        if (
            isinstance(entity, collections.abc.Mapping)
            and "id" not in entity
            and "name" in entity
        ):
            entity = self.findEntityId(entity["name"], entity.get("parentId", None))

        # Avoid an exception from finding an ID from a NoneType
        try:
            id_of(entity)
        except ValueError:
            return None

        if version is not None:
            uri = f"/entity/{id_of(entity)}/version/{int(version):d}/bundle2"
        else:
            uri = f"/entity/{id_of(entity)}/bundle2"
        bundle = self.restPOST(uri, body=json.dumps(requestedObjects))

        return bundle

    def delete(self, obj, version=None):
        """
        Removes an object from Synapse.

        :param obj:         An existing object stored on Synapse such as
                            Evaluation, File, Project, or Wiki
        :param version:     For entities, specify a particular version to
                            delete.

        """
        # Handle all strings as the Entity ID for backward compatibility
        if isinstance(obj, str):
            if version:
                self.restDELETE(uri=f"/entity/{id_of(obj)}/version/{version}")
            else:
                self.restDELETE(uri=f"/entity/{id_of(obj)}")
        elif hasattr(obj, "_synapse_delete"):
            return obj._synapse_delete(self)
        else:
            try:
                if isinstance(obj, Versionable):
                    self.restDELETE(obj.deleteURI(versionNumber=version))
                else:
                    self.restDELETE(obj.deleteURI())
            except AttributeError:
                raise SynapseError(
                    f"Can't delete a {type(obj)}. Please specify a Synapse object or id"
                )

    _user_name_cache = {}

    def _get_user_name(self, user_id):
        if user_id not in self._user_name_cache:
            self._user_name_cache[user_id] = utils.extract_user_name(
                self.getUserProfile(user_id)
            )
        return self._user_name_cache[user_id]

    def _list(
        self,
        parent,
        recursive=False,
        long_format=False,
        show_modified=False,
        indent=0,
        out=sys.stdout,
    ):
        """
        List child objects of the given parent, recursively if requested.
        """
        fields = ["id", "name", "nodeType"]
        if long_format:
            fields.extend(["createdByPrincipalId", "createdOn", "versionNumber"])
        if show_modified:
            fields.extend(["modifiedByPrincipalId", "modifiedOn"])
        results = self.getChildren(parent)

        results_found = False
        for result in results:
            results_found = True

            fmt_fields = {
                "name": result["name"],
                "id": result["id"],
                "padding": " " * indent,
                "slash_or_not": "/" if is_container(result) else "",
            }
            fmt_string = "{id}"

            if long_format:
                fmt_fields["createdOn"] = utils.iso_to_datetime(
                    result["createdOn"]
                ).strftime("%Y-%m-%d %H:%M")
                fmt_fields["createdBy"] = self._get_user_name(result["createdBy"])[:18]
                fmt_fields["version"] = result["versionNumber"]
                fmt_string += " {version:3}  {createdBy:>18} {createdOn}"
            if show_modified:
                fmt_fields["modifiedOn"] = utils.iso_to_datetime(
                    result["modifiedOn"]
                ).strftime("%Y-%m-%d %H:%M")
                fmt_fields["modifiedBy"] = self._get_user_name(result["modifiedBy"])[
                    :18
                ]
                fmt_string += "  {modifiedBy:>18} {modifiedOn}"

            fmt_string += "  {padding}{name}{slash_or_not}\n"
            out.write(fmt_string.format(**fmt_fields))

            if (indent == 0 or recursive) and is_container(result):
                self._list(
                    result["id"],
                    recursive=recursive,
                    long_format=long_format,
                    show_modified=show_modified,
                    indent=indent + 2,
                    out=out,
                )

        if indent == 0 and not results_found:
            out.write(
                "No results visible to {username} found for id {id}\n".format(
                    username=self.credentials.username, id=id_of(parent)
                )
            )

    def uploadFileHandle(
        self, path, parent, synapseStore=True, mimetype=None, md5=None, file_size=None
    ):
        """Uploads the file in the provided path (if necessary) to a storage location based on project settings.
        Returns a new FileHandle as a dict to represent the stored file.

        :param parent:          parent of the entity to which we upload.
        :param path:            file path to the file being uploaded
        :param synapseStore:    If False, will not upload the file, but instead create an ExternalFileHandle that
                                references the file on the local machine.
                                If True, will upload the file based on StorageLocation determined by the
                                entity_parent_id
        :param mimetype:        The MIME type metadata for the uploaded file
        :param md5:             The MD5 checksum for the file, if known. Otherwise if the file is a local file, it will
                                be calculated automatically.
        :param file_size:       The size the file, if known. Otherwise if the file is a local file, it will be
                                calculated automatically.
        :param file_type:       The MIME type the file, if known. Otherwise if the file is a local file, it will be
                                calculated automatically.

        :returns: a dict of a new FileHandle as a dict that represents the uploaded file
        """
        return upload_file_handle(
            self, parent, path, synapseStore, md5, file_size, mimetype
        )

    ############################################################
    #                  Download List                           #
    ############################################################
    def clear_download_list(self):
        """Clear all files from download list"""
        self.restDELETE("/download/list")

    def remove_from_download_list(self, list_of_files: typing.List[typing.Dict]) -> int:
        """Remove a batch of files from download list

        :param: array of files in the format of a mapping
                {fileEntityId: synid, versionNumber: version}

        :returns: Number of files removed from download list
        """
        request_body = {"batchToRemove": list_of_files}
        num_files_removed = self.restPOST(
            "/download/list/remove", body=json.dumps(request_body)
        )
        return num_files_removed

    def _generate_manifest_from_download_list(
        self,
        quoteCharacter: str = '"',
        escapeCharacter: str = "\\",
        lineEnd: str = os.linesep,
        separator: str = ",",
        header: bool = True,
    ):
        """Creates a download list manifest generation request

        :param quoteCharacter:  The character to be used for quoted elements in the resulting file.
                                Defaults to '"'.
        :param escapeCharacter: The escape character to be used for escaping a separator or quote in the resulting
                                file. Defaults to "\".
        :param lineEnd:         The line feed terminator to be used for the resulting file. Defaults to os.linesep.
        :param separator:       The delimiter to be used for separating entries in the resulting file. Defaults to ",".
        :param header:          Is the first line a header? Defaults to True.

        :returns: Filehandle of download list manifest
        """
        request_body = {
            "concreteType": "org.sagebionetworks.repo.model.download.DownloadListManifestRequest",
            "csvTableDescriptor": {
                "separator": separator,
                "quoteCharacter": quoteCharacter,
                "escapeCharacter": escapeCharacter,
                "lineEnd": lineEnd,
                "isFirstLineHeader": header,
            },
        }
        return self._waitForAsync(
            uri="/download/list/manifest/async", request=request_body
        )

    def get_download_list_manifest(self):
        """Get the path of the download list manifest file

        :returns: path of download list manifest file
        """
        manifest = self._generate_manifest_from_download_list()
        # Get file handle download link
        file_result = self._getFileHandleDownload(
            fileHandleId=manifest["resultFileHandleId"],
            objectId=manifest["resultFileHandleId"],
            objectType="FileEntity",
        )
        # Download the manifest
        downloaded_path = self._download_from_URL(
            url=file_result["preSignedURL"],
            destination="./",
            fileHandleId=file_result["fileHandleId"],
            expected_md5=file_result["fileHandle"].get("contentMd5"),
        )
        return downloaded_path

    def get_download_list(self, downloadLocation: str = None) -> str:
        """Download all files from your Synapse download list

        :param downloadLocation: Directory to download files to.

        :returns: manifest file with file paths
        """
        dl_list_path = self.get_download_list_manifest()
        downloaded_files = []
        new_manifest_path = f"manifest_{time.time_ns()}.csv"
        with open(dl_list_path) as manifest_f, open(
            new_manifest_path, "w"
        ) as write_obj:
            reader = csv.DictReader(manifest_f)
            columns = reader.fieldnames
            columns.extend(["path", "error"])
            # Write the downloaded paths to a new manifest file
            writer = csv.DictWriter(write_obj, fieldnames=columns)
            writer.writeheader()

            for row in reader:
                # You can add things to the download list that you don't have access to
                # So there must be a try catch here
                try:
                    entity = self.get(row["ID"], downloadLocation=downloadLocation)
                    # Must include version number because you can have multiple versions of a
                    # file in the download list
                    downloaded_files.append(
                        {
                            "fileEntityId": row["ID"],
                            "versionNumber": row["versionNumber"],
                        }
                    )
                    row["path"] = entity.path
                    row["error"] = ""
                except Exception:
                    row["path"] = ""
                    row["error"] = "DOWNLOAD FAILED"
                    self.logger.error("Unable to download file")
                writer.writerow(row)

        # Don't want to clear all the download list because you can add things
        # to the download list after initiating this command.
        # Files that failed to download should not be removed from download list
        # Remove all files from download list after the entire download is complete.
        # This is because if download fails midway, we want to return the full manifest
        if downloaded_files:
            # Only want to invoke this if there is a list of files to remove
            # or the API call will error
            self.remove_from_download_list(list_of_files=downloaded_files)
        else:
            self.logger.warning("A manifest was created, but no files were downloaded")

        # Always remove original manifest file
        os.remove(dl_list_path)

        return new_manifest_path

    ############################################################
    #                  Get / Set Annotations                   #
    ############################################################

    def _getRawAnnotations(self, entity, version=None):
        """
        Retrieve annotations for an Entity returning them in the native Synapse format.
        """
        # Note: Specifying the version results in a zero-ed out etag,
        # even if the version is the most recent.
        # See `PLFM-1874 <https://sagebionetworks.jira.com/browse/PLFM-1874>`_ for more details.
        if version:
            uri = f"/entity/{id_of(entity)}/version/{str(version)}/annotations2"
        else:
            uri = f"/entity/{id_of(entity)}/annotations2"
        return self.restGET(uri)

    @deprecated.sphinx.deprecated(
        version="2.1.0",
        reason="deprecated and replaced with :py:meth:`get_annotations`",
    )
    def getAnnotations(self, entity, version=None):
        """deprecated and replaced with :py:meth:`get_annotations`"""
        return self.get_annotations(entity, version=version)

    def get_annotations(
        self, entity: typing.Union[str, Entity], version: typing.Union[str, int] = None
    ) -> Annotations:
        """
        Retrieve annotations for an Entity from the Synapse Repository as a Python dict.

        Note that collapsing annotations from the native Synapse format to a Python dict may involve some loss of
        information. See :py:func:`_getRawAnnotations` to get annotations in the native format.

        :param entity:  An Entity or Synapse ID to lookup
        :param version: The version of the Entity to retrieve.

        :returns: A :py:class:`synapseclient.annotations.Annotations` object, \
        a dict that also has id and etag attributes
        :rtype: :py:class:`synapseclient.annotations.Annotations`
        """
        return from_synapse_annotations(self._getRawAnnotations(entity, version))

    @deprecated.sphinx.deprecated(
        version="2.1.0",
        reason="deprecated and replaced with :py:meth:`set_annotations` "
        "This method is UNSAFE and may overwrite existing annotations"
        " without confirming that you have retrieved and"
        " updated the latest annotations",
    )
    def setAnnotations(self, entity, annotations=None, **kwargs):
        """
        Store annotations for an Entity in the Synapse Repository.

        :param entity:      The Entity or Synapse Entity ID whose annotations are to be updated
        :param annotations: A dictionary of annotation names and values
        :param kwargs:      annotation names and values
        :returns: the updated annotations for the entity

        """
        if not annotations:
            annotations = {}

        annotations.update(kwargs)

        id = id_of(entity)
        etag = (
            annotations.etag
            if hasattr(annotations, "etag")
            else annotations.get("etag")
        )

        if not etag:
            if "etag" in entity:
                etag = entity["etag"]
            else:
                uri = "/entity/%s/annotations2" % id_of(entity)
                old_annos = self.restGET(uri)
                etag = old_annos["etag"]

        return self.set_annotations(Annotations(id, etag, annotations))

    def set_annotations(self, annotations: Annotations):
        """
        Store annotations for an Entity in the Synapse Repository.

        :param annotations: A :py:class:`synapseclient.annotations.Annotations` of annotation names and values,
         with the id and etag attribute set

        :returns: the updated :py:class:`synapseclient.annotations.Annotations` for the entity


        Example::

            annos = syn.get_annotations('syn123')

            # annos will contain the id and etag associated with the entity upon retrieval
            print(annos.id)
            # syn123
            print(annos.etag)
            # 7bdb83e9-a50a-46e4-987a-4962559f090f   (Usually some UUID in the form of a string)

            # returned annos object from get_annotations() can be used as if it were a dict

            # set key 'foo' to have value of 'bar' and 'baz'
            annos['foo'] = ['bar', 'baz']

            # single values will automatically be wrapped in a list once stored
            annos['qwerty'] = 'asdf'

            # store the annotations
            annos = syn.set_annotations(annos)

            print(annos)
            # {'foo':['bar','baz], 'qwerty':['asdf']}
        """

        if not isinstance(annotations, Annotations):
            raise TypeError("Expected a synapseclient.Annotations object")

        synapseAnnos = to_synapse_annotations(annotations)

        return from_synapse_annotations(
            self.restPUT(
                f"/entity/{id_of(annotations)}/annotations2",
                body=json.dumps(synapseAnnos),
            )
        )

    ############################################################
    #                         Querying                         #
    ############################################################

    def getChildren(
        self,
        parent,
        includeTypes=[
            "folder",
            "file",
            "table",
            "link",
            "entityview",
            "dockerrepo",
            "submissionview",
            "dataset",
            "materializedview",
        ],
        sortBy="NAME",
        sortDirection="ASC",
    ):
        """
        Retrieves all of the entities stored within a parent such as folder or project.

        :param parent:          An id or an object of a Synapse container or None to retrieve all projects

        :param includeTypes:    Must be a list of entity types (ie. ["folder","file"]) which can be found here:
                                http://docs.synapse.org/rest/org/sagebionetworks/repo/model/EntityType.html

        :param sortBy:          How results should be sorted.  Can be NAME, or CREATED_ON

        :param sortDirection:   The direction of the result sort.  Can be ASC, or DESC

        :returns:                An iterator that shows all the children of the container.

        Also see:

        - :py:func:`synapseutils.walk`
        """
        parentId = id_of(parent) if parent is not None else None
        entityChildrenRequest = {
            "parentId": parentId,
            "includeTypes": includeTypes,
            "sortBy": sortBy,
            "sortDirection": sortDirection,
            "nextPageToken": None,
        }
        entityChildrenResponse = {"nextPageToken": "first"}
        while entityChildrenResponse.get("nextPageToken") is not None:
            entityChildrenResponse = self.restPOST(
                "/entity/children", body=json.dumps(entityChildrenRequest)
            )
            for child in entityChildrenResponse["page"]:
                yield child
            if entityChildrenResponse.get("nextPageToken") is not None:
                entityChildrenRequest["nextPageToken"] = entityChildrenResponse[
                    "nextPageToken"
                ]

    def md5Query(self, md5):
        """
        Find the Entities which have attached file(s) which have the given MD5 hash.

        :param md5: The MD5 to query for (hexadecimal string)

        :returns: A list of Entity headers
        """

        return self.restGET("/entity/md5/%s" % md5)["results"]

    ############################################################
    #                     ACL manipulation                     #
    ############################################################

    def _getBenefactor(self, entity):
        """An Entity gets its ACL from its benefactor."""

        if utils.is_synapse_id_str(entity) or is_synapse_entity(entity):
            return self.restGET("/entity/%s/benefactor" % id_of(entity))
        return entity

    def _getACL(self, entity):
        """Get the effective ACL for a Synapse Entity."""

        if hasattr(entity, "getACLURI"):
            uri = entity.getACLURI()
        else:
            # Get the ACL from the benefactor (which may be the entity itself)
            benefactor = self._getBenefactor(entity)
            uri = "/entity/%s/acl" % (benefactor["id"])
        return self.restGET(uri)

    def _storeACL(self, entity, acl):
        """
        Create or update the ACL for a Synapse Entity.

        :param entity:  An entity or Synapse ID
        :param acl:  An ACl as a dict

        :returns: the new or updated ACL

        .. code-block:: python

            {'resourceAccess': [
                {'accessType': ['READ'],
                 'principalId': 222222}
            ]}
        """
        if hasattr(entity, "putACLURI"):
            return self.restPUT(entity.putACLURI(), json.dumps(acl))
        else:
            # Get benefactor. (An entity gets its ACL from its benefactor.)
            entity_id = id_of(entity)
            uri = "/entity/%s/benefactor" % entity_id
            benefactor = self.restGET(uri)

            # Update or create new ACL
            uri = "/entity/%s/acl" % entity_id
            if benefactor["id"] == entity_id:
                return self.restPUT(uri, json.dumps(acl))
            else:
                return self.restPOST(uri, json.dumps(acl))

    def _getUserbyPrincipalIdOrName(self, principalId: str = None):
        """
        Given either a string, int or None finds the corresponding user where None implies PUBLIC

        :param principalId: Identifier of a user or group

        :returns: The integer ID of the user
        """
        if principalId is None or principalId == "PUBLIC":
            return PUBLIC
        try:
            return int(principalId)

        # If principalId is not a number assume it is a name or email
        except ValueError:
            userProfiles = self.restGET("/userGroupHeaders?prefix=%s" % principalId)
            totalResults = len(userProfiles["children"])
            if totalResults == 1:
                return int(userProfiles["children"][0]["ownerId"])
            elif totalResults > 1:
                for profile in userProfiles["children"]:
                    if profile["userName"] == principalId:
                        return int(profile["ownerId"])

            supplementalMessage = (
                "Please be more specific" if totalResults > 1 else "No matches"
            )
            raise SynapseError(
                "Unknown Synapse user (%s).  %s." % (principalId, supplementalMessage)
            )

    def getPermissions(
        self,
        entity: Union[Entity, Evaluation, str, collections.abc.Mapping],
        principalId: str = None,
    ):
        """Get the permissions that a user or group has on an Entity.

        :param entity:      An Entity or Synapse ID to lookup
        :param principalId: Identifier of a user or group (defaults to PUBLIC users)

        :returns: An array containing some combination of
                  ['READ', 'CREATE', 'UPDATE', 'DELETE', 'CHANGE_PERMISSIONS', 'DOWNLOAD']
                  or an empty array

        """
        principal_id = self._getUserbyPrincipalIdOrName(principalId)
        acl = self._getACL(entity)

        team_list = self._find_teams_for_principal(principal_id)
        team_ids = [int(team.id) for team in team_list]
        effective_permission_set = set()

        # This user_profile_bundle is being used to verify that the principal_id is a registered user of the system
        user_profile_bundle = self._get_user_bundle(principal_id, 1)

        # Loop over all permissions in the returned ACL and add it to the effective_permission_set
        # if the principalId in the ACL matches
        # 1) the one we are looking for,
        # 2) a team the entity is a member of,
        # 3) PUBLIC
        # 4) A user_profile_bundle exists for the principal_id
        for permissions in acl["resourceAccess"]:
            if "principalId" in permissions and (
                permissions["principalId"] == principal_id
                or permissions["principalId"] in team_ids
                or permissions["principalId"] == PUBLIC
                or (
                    permissions["principalId"] == AUTHENTICATED_USERS
                    and user_profile_bundle is not None
                )
            ):
                effective_permission_set = effective_permission_set.union(
                    permissions["accessType"]
                )
        return list(effective_permission_set)

    def setPermissions(
        self,
        entity,
        principalId=None,
        accessType=["READ", "DOWNLOAD"],
        modify_benefactor=False,
        warn_if_inherits=True,
        overwrite=True,
    ):
        """
        Sets permission that a user or group has on an Entity.
        An Entity may have its own ACL or inherit its ACL from a benefactor.

        :param entity:              An Entity or Synapse ID to modify
        :param principalId:         Identifier of a user or group. '273948' is for all registered Synapse users
                                    and '273949' is for public access.
        :param accessType:          Type of permission to be granted. One or more of CREATE, READ, DOWNLOAD, UPDATE,
                                    DELETE, CHANGE_PERMISSIONS
        :param modify_benefactor:   Set as True when modifying a benefactor's ACL
        :param warn_if_inherits:    Set as False, when creating a new ACL.
                                    Trying to modify the ACL of an Entity that inherits its ACL will result in a warning
        :param overwrite:           By default this function overwrites existing permissions for the specified user.
                                    Set this flag to False to add new permissions non-destructively.

        :returns: an Access Control List object

        Example::

            # Grant all registered users download access
            syn.setPermissions('syn1234','273948',['READ','DOWNLOAD'])
            # Grant the public view access
            syn.setPermissions('syn1234','273949',['READ'])
        """

        benefactor = self._getBenefactor(entity)
        if benefactor["id"] != id_of(entity):
            if modify_benefactor:
                entity = benefactor
            elif warn_if_inherits:
                self.logger.warning(
                    "Creating an ACL for entity %s, which formerly inherited access control from a"
                    ' benefactor entity, "%s" (%s).\n'
                    % (id_of(entity), benefactor["name"], benefactor["id"])
                )

        acl = self._getACL(entity)

        principalId = self._getUserbyPrincipalIdOrName(principalId)

        # Find existing permissions
        permissions_to_update = None
        for permissions in acl["resourceAccess"]:
            if (
                "principalId" in permissions
                and permissions["principalId"] == principalId
            ):
                permissions_to_update = permissions
                break

        if accessType is None or accessType == []:
            # remove permissions
            if permissions_to_update and overwrite:
                acl["resourceAccess"].remove(permissions_to_update)
        else:
            # add a 'resourceAccess' entry, if necessary
            if not permissions_to_update:
                permissions_to_update = {"accessType": [], "principalId": principalId}
                acl["resourceAccess"].append(permissions_to_update)
            if overwrite:
                permissions_to_update["accessType"] = accessType
            else:
                permissions_to_update["accessType"] = list(
                    set(permissions_to_update["accessType"]) | set(accessType)
                )
        return self._storeACL(entity, acl)

    ############################################################
    #                        Provenance                        #
    ############################################################

    # TODO: rename these to Activity
    def getProvenance(self, entity, version=None):
        """
        Retrieve provenance information for a Synapse Entity.

        :param entity:  An Entity or Synapse ID to lookup
        :param version: The version of the Entity to retrieve.
                        Gets the most recent version if omitted

        :returns: An Activity object or
                  raises exception if no provenance record exists
        """

        # Get versionNumber from Entity
        if version is None and "versionNumber" in entity:
            version = entity["versionNumber"]

        if version:
            uri = "/entity/%s/version/%d/generatedBy" % (id_of(entity), version)
        else:
            uri = "/entity/%s/generatedBy" % id_of(entity)
        return Activity(data=self.restGET(uri))

    def setProvenance(self, entity, activity):
        """
        Stores a record of the code and data used to derive a Synapse entity.

        :param entity:   An Entity or Synapse ID to modify
        :param activity: a :py:class:`synapseclient.activity.Activity`

        :returns: An updated :py:class:`synapseclient.activity.Activity` object
        """

        # Assert that the entity was generated by a given Activity.
        activity = self._saveActivity(activity)

        # assert that an entity is generated by an activity
        uri = "/entity/%s/generatedBy?generatedBy=%s" % (id_of(entity), activity["id"])
        activity = Activity(data=self.restPUT(uri))

        return activity

    def deleteProvenance(self, entity):
        """
        Removes provenance information from an Entity and deletes the associated Activity.

        :param entity: An Entity or Synapse ID to modify
        """

        activity = self.getProvenance(entity)
        if not activity:
            return

        uri = "/entity/%s/generatedBy" % id_of(entity)
        self.restDELETE(uri)

        # TODO: what happens if the activity is shared by more than one entity?
        uri = "/activity/%s" % activity["id"]
        self.restDELETE(uri)

    def _saveActivity(self, activity):
        if "id" in activity:
            # We're updating provenance
            uri = "/activity/%s" % activity["id"]
            activity = Activity(data=self.restPUT(uri, json.dumps(activity)))
        else:
            activity = self.restPOST("/activity", body=json.dumps(activity))
        return activity

    def updateActivity(self, activity):
        """
        Modifies an existing Activity.

        :param activity:  The Activity to be updated.

        :returns: An updated Activity object
        """
        if "id" not in activity:
            raise ValueError("The activity you want to update must exist on Synapse")
        return self._saveActivity(activity)

    def _convertProvenanceList(self, usedList, limitSearch=None):
        """Convert a list of synapse Ids, URLs and local files by replacing local files with Synapse Ids"""
        if usedList is None:
            return None
        usedList = [
            self.get(target, limitSearch=limitSearch)
            if (os.path.isfile(target) if isinstance(target, str) else False)
            else target
            for target in usedList
        ]
        return usedList

    ############################################################
    #                File handle service calls                 #
    ############################################################

    def _getFileHandleDownload(self, fileHandleId, objectId, objectType=None):
        """
        Gets the URL and the metadata as filehandle object for a filehandle or fileHandleId

        :param fileHandleId:   ID of fileHandle to download
        :param objectId:       The ID of the object associated with the file e.g. syn234
        :param objectType:     Type of object associated with a file e.g. FileEntity, TableEntity

        :returns: dictionary with keys: fileHandle, fileHandleId and preSignedURL
        """
        body = {
            "includeFileHandles": True,
            "includePreSignedURLs": True,
            "requestedFiles": [
                {
                    "fileHandleId": fileHandleId,
                    "associateObjectId": objectId,
                    "associateObjectType": objectType or "FileEntity",
                }
            ],
        }
        response = self.restPOST(
            "/fileHandle/batch", body=json.dumps(body), endpoint=self.fileHandleEndpoint
        )
        result = response["requestedFiles"][0]
        failure = result.get("failureCode")
        if failure == "NOT_FOUND":
            raise SynapseFileNotFoundError(
                "The fileHandleId %s could not be found" % fileHandleId
            )
        elif failure == "UNAUTHORIZED":
            raise SynapseError(
                "You are not authorized to access fileHandleId %s associated with the Synapse"
                " %s: %s" % (fileHandleId, objectType, objectId)
            )
        return result

    @staticmethod
    def _is_retryable_download_error(ex):
        # some exceptions caught during download indicate non-recoverable situations that
        # will not be remedied by a repeated download attempt.
        return not (
            (isinstance(ex, OSError) and ex.errno == errno.ENOSPC)
            or isinstance(ex, SynapseMd5MismatchError)  # out of disk space
        )

    def _downloadFileHandle(
        self, fileHandleId, objectId, objectType, destination, retries=5
    ):
        """
        Download a file from the given URL to the local file system.

        :param fileHandleId: id of the FileHandle to download
        :param objectId:     id of the Synapse object that uses the FileHandle e.g. "syn123"
        :param objectType:   type of the Synapse object that uses the FileHandle e.g. "FileEntity"
        :param destination:  destination on local file system
        :param retries:      (default=5) Number of download retries attempted before throwing an exception.

        :returns: path to downloaded file
        """
        os.makedirs(os.path.dirname(destination), exist_ok=True)

        while retries > 0:
            try:
                fileResult = self._getFileHandleDownload(
                    fileHandleId, objectId, objectType
                )
                fileHandle = fileResult["fileHandle"]
                concreteType = fileHandle["concreteType"]
                storageLocationId = fileHandle.get("storageLocationId")

                if concreteType == concrete_types.EXTERNAL_OBJECT_STORE_FILE_HANDLE:
                    profile = self._get_client_authenticated_s3_profile(
                        fileHandle["endpointUrl"], fileHandle["bucket"]
                    )
                    downloaded_path = S3ClientWrapper.download_file(
                        fileHandle["bucket"],
                        fileHandle["endpointUrl"],
                        fileHandle["fileKey"],
                        destination,
                        profile_name=profile,
                        show_progress=not self.silent,
                    )

                elif (
                    sts_transfer.is_boto_sts_transfer_enabled(self)
                    and sts_transfer.is_storage_location_sts_enabled(
                        self, objectId, storageLocationId
                    )
                    and concreteType == concrete_types.S3_FILE_HANDLE
                ):

                    def download_fn(credentials):
                        return S3ClientWrapper.download_file(
                            fileHandle["bucketName"],
                            None,
                            fileHandle["key"],
                            destination,
                            credentials=credentials,
                            show_progress=not self.silent,
                            # pass through our synapse threading config to boto s3
                            transfer_config_kwargs={
                                "max_concurrency": self.max_threads
                            },
                        )

                    downloaded_path = sts_transfer.with_boto_sts_credentials(
                        download_fn,
                        self,
                        objectId,
                        "read_only",
                    )

                elif (
                    self.multi_threaded
                    and concreteType == concrete_types.S3_FILE_HANDLE
                    and fileHandle.get("contentSize", 0)
                    > multithread_download.SYNAPSE_DEFAULT_DOWNLOAD_PART_SIZE
                ):
                    # run the download multi threaded if the file supports it, we're configured to do so,
                    # and the file is large enough that it would be broken into parts to take advantage of
                    # multiple downloading threads. otherwise it's more efficient to run the download as a simple
                    # single threaded URL download.
                    downloaded_path = self._download_from_url_multi_threaded(
                        fileHandleId,
                        objectId,
                        objectType,
                        destination,
                        expected_md5=fileHandle.get("contentMd5"),
                    )

                else:
                    downloaded_path = self._download_from_URL(
                        fileResult["preSignedURL"],
                        destination,
                        fileHandle["id"],
                        expected_md5=fileHandle.get("contentMd5"),
                    )
                self.cache.add(fileHandle["id"], downloaded_path)
                return downloaded_path

            except Exception as ex:
                if not self._is_retryable_download_error(ex):
                    raise

                exc_info = sys.exc_info()
                ex.progress = 0 if not hasattr(ex, "progress") else ex.progress
                self.logger.debug(
                    "\nRetrying download on error: [%s] after progressing %i bytes"
                    % (exc_info[0], ex.progress),
                    exc_info=True,
                )  # this will include stack trace
                if ex.progress == 0:  # No progress was made reduce remaining retries.
                    retries -= 1
                if retries <= 0:
                    # Re-raise exception
                    raise

        raise Exception("should not reach this line")

    def _download_from_url_multi_threaded(
        self, file_handle_id, object_id, object_type, destination, *, expected_md5=None
    ):
        destination = os.path.abspath(destination)
        temp_destination = utils.temp_download_filename(destination, file_handle_id)

        request = multithread_download.DownloadRequest(
            file_handle_id=int(file_handle_id),
            object_id=object_id,
            object_type=object_type,
            path=temp_destination,
        )

        multithread_download.download_file(self, request)

        if (
            expected_md5
        ):  # if md5 not set (should be the case for all except http download)
            actual_md5 = utils.md5_for_file(temp_destination).hexdigest()
            # check md5 if given
            if actual_md5 != expected_md5:
                try:
                    os.remove(temp_destination)
                except FileNotFoundError:
                    # file already does not exist. nothing to do
                    pass
                raise SynapseMd5MismatchError(
                    "Downloaded file {filename}'s md5 {md5} does not match expected MD5 of"
                    " {expected_md5}".format(
                        filename=temp_destination,
                        md5=actual_md5,
                        expected_md5=expected_md5,
                    )
                )
        # once download completed, rename to desired destination
        shutil.move(temp_destination, destination)

        return destination

    def _is_synapse_uri(self, uri):
        # check whether the given uri is hosted at the configured synapse repo endpoint
        uri_domain = urllib_urlparse.urlparse(uri).netloc
        synapse_repo_domain = urllib_urlparse.urlparse(self.repoEndpoint).netloc
        return uri_domain.lower() == synapse_repo_domain.lower()

    def _download_from_URL(
        self, url, destination, fileHandleId=None, expected_md5=None
    ):
        """
        Download a file from the given URL to the local file system.

        :param url:             source of download
        :param destination:     destination on local file system
        :param fileHandleId:    (optional) if given, the file will be given a temporary name that includes the file
                                handle id which allows resuming partial downloads of the same file from previous
                                sessions
        :param expected_md5:    (optional) if given, check that the MD5 of the downloaded file matched the expected MD5

        :returns: path to downloaded file
        """
        destination = os.path.abspath(destination)
        actual_md5 = None
        redirect_count = 0
        delete_on_md5_mismatch = True
        while redirect_count < REDIRECT_LIMIT:
            redirect_count += 1
            scheme = urllib_urlparse.urlparse(url).scheme
            if scheme == "file":
                delete_on_md5_mismatch = False
                destination = utils.file_url_to_path(url, verify_exists=True)
                if destination is None:
                    raise IOError("Local file (%s) does not exist." % url)
                break
            elif scheme == "sftp":
                username, password = self._getUserCredentials(url)
                destination = SFTPWrapper.download_file(
                    url, destination, username, password, show_progress=not self.silent
                )
                break
            elif scheme == "ftp":
                urllib_request.urlretrieve(url, destination)
                break
            elif scheme == "http" or scheme == "https":
                # if a partial download exists with the temporary name,
                temp_destination = utils.temp_download_filename(
                    destination, fileHandleId
                )
                range_header = (
                    {
                        "Range": "bytes={start}-".format(
                            start=os.path.getsize(temp_destination)
                        )
                    }
                    if os.path.exists(temp_destination)
                    else {}
                )

                # pass along synapse auth credentials only if downloading directly from synapse
                auth = self.credentials if self._is_synapse_uri(url) else None
                response = with_retry(
                    lambda: self._requests_session.get(
                        url,
                        headers=self._generate_headers(range_header),
                        stream=True,
                        allow_redirects=False,
                        auth=auth,
                    ),
                    verbose=self.debug,
                    **STANDARD_RETRY_PARAMS,
                )
                try:
                    exceptions._raise_for_status(response, verbose=self.debug)
                except SynapseHTTPError as err:
                    if err.response.status_code == 404:
                        raise SynapseError("Could not download the file at %s" % url)
                    elif (
                        err.response.status_code == 416
                    ):  # Requested Range Not Statisfiable
                        # this is a weird error when the client already finished downloading but the loop continues
                        # When this exception occurs, the range we request is guaranteed to be >= file size so we
                        # assume that the file has been fully downloaded, rename it to destination file
                        # and break out of the loop to perform the MD5 check.
                        # If it fails the user can retry with another download.
                        shutil.move(temp_destination, destination)
                        break
                    raise

                # handle redirects
                if response.status_code in [301, 302, 303, 307, 308]:
                    url = response.headers["location"]
                    # don't break, loop again
                else:
                    # get filename from content-disposition, if we don't have it already
                    if os.path.isdir(destination):
                        filename = utils.extract_filename(
                            content_disposition_header=response.headers.get(
                                "content-disposition", None
                            ),
                            default_filename=utils.guess_file_name(url),
                        )
                        destination = os.path.join(destination, filename)
                    # Stream the file to disk
                    if "content-length" in response.headers:
                        toBeTransferred = float(response.headers["content-length"])
                    else:
                        toBeTransferred = -1
                    transferred = 0

                    # Servers that respect the Range header return 206 Partial Content
                    if response.status_code == 206:
                        mode = "ab"
                        previouslyTransferred = os.path.getsize(temp_destination)
                        toBeTransferred += previouslyTransferred
                        transferred += previouslyTransferred
                        sig = utils.md5_for_file(temp_destination)
                    else:
                        mode = "wb"
                        previouslyTransferred = 0
                        sig = hashlib.new("md5", usedforsecurity=False)

                    try:
                        with open(temp_destination, mode) as fd:
                            t0 = time.time()
                            for nChunks, chunk in enumerate(
                                response.iter_content(FILE_BUFFER_SIZE)
                            ):
                                fd.write(chunk)
                                sig.update(chunk)

                                # the 'content-length' header gives the total number of bytes that will be transferred
                                # to us len(chunk) cannot be used to track progress because iter_content automatically
                                # decodes the chunks if the response body is encoded so the len(chunk) could be
                                # different from the total number of bytes we've read read from the response body
                                # response.raw.tell() is the total number of response body bytes transferred over the
                                # wire so far
                                transferred = (
                                    response.raw.tell() + previouslyTransferred
                                )
                                self._print_transfer_progress(
                                    transferred,
                                    toBeTransferred,
                                    "Downloading ",
                                    os.path.basename(destination),
                                    dt=time.time() - t0,
                                )
                    except (
                        Exception
                    ) as ex:  # We will add a progress parameter then push it back to retry.
                        ex.progress = transferred - previouslyTransferred
                        raise

                    # verify that the file was completely downloaded and retry if it is not complete
                    if toBeTransferred > 0 and transferred < toBeTransferred:
                        self.logger.warning(
                            "\nRetrying download because the connection ended early.\n"
                        )
                        continue

                    actual_md5 = sig.hexdigest()
                    # rename to final destination
                    shutil.move(temp_destination, destination)
                    break
            else:
                self.logger.error("Unable to download URLs of type %s" % scheme)
                return None

        else:  # didn't break out of loop
            raise SynapseHTTPError("Too many redirects")

        if (
            actual_md5 is None
        ):  # if md5 not set (should be the case for all except http download)
            actual_md5 = utils.md5_for_file(destination).hexdigest()

        # check md5 if given
        if expected_md5 and actual_md5 != expected_md5:
            if delete_on_md5_mismatch and os.path.exists(destination):
                os.remove(destination)
            raise SynapseMd5MismatchError(
                "Downloaded file {filename}'s md5 {md5} does not match expected MD5 of"
                " {expected_md5}".format(
                    filename=destination, md5=actual_md5, expected_md5=expected_md5
                )
            )

        return destination

    def _createExternalFileHandle(
        self, externalURL, mimetype=None, md5=None, fileSize=None
    ):
        """Create a new FileHandle representing an external URL."""
        fileName = externalURL.split("/")[-1]
        externalURL = utils.as_url(externalURL)
        fileHandle = {
            "concreteType": concrete_types.EXTERNAL_FILE_HANDLE,
            "fileName": fileName,
            "externalURL": externalURL,
            "contentMd5": md5,
            "contentSize": fileSize,
        }
        if mimetype is None:
            (mimetype, enc) = mimetypes.guess_type(externalURL, strict=False)
        if mimetype is not None:
            fileHandle["contentType"] = mimetype
        return self.restPOST(
            "/externalFileHandle", json.dumps(fileHandle), self.fileHandleEndpoint
        )

    def _createExternalObjectStoreFileHandle(
        self, s3_file_key, file_path, storage_location_id, mimetype=None
    ):
        if mimetype is None:
            mimetype, enc = mimetypes.guess_type(file_path, strict=False)
        file_handle = {
            "concreteType": concrete_types.EXTERNAL_OBJECT_STORE_FILE_HANDLE,
            "fileKey": s3_file_key,
            "fileName": os.path.basename(file_path),
            "contentMd5": utils.md5_for_file(file_path).hexdigest(),
            "contentSize": os.stat(file_path).st_size,
            "storageLocationId": storage_location_id,
            "contentType": mimetype,
        }

        return self.restPOST(
            "/externalFileHandle", json.dumps(file_handle), self.fileHandleEndpoint
        )

    def create_external_s3_file_handle(
        self,
        bucket_name,
        s3_file_key,
        file_path,
        *,
        parent=None,
        storage_location_id=None,
        mimetype=None,
    ):
        """
        Create an external S3 file handle for e.g. a file that has been uploaded directly to
        an external S3 storage location.

        :param bucket_name:             Name of the S3 bucket
        :param s3_file_key:             S3 key of the uploaded object
        :param file_path:               Local path of the uploaded file
        :param parent:                  Parent entity to create the file handle in, the file handle will be created
                                            in the default storage location of the parent. Mutually exclusive with
                                            storage_location_id
        :param storage_location_id:     Explicit storage location id to create the file handle in, mutually exclusive
                                            with parent
        :param mimetype:                Mimetype of the file, if known
        """

        if storage_location_id:
            if parent:
                raise ValueError("Pass parent or storage_location_id, not both")
        elif not parent:
            raise ValueError("One of parent or storage_location_id is required")
        else:
            upload_destination = self._getDefaultUploadDestination(parent)
            storage_location_id = upload_destination["storageLocationId"]

        if mimetype is None:
            mimetype, enc = mimetypes.guess_type(file_path, strict=False)

        file_handle = {
            "concreteType": concrete_types.S3_FILE_HANDLE,
            "key": s3_file_key,
            "bucketName": bucket_name,
            "fileName": os.path.basename(file_path),
            "contentMd5": utils.md5_for_file(file_path).hexdigest(),
            "contentSize": os.stat(file_path).st_size,
            "storageLocationId": storage_location_id,
            "contentType": mimetype,
        }

        return self.restPOST(
            "/externalFileHandle/s3",
            json.dumps(file_handle),
            endpoint=self.fileHandleEndpoint,
        )

    def _get_file_handle_as_creator(self, fileHandle):
        """Retrieve a fileHandle from the fileHandle service.
        You must be the creator of the filehandle to use this method. Otherwise, an 403-Forbidden error will be raised
        """

        uri = "/fileHandle/%s" % (id_of(fileHandle),)
        return self.restGET(uri, endpoint=self.fileHandleEndpoint)

    def _deleteFileHandle(self, fileHandle):
        """
        Delete the given file handle.

        Note: Only the user that created the FileHandle can delete it. Also, a FileHandle cannot be deleted if it is
        associated with a FileEntity or WikiPage
        """

        uri = "/fileHandle/%s" % (id_of(fileHandle),)
        self.restDELETE(uri, endpoint=self.fileHandleEndpoint)
        return fileHandle

    ############################################################
    #                    SFTP                                  #
    ############################################################

    def _getDefaultUploadDestination(self, parent_entity):
        return self.restGET(
            "/entity/%s/uploadDestination" % id_of(parent_entity),
            endpoint=self.fileHandleEndpoint,
        )

    def _getUserCredentials(self, url, username=None, password=None):
        """Get user credentials for a specified URL by either looking in the configFile or querying the user.

        :param username: username on server (optionally specified)
        :param password: password for authentication on the server (optionally specified)

        :returns: tuple of username, password
        """
        # Get authentication information from configFile

        parsedURL = urllib_urlparse.urlparse(url)
        baseURL = parsedURL.scheme + "://" + parsedURL.hostname

        config = self.getConfigFile(self.configPath)
        if username is None and config.has_option(baseURL, "username"):
            username = config.get(baseURL, "username")
        if password is None and config.has_option(baseURL, "password"):
            password = config.get(baseURL, "password")
        # If I still don't have a username and password prompt for it
        if username is None:
            username = getpass.getuser()  # Default to login name
            # Note that if we hit the following line from within nosetests in
            # Python 3, we get "TypeError: bad argument type for built-in operation".
            # Luckily, this case isn't covered in our test suite!
            user = input("Username for %s (%s):" % (baseURL, username))
            username = username if user == "" else user
        if password is None:
            password = getpass.getpass("Password for %s:" % baseURL)
        return username, password

    ############################################
    # Project/Folder storage location settings #
    ############################################

    def createStorageLocationSetting(self, storage_type, **kwargs):
        """
        Creates an IMMUTABLE storage location based on the specified type.

        For each storage_type, the following kwargs should be specified:

        ExternalObjectStorage: (S3-like (e.g. AWS S3 or Openstack) bucket not accessed by Synapse)
            - endpointUrl: endpoint URL of the S3 service (for example: 'https://s3.amazonaws.com')
            - bucket: the name of the bucket to use

        ExternalS3Storage: (Amazon S3 bucket accessed by Synapse)
            - bucket: the name of the bucket to use

        ExternalStorage: (SFTP or FTP storage location not accessed by Synapse)
            - url: the base URL for uploading to the external destination
            - supportsSubfolders(optional): does the destination support creating subfolders under the base url
              (default: false)

        ProxyStorage: (a proxy server that controls access to a storage)
            - secretKey: The encryption key used to sign all pre-signed URLs used to communicate with the proxy.
            - proxyUrl: The HTTPS URL of the proxy used for upload and download.

        Optional kwargs for ALL types:
            - banner: The optional banner to show every time a file is uploaded
            - description: The description to show the user when the user has to choose which upload destination to use

        :param storage_type:    the type of the StorageLocationSetting to create
        :param kwargs:          fields necessary for creation of the specified storage_type

        :return: a dict of the created StorageLocationSetting
        """
        upload_type_dict = {
            "ExternalObjectStorage": "S3",
            "ExternalS3Storage": "S3",
            "ExternalStorage": "SFTP",
            "ProxyStorage": "PROXYLOCAL",
        }

        if storage_type not in upload_type_dict:
            raise ValueError("Unknown storage_type: %s", storage_type)

        # ProxyStorageLocationSettings has an extra 's' at the end >:(
        kwargs["concreteType"] = (
            "org.sagebionetworks.repo.model.project."
            + storage_type
            + "LocationSetting"
            + ("s" if storage_type == "ProxyStorage" else "")
        )
        kwargs["uploadType"] = upload_type_dict[storage_type]

        return self.restPOST("/storageLocation", body=json.dumps(kwargs))

    def getMyStorageLocationSetting(self, storage_location_id):
        """
        Get a StorageLocationSetting by its id.

        :param storage_location_id: id of the StorageLocationSetting to retrieve.
                                    The corresponding StorageLocationSetting must have been created by this user.

        :return: a dict describing the StorageLocationSetting retrieved by its id
        """
        return self.restGET("/storageLocation/%s" % storage_location_id)

    def setStorageLocation(self, entity, storage_location_id):
        """
        Sets the storage location for a Project or Folder

        :param entity:              a Project or Folder to which the StorageLocationSetting is set
        :param storage_location_id: a StorageLocation id or a list of StorageLocation ids. Pass in None for the default
                                    Synapse storage.

        :return: The created or updated settings as a dict
        """
        if storage_location_id is None:
            storage_location_id = DEFAULT_STORAGE_LOCATION_ID
        locations = (
            storage_location_id
            if isinstance(storage_location_id, list)
            else [storage_location_id]
        )

        existing_setting = self.getProjectSetting(entity, "upload")
        if existing_setting is not None:
            existing_setting["locations"] = locations
            self.restPUT("/projectSettings", body=json.dumps(existing_setting))
            return self.getProjectSetting(entity, "upload")
        else:
            project_destination = {
                "concreteType": "org.sagebionetworks.repo.model.project.UploadDestinationListSetting",
                "settingsType": "upload",
                "locations": locations,
                "projectId": id_of(entity),
            }

            return self.restPOST(
                "/projectSettings", body=json.dumps(project_destination)
            )

    def getProjectSetting(self, project, setting_type):
        """
        Gets the ProjectSetting for a project.

        :param project:         Project entity or its id as a string
        :param setting_type:    type of setting. Choose from: {'upload', 'external_sync', 'requester_pays'}

        :return: The ProjectSetting as a dict or None if no settings of the specified type exist.
        """
        if setting_type not in {"upload", "external_sync", "requester_pays"}:
            raise ValueError("Invalid project_type: %s" % setting_type)

        response = self.restGET(
            "/projectSettings/{projectId}/type/{type}".format(
                projectId=id_of(project), type=setting_type
            )
        )
        return (
            response if response else None
        )  # if no project setting, a empty string is returned as the response

    def get_sts_storage_token(
        self, entity, permission, *, output_format="json", min_remaining_life=None
    ):
        """Get STS credentials for the given entity_id and permission, outputting it in the given format

        :param entity:          the entity or entity id whose credentials are being returned
        :param permission:      one of 'read_only' or 'read_write'
        :param output_format:   one of 'json', 'boto', 'shell', 'bash', 'cmd', 'powershell'
                                json: the dictionary returned from the Synapse STS API including expiration
                                boto: a dictionary compatible with a boto session (aws_access_key_id, etc)
                                shell: output commands for exporting credentials appropriate for the detected shell
                                bash: output commands for exporting credentials into a bash shell
                                cmd: output commands for exporting credentials into a windows cmd shell
                                powershell: output commands for exporting credentials into a windows powershell
        :param min_remaining_life: the minimum allowable remaining life on a cached token to return. if a cached token
            has left than this amount of time left a fresh token will be fetched
        """
        return sts_transfer.get_sts_credentials(
            self,
            id_of(entity),
            permission,
            output_format=output_format,
            min_remaining_life=min_remaining_life,
        )

    def create_s3_storage_location(
        self,
        *,
        parent=None,
        folder_name=None,
        folder=None,
        bucket_name=None,
        base_key=None,
        sts_enabled=False,
    ):
        """
        Create a storage location in the given parent, either in the given folder or by creating a new
        folder in that parent with the given name. This will both create a StorageLocationSetting,
        and a ProjectSetting together, optionally creating a new folder in which to locate it,
        and optionally enabling this storage location for access via STS. If enabling an existing folder for STS,
        it must be empty.

        :param parent:              The parent in which to locate the storage location (mutually exclusive with folder)
        :param folder_name:         The name of a new folder to create (mutually exclusive with folder)
        :param folder:              The existing folder in which to create the storage location
                                        (mutually exclusive with folder_name)
        :param bucket_name:         The name of an S3 bucket, if this is an external storage location,
                                        if None will use Synapse S3 storage
        :param base_key:            The base key of within the bucket, None to use the bucket root,
                                        only applicable if bucket_name is passed
        :param sts_enabled:         Whether this storage location should be STS enabled

        :return: a 3-tuple of the synapse Folder, a the storage location setting, and the project setting dictionaries
        """
        if folder_name and parent:
            if folder:
                raise ValueError(
                    "folder and  folder_name are mutually exclusive, only one should be passed"
                )

            folder = self.store(Folder(name=folder_name, parent=parent))

        elif not folder:
            raise ValueError("either folder or folder_name should be required")

        storage_location_kwargs = {
            "uploadType": "S3",
            "stsEnabled": sts_enabled,
        }

        if bucket_name:
            storage_location_kwargs[
                "concreteType"
            ] = concrete_types.EXTERNAL_S3_STORAGE_LOCATION_SETTING
            storage_location_kwargs["bucket"] = bucket_name
            if base_key:
                storage_location_kwargs["baseKey"] = base_key
        else:
            storage_location_kwargs[
                "concreteType"
            ] = concrete_types.SYNAPSE_S3_STORAGE_LOCATION_SETTING

        storage_location_setting = self.restPOST(
            "/storageLocation", json.dumps(storage_location_kwargs)
        )

        storage_location_id = storage_location_setting["storageLocationId"]
        project_setting = self.setStorageLocation(
            folder,
            storage_location_id,
        )

        return folder, storage_location_setting, project_setting

    ############################################################
    #                   CRUD for Evaluations                   #
    ############################################################

    def getEvaluation(self, id):
        """
        Gets an Evaluation object from Synapse.

        :param id:  The ID of the :py:class:`synapseclient.evaluation.Evaluation` to return.

        :return: an :py:class:`synapseclient.evaluation.Evaluation` object

        See: :py:mod:`synapseclient.evaluation`

        Example::

            evaluation = syn.getEvaluation(2005090)
        """

        evaluation_id = id_of(id)
        uri = Evaluation.getURI(evaluation_id)
        return Evaluation(**self.restGET(uri))

    # TODO: Should this be combined with getEvaluation?
    def getEvaluationByName(self, name):
        """
        Gets an Evaluation object from Synapse.

        :param name:  The name of the :py:class:`synapseclient.evaluation.Evaluation` to return.

        :return: an :py:class:`synapseclient.evaluation.Evaluation` object

        See: :py:mod:`synapseclient.evaluation`
        """
        uri = Evaluation.getByNameURI(name)
        return Evaluation(**self.restGET(uri))

    def getEvaluationByContentSource(self, entity):
        """
        Returns a generator over evaluations that derive their content from the given entity

        :param entity:  The :py:class:`synapseclient.entity.Project` whose Evaluations are to be fetched.

        :return: a Generator over the :py:class:`synapseclient.evaluation.Evaluation` objects for the given
         :py:class:`synapseclient.entity.Project`

        """

        entityId = id_of(entity)
        url = "/entity/%s/evaluation" % entityId

        for result in self._GET_paginated(url):
            yield Evaluation(**result)

    def _findTeam(self, name):
        """
        Retrieve a Teams matching the supplied name fragment
        """
        for result in self._GET_paginated("/teams?fragment=%s" % name):
            yield Team(**result)

    def _find_teams_for_principal(self, principal_id: str) -> typing.Iterator[Team]:
        """
        Retrieve a list of teams for the matching principal ID. If the principalId that is passed in is a team itself,
        or not found, this will return a generator that yields no results.

        :param principal_id: Identifier of a user or group.

        :return:  A generator that yields objects of type :py:class:`synapseclient.team.Team`
        """
        for result in self._GET_paginated(f"/user/{principal_id}/team"):
            yield Team(**result)

    def getTeam(self, id):
        """
        Finds a team with a given ID or name.

        :param id:  The ID or name of the team or a Team object to retrieve

        :return:  An object of type :py:class:`synapseclient.team.Team`
        """
        # Retrieves team id
        teamid = id_of(id)
        try:
            int(teamid)
        except (TypeError, ValueError):
            if isinstance(id, str):
                for team in self._findTeam(id):
                    if team.name == id:
                        teamid = team.id
                        break
                else:
                    raise ValueError('Can\'t find team "{}"'.format(teamid))
            else:
                raise ValueError('Can\'t find team "{}"'.format(teamid))
        return Team(**self.restGET("/team/%s" % teamid))

    def getTeamMembers(self, team):
        """
        Lists the members of the given team.

        :parameter team: A :py:class:`synapseclient.team.Team` object or a team's ID.
        :returns: a generator over :py:class:`synapseclient.team.TeamMember` objects.
        """
        for result in self._GET_paginated("/teamMembers/{id}".format(id=id_of(team))):
            yield TeamMember(**result)

    def _get_docker_digest(self, entity, docker_tag="latest"):
        """
        Get matching Docker sha-digest of a DockerRepository given a Docker tag

        :param entity:      Synapse id or entity of Docker repository
        :param docker_tag:  Docker tag
        :returns: Docker digest matching Docker tag
        """
        entityid = id_of(entity)
        uri = "/entity/{entityId}/dockerTag".format(entityId=entityid)

        docker_commits = self._GET_paginated(uri)
        docker_digest = None
        for commit in docker_commits:
            if docker_tag == commit["tag"]:
                docker_digest = commit["digest"]
        if docker_digest is None:
            raise ValueError(
                "Docker tag {docker_tag} not found.  Please specify a "
                "docker tag that exists. 'latest' is used as "
                "default.".format(docker_tag=docker_tag)
            )
        return docker_digest

    def get_team_open_invitations(self, team):
        """Retrieve the open requests submitted to a Team
        https://rest-docs.synapse.org/rest/GET/team/id/openInvitation.html

        :param team: A :py:class:`synapseclient.team.Team` object or a
                     team's ID.

        :returns: generator of MembershipRequest
        """
        teamid = id_of(team)
        request = "/team/{team}/openInvitation".format(team=teamid)
        open_requests = self._GET_paginated(request)
        return open_requests

    def get_membership_status(self, userid, team):
        """Retrieve a user's Team Membership Status bundle.
        https://rest-docs.synapse.org/rest/GET/team/id/member/principalId/membershipStatus.html

        :param user: Synapse user ID
        :param team: A :py:class:`synapseclient.team.Team` object or a
                     team's ID.

        :returns: dict of TeamMembershipStatus"""
        teamid = id_of(team)
        request = "/team/{team}/member/{user}/membershipStatus".format(
            team=teamid, user=userid
        )
        membership_status = self.restGET(request)
        return membership_status

    def _delete_membership_invitation(self, invitationid):
        """Delete open membership invitation

        :param invitationid: Open invitation id
        """
        self.restDELETE("/membershipInvitation/{id}".format(id=invitationid))

    def send_membership_invitation(
        self, teamId, inviteeId=None, inviteeEmail=None, message=None
    ):
        """Create a membership invitation and send an email notification
        to the invitee.

        :param teamId: Synapse teamId
        :param inviteeId: Synapse username or profile id of user
        :param inviteeEmail: Email of user
        :param message: Additional message for the user getting invited to the
                        team. Default to None.

        :returns: MembershipInvitation
        """

        invite_request = {"teamId": str(teamId), "message": message}
        if inviteeEmail is not None:
            invite_request["inviteeEmail"] = str(inviteeEmail)
        if inviteeId is not None:
            invite_request["inviteeId"] = str(inviteeId)

        response = self.restPOST(
            "/membershipInvitation", body=json.dumps(invite_request)
        )
        return response

    def invite_to_team(
        self, team, user=None, inviteeEmail=None, message=None, force=False
    ):
        """Invite user to a Synapse team via Synapse username or email
        (choose one or the other)

        :param syn: Synapse object
        :param team: A :py:class:`synapseclient.team.Team` object or a
                     team's ID.
        :param user: Synapse username or profile id of user
        :param inviteeEmail: Email of user
        :param message: Additional message for the user getting invited to the
                        team. Default to None.
        :param force: If an open invitation exists for the invitee,
                      the old invite will be cancelled. Default to False.

        :returns: MembershipInvitation or None if user is already a member
        """
        # Throw error if both user and email is specified and if both not
        # specified
        id_email_specified = inviteeEmail is not None and user is not None
        id_email_notspecified = inviteeEmail is None and user is None
        if id_email_specified or id_email_notspecified:
            raise ValueError("Must specify either 'user' or 'inviteeEmail'")

        teamid = id_of(team)
        is_member = False
        open_invitations = self.get_team_open_invitations(teamid)

        if user is not None:
            inviteeId = self.getUserProfile(user)["ownerId"]
            membership_status = self.get_membership_status(inviteeId, teamid)
            is_member = membership_status["isMember"]
            open_invites_to_user = [
                invitation
                for invitation in open_invitations
                if invitation.get("inviteeId") == inviteeId
            ]
        else:
            inviteeId = None
            open_invites_to_user = [
                invitation
                for invitation in open_invitations
                if invitation.get("inviteeEmail") == inviteeEmail
            ]
        # Only invite if the invitee is not a member and
        # if invitee doesn't have an open invitation unless force=True
        if not is_member and (not open_invites_to_user or force):
            # Delete all old invitations
            for invite in open_invites_to_user:
                self._delete_membership_invitation(invite["id"])
            return self.send_membership_invitation(
                teamid, inviteeId=inviteeId, inviteeEmail=inviteeEmail, message=message
            )
        if is_member:
            not_sent_reason = "invitee is already a member"
        else:
            not_sent_reason = (
                "invitee already has an open invitation "
                "Set force=True to send new invite."
            )

        self.logger.warning("No invitation sent: {}".format(not_sent_reason))
        # Return None if no invite is sent.
        return None

    def submit(
        self,
        evaluation,
        entity,
        name=None,
        team=None,
        silent=False,
        submitterAlias=None,
        teamName=None,
        dockerTag="latest",
    ):
        """
        Submit an Entity for `evaluation <Evaluation.html>`_.

        :param evaluation:      Evaluation queue to submit to
        :param entity:          The Entity containing the Submission
        :param name:            A name for this submission.
                                In the absent of this parameter, the entity name will be used.
        :param team:            (optional) A :py:class:`Team` object, ID or name of a Team that is registered for the
                                challenge
        :param silent:          Set to True to suppress output.
        :param submitterAlias:  (optional) A nickname, possibly for display in leaderboards in place of the submitter's
                                name
        :param teamName:        (deprecated) A synonym for submitterAlias
        :param dockerTag:       (optional) The Docker tag must be specified if the entity is a DockerRepository.
                                Defaults to "latest".


        :returns: A :py:class:`synapseclient.evaluation.Submission` object

        In the case of challenges, a team can optionally be provided to give credit to members of the team that
        contributed to the submission. The team must be registered for the challenge with which the given evaluation is
        associated. The caller must be a member of the submitting team.

        Example::

            evaluation = syn.getEvaluation(123)
            entity = syn.get('syn456')
            submission = syn.submit(evaluation, entity, name='Our Final Answer', team='Blue Team')
        """

        require_param(evaluation, "evaluation")
        require_param(entity, "entity")

        evaluation_id = id_of(evaluation)

        entity_id = id_of(entity)
        if isinstance(entity, synapseclient.DockerRepository):
            # Edge case if dockerTag is specified as None
            if dockerTag is None:
                raise ValueError(
                    "A dockerTag is required to submit a DockerEntity. Cannot be None"
                )
            docker_repository = entity["repositoryName"]
        else:
            docker_repository = None

        if "versionNumber" not in entity:
            entity = self.get(entity, downloadFile=False)
        # version defaults to 1 to hack around required version field and allow submission of files/folders
        entity_version = entity.get("versionNumber", 1)

        # default name of submission to name of entity
        if name is None and "name" in entity:
            name = entity["name"]

        team_id = None
        if team:
            team = self.getTeam(team)
            team_id = id_of(team)

        contributors, eligibility_hash = self._get_contributors(evaluation_id, team)

        # for backward compatible until we remove supports for teamName
        if not submitterAlias:
            if teamName:
                submitterAlias = teamName
            elif team and "name" in team:
                submitterAlias = team["name"]

        if isinstance(entity, synapseclient.DockerRepository):
            docker_digest = self._get_docker_digest(entity, dockerTag)
        else:
            docker_digest = None

        submission = {
            "evaluationId": evaluation_id,
            "name": name,
            "entityId": entity_id,
            "versionNumber": entity_version,
            "dockerDigest": docker_digest,
            "dockerRepositoryName": docker_repository,
            "teamId": team_id,
            "contributors": contributors,
            "submitterAlias": submitterAlias,
        }

        submitted = self._submit(submission, entity["etag"], eligibility_hash)

        # if we want to display the receipt message, we need the full object
        if not silent:
            if not (isinstance(evaluation, Evaluation)):
                evaluation = self.getEvaluation(evaluation_id)
            if "submissionReceiptMessage" in evaluation:
                self.logger.info(evaluation["submissionReceiptMessage"])

        return Submission(**submitted)

    def _submit(self, submission, entity_etag, eligibility_hash):
        require_param(submission, "submission")
        require_param(entity_etag, "entity_etag")
        # URI requires the etag of the entity and, in the case of a team submission, requires an eligibilityStateHash
        uri = "/evaluation/submission?etag=%s" % entity_etag
        if eligibility_hash:
            uri += "&submissionEligibilityHash={0}".format(eligibility_hash)
        submitted = self.restPOST(uri, json.dumps(submission))
        return submitted

    def _get_contributors(self, evaluation_id, team):
        if not evaluation_id or not team:
            return None, None

        team_id = id_of(team)
        # see https://rest-docs.synapse.org/rest/GET/evaluation/evalId/team/id/submissionEligibility.html
        eligibility = self.restGET(
            "/evaluation/{evalId}/team/{id}/submissionEligibility".format(
                evalId=evaluation_id, id=team_id
            )
        )

        if not eligibility["teamEligibility"]["isEligible"]:
            # Check team eligibility and raise an exception if not eligible
            if not eligibility["teamEligibility"]["isRegistered"]:
                raise SynapseError(
                    'Team "{team}" is not registered.'.format(team=team.name)
                )
            if eligibility["teamEligibility"]["isQuotaFilled"]:
                raise SynapseError(
                    'Team "{team}" has already submitted the full quota of submissions.'.format(
                        team=team.name
                    )
                )
            raise SynapseError('Team "{team}" is not eligible.'.format(team=team.name))

        # Include all team members who are eligible.
        contributors = [
            {"principalId": member["principalId"]}
            for member in eligibility["membersEligibility"]
            if member["isEligible"] and not member["hasConflictingSubmission"]
        ]
        return contributors, eligibility["eligibilityStateHash"]

    def _allowParticipation(
        self,
        evaluation,
        user,
        rights=["READ", "PARTICIPATE", "SUBMIT", "UPDATE_SUBMISSION"],
    ):
        """
        Grants the given user the minimal access rights to join and submit to an Evaluation.
        Note: The specification of this method has not been decided yet, so the method is likely to change in future.

        :param evaluation: An Evaluation object or Evaluation ID
        :param user:       Either a user group or the principal ID of a user to grant rights to.
                           To allow all users, use "PUBLIC".
                           To allow authenticated users, use "AUTHENTICATED_USERS".
        :param rights:     The access rights to give to the users.
                           Defaults to "READ", "PARTICIPATE", "SUBMIT", and "UPDATE_SUBMISSION".
        """

        # Check to see if the user is an ID or group
        userId = -1
        try:
            # TODO: is there a better way to differentiate between a userID and a group name?
            # What if a group is named with just numbers?
            userId = int(user)

            # Verify that the user exists
            try:
                self.getUserProfile(userId)
            except SynapseHTTPError as err:
                if err.response.status_code == 404:
                    raise SynapseError("The user (%s) does not exist" % str(userId))
                raise

        except ValueError:
            # Fetch the ID of the user group
            userId = self._getUserbyPrincipalIdOrName(user)

        if not isinstance(evaluation, Evaluation):
            evaluation = self.getEvaluation(id_of(evaluation))

        self.setPermissions(evaluation, userId, accessType=rights, overwrite=False)

    def getSubmissions(self, evaluation, status=None, myOwn=False, limit=20, offset=0):
        """
        :param evaluation: Evaluation to get submissions from.
        :param status:     Optionally filter submissions for a specific status.
                           One of {OPEN, CLOSED, SCORED,INVALID,VALIDATED,
                           EVALUATION_IN_PROGRESS,RECEIVED, REJECTED, ACCEPTED}
        :param myOwn:      Determines if only your Submissions should be fetched.
                           Defaults to False (all Submissions)
        :param limit:      Limits the number of submissions in a single response.
                           Because this method returns a generator and repeatedly
                           fetches submissions, this argument is limiting the
                           size of a single request and NOT the number of sub-
                           missions returned in total.
        :param offset:     Start iterating at a submission offset from the first
                           submission.

        :returns: A generator over :py:class:`synapseclient.evaluation.Submission` objects for an Evaluation

        Example::

            for submission in syn.getSubmissions(1234567):
                print(submission['entityId'])

        See: :py:mod:`synapseclient.evaluation`
        """

        evaluation_id = id_of(evaluation)
        uri = "/evaluation/%s/submission%s" % (evaluation_id, "" if myOwn else "/all")

        if status is not None:
            uri += "?status=%s" % status

        for result in self._GET_paginated(uri, limit=limit, offset=offset):
            yield Submission(**result)

    def _getSubmissionBundles(
        self, evaluation, status=None, myOwn=False, limit=20, offset=0
    ):
        """
        :param evaluation: Evaluation to get submissions from.
        :param status:     Optionally filter submissions for a specific status.
                           One of {OPEN, CLOSED, SCORED, INVALID}
        :param myOwn:      Determines if only your Submissions should be fetched.
                           Defaults to False (all Submissions)
        :param limit:      Limits the number of submissions coming back from the
                           service in a single response.
        :param offset:     Start iterating at a submission offset from the first
                           submission.

        :returns: A generator over dictionaries with keys 'submission' and 'submissionStatus'.

        Example::

            for sb in syn._getSubmissionBundles(1234567):
                print(sb['submission']['name'], \\
                      sb['submission']['submitterAlias'], \\
                      sb['submissionStatus']['status'], \\
                      sb['submissionStatus']['score'])

        This may later be changed to return objects, pending some thought on how submissions along with related status
        and annotations should be represented in the clients.

        See: :py:mod:`synapseclient.evaluation`
        """

        evaluation_id = id_of(evaluation)
        url = "/evaluation/%s/submission/bundle%s" % (
            evaluation_id,
            "" if myOwn else "/all",
        )
        if status is not None:
            url += "?status=%s" % status

        return self._GET_paginated(url, limit=limit, offset=offset)

    def getSubmissionBundles(
        self, evaluation, status=None, myOwn=False, limit=20, offset=0
    ):
        """
        Retrieve submission bundles (submission and submissions status) for an evaluation queue, optionally filtered by
        submission status and/or owner.

        :param evaluation: Evaluation to get submissions from.
        :param status:     Optionally filter submissions for a specific status.
                           One of {OPEN, CLOSED, SCORED, INVALID}
        :param myOwn:      Determines if only your Submissions should be fetched.
                           Defaults to False (all Submissions)
        :param limit:      Limits the number of submissions coming back from the
                           service in a single response.
        :param offset:     Start iterating at a submission offset from the first
                           submission.

        :returns: A generator over tuples containing a :py:class:`synapseclient.evaluation.Submission`
                  and a :py:class:`synapseclient.evaluation.SubmissionStatus`.

        Example::

            for submission, status in syn.getSubmissionBundles(evaluation):
                print(submission.name, \\
                      submission.submitterAlias, \\
                      status.status, \\
                      status.score)

        This may later be changed to return objects, pending some thought on how submissions along with related status
        and annotations should be represented in the clients.

        See: :py:mod:`synapseclient.evaluation`
        """
        for bundle in self._getSubmissionBundles(
            evaluation, status=status, myOwn=myOwn, limit=limit, offset=offset
        ):
            yield (
                Submission(**bundle["submission"]),
                SubmissionStatus(**bundle["submissionStatus"]),
            )

    def _GET_paginated(self, uri, limit=20, offset=0):
        """
        :param uri:     A URI that returns paginated results
        :param limit:   How many records should be returned per request
        :param offset:  At what record offset from the first should iteration start

        :returns: A generator over some paginated results

        The limit parameter is set at 20 by default. Using a larger limit results in fewer calls to the service, but if
        responses are large enough to be a burden on the service they may be truncated.
        """

        prev_num_results = sys.maxsize
        while prev_num_results > 0:
            uri = utils._limit_and_offset(uri, limit=limit, offset=offset)
            page = self.restGET(uri)
            results = page["results"] if "results" in page else page["children"]
            prev_num_results = len(results)

            for result in results:
                offset += 1
                yield result

    def _POST_paginated(self, uri, body, **kwargs):
        """
        :param uri:     A URI that returns paginated results
        :param body:    POST request payload

        :returns: A generator over some paginated results
        """

        next_page_token = None
        while True:
            body["nextPageToken"] = next_page_token
            response = self.restPOST(uri, body=json.dumps(body), **kwargs)
            next_page_token = response.get("nextPageToken")
            for item in response["page"]:
                yield item
            if next_page_token is None:
                break

    def getSubmission(self, id, **kwargs):
        """
        Gets a :py:class:`synapseclient.evaluation.Submission` object by its id.

        :param id:  The id of the submission to retrieve

        :return:  a :py:class:`synapseclient.evaluation.Submission` object

        See: :py:func:`synapseclient.Synapse.get` for information
             on the *downloadFile*, *downloadLocation*, and *ifcollision* parameters
        """

        submission_id = id_of(id)
        uri = Submission.getURI(submission_id)
        submission = Submission(**self.restGET(uri))

        # Pre-fetch the Entity tied to the Submission, if there is one
        if "entityId" in submission and submission["entityId"] is not None:
            entityBundleJSON = json.loads(submission["entityBundleJSON"])

            # getWithEntityBundle expects a bundle services v2 style
            # annotations dict, but the evaluations API may return
            # an older format annotations object in the encoded JSON
            # depending on when the original submission was made.
            annotations = entityBundleJSON.get("annotations")
            if annotations:
                entityBundleJSON["annotations"] = convert_old_annotation_json(
                    annotations
                )

            related = self._getWithEntityBundle(
                entityBundle=entityBundleJSON,
                entity=submission["entityId"],
                submission=submission_id,
                **kwargs,
            )
            submission.entity = related
            submission.filePath = related.get("path", None)

        return submission

    def getSubmissionStatus(self, submission):
        """
        Downloads the status of a Submission.

        :param submission: The Submission to lookup

        :returns: A :py:class:`synapseclient.evaluation.SubmissionStatus` object
        """

        submission_id = id_of(submission)
        uri = SubmissionStatus.getURI(submission_id)
        val = self.restGET(uri)
        return SubmissionStatus(**val)

    ############################################################
    #                      CRUD for Wikis                      #
    ############################################################

    def getWiki(self, owner, subpageId=None, version=None):
        """
        Get a :py:class:`synapseclient.wiki.Wiki` object from Synapse. Uses wiki2 API which supports versioning.

        :param owner:       The entity to which the Wiki is attached
        :param subpageId:   The id of the specific sub-page or None to get the root Wiki page
        :param version:     The version of the page to retrieve or None to retrieve the latest

        :return: a :py:class:`synapseclient.wiki.Wiki` object
        """
        uri = "/entity/{ownerId}/wiki2".format(ownerId=id_of(owner))
        if subpageId is not None:
            uri += "/{wikiId}".format(wikiId=subpageId)
        if version is not None:
            uri += "?wikiVersion={version}".format(version=version)

        wiki = self.restGET(uri)
        wiki["owner"] = owner
        wiki = Wiki(**wiki)

        path = self.cache.get(wiki.markdownFileHandleId)
        if not path:
            cache_dir = self.cache.get_cache_dir(wiki.markdownFileHandleId)
            if not os.path.exists(cache_dir):
                os.makedirs(cache_dir)
            path = self._downloadFileHandle(
                wiki["markdownFileHandleId"],
                wiki["id"],
                "WikiMarkdown",
                os.path.join(cache_dir, str(wiki.markdownFileHandleId) + ".md"),
            )
        try:
            import gzip

            with gzip.open(path) as f:
                markdown = f.read().decode("utf-8")
        except IOError:
            with open(path) as f:
                markdown = f.read().decode("utf-8")

        wiki.markdown = markdown
        wiki.markdown_path = path

        return wiki

    def getWikiHeaders(self, owner):
        """
        Retrieves the headers of all Wikis belonging to the owner (the entity to which the Wiki is attached).

        :param owner: An Entity

        :returns: A list of Objects with three fields: id, title and parentId.
        """

        uri = "/entity/%s/wikiheadertree" % id_of(owner)
        return [DictObject(**header) for header in self._GET_paginated(uri)]

    def _storeWiki(self, wiki, createOrUpdate):  # type: (Wiki, bool) -> Wiki
        """
        Stores or updates the given Wiki.

        :param wiki: A Wiki object

        :returns: An updated Wiki object
        """
        # Make sure the file handle field is a list
        if "attachmentFileHandleIds" not in wiki:
            wiki["attachmentFileHandleIds"] = []

        # Convert all attachments into file handles
        if wiki.get("attachments") is not None:
            for attachment in wiki["attachments"]:
                fileHandle = upload_synapse_s3(self, attachment)
                wiki["attachmentFileHandleIds"].append(fileHandle["id"])
            del wiki["attachments"]

        # Perform an update if the Wiki has an ID
        if "id" in wiki:
            updated_wiki = Wiki(
                owner=wiki.ownerId, **self.restPUT(wiki.putURI(), wiki.json())
            )

        # Perform a create if the Wiki has no ID
        else:
            try:
                updated_wiki = Wiki(
                    owner=wiki.ownerId, **self.restPOST(wiki.postURI(), wiki.json())
                )
            except SynapseHTTPError as err:
                # If already present we get an unhelpful SQL error
                if createOrUpdate and (
                    (
                        err.response.status_code == 400
                        and "DuplicateKeyException" in err.message
                    )
                    or err.response.status_code == 409
                ):
                    existing_wiki = self.getWiki(wiki.ownerId)

                    # overwrite everything except for the etag (this will keep unmodified fields in the existing wiki)
                    etag = existing_wiki["etag"]
                    existing_wiki.update(wiki)
                    existing_wiki.etag = etag

                    updated_wiki = Wiki(
                        owner=wiki.ownerId,
                        **self.restPUT(existing_wiki.putURI(), existing_wiki.json()),
                    )
                else:
                    raise
        return updated_wiki

    def getWikiAttachments(self, wiki):
        """
        Retrieve the attachments to a wiki page.

        :param wiki: the Wiki object for which the attachments are to be returned.

        :return: A list of file handles for the files attached to the Wiki.
        """
        uri = "/entity/%s/wiki/%s/attachmenthandles" % (wiki.ownerId, wiki.id)
        results = self.restGET(uri)
        file_handles = list(WikiAttachment(**fh) for fh in results["list"])
        return file_handles

    ############################################################
    #                      Tables                              #
    ############################################################

    def _waitForAsync(self, uri, request, endpoint=None):
        if endpoint is None:
            endpoint = self.repoEndpoint
        async_job_id = self.restPOST(
            uri + "/start", body=json.dumps(request), endpoint=endpoint
        )

        # https://rest-docs.synapse.org/rest/org/sagebionetworks/repo/model/asynch/AsynchronousJobStatus.html
        sleep = self.table_query_sleep
        start_time = time.time()
        lastMessage, lastProgress, lastTotal, progressed = "", 0, 1, False
        while time.time() - start_time < self.table_query_timeout:
            result = self.restGET(
                uri + "/get/%s" % async_job_id["token"], endpoint=endpoint
            )
            if result.get("jobState", None) == "PROCESSING":
                progressed = True
                message = result.get("progressMessage", lastMessage)
                progress = result.get("progressCurrent", lastProgress)
                total = result.get("progressTotal", lastTotal)
                if message != "":
                    self._print_transfer_progress(
                        progress, total, message, isBytes=False
                    )
                # Reset the time if we made progress (fix SYNPY-214)
                if message != lastMessage or lastProgress != progress:
                    start_time = time.time()
                    lastMessage, lastProgress, lastTotal = message, progress, total
                sleep = min(
                    self.table_query_max_sleep, sleep * self.table_query_backoff
                )
                doze(sleep)
            else:
                break
        else:
            raise SynapseTimeoutError(
                "Timeout waiting for query results: %0.1f seconds "
                % (time.time() - start_time)
            )
        if result.get("jobState", None) == "FAILED":
            raise SynapseError(
                result.get("errorMessage", None)
                + "\n"
                + result.get("errorDetails", None),
                asynchronousJobStatus=result,
            )
        if progressed:
            self._print_transfer_progress(total, total, message, isBytes=False)
        return result

    def getColumn(self, id):
        """
        Gets a Column object from Synapse by ID.

        See: :py:mod:`synapseclient.table.Column`

        :param id: the ID of the column to retrieve

        :return: an object of type :py:class:`synapseclient.table.Column`

        Example::

            column = syn.getColumn(123)
        """
        return Column(**self.restGET(Column.getURI(id)))

    def getColumns(self, x, limit=100, offset=0):
        """
        Get the columns defined in Synapse either (1) corresponding to a set of column headers, (2) those for a given
        schema, or (3) those whose names start with a given prefix.

        :param x:       a list of column headers, a Table Entity object (Schema/EntityViewSchema), a Table's Synapse ID,
                        or a string prefix
        :param limit:   maximum number of columns to return (pagination parameter)
        :param offset:  the index of the first column to return (pagination parameter)
        :return:        a generator of Column objects
        """
        if x is None:
            uri = "/column"
            for result in self._GET_paginated(uri, limit=limit, offset=offset):
                yield Column(**result)
        elif isinstance(x, (list, tuple)):
            for header in x:
                try:
                    # if header is an integer, it's a columnID, otherwise it's an aggregate column, like "AVG(Foo)"
                    int(header)
                    yield self.getColumn(header)
                except ValueError:
                    # ignore aggregate column
                    pass
        elif isinstance(x, SchemaBase) or utils.is_synapse_id_str(x):
            for col in self.getTableColumns(x):
                yield col
        elif isinstance(x, str):
            uri = "/column?prefix=" + x
            for result in self._GET_paginated(uri, limit=limit, offset=offset):
                yield Column(**result)
        else:
            ValueError("Can't get columns for a %s" % type(x))

    def create_snapshot_version(
        self,
        table: typing.Union[
            EntityViewSchema, Schema, str, SubmissionViewSchema, Dataset
        ],
        comment: str = None,
        label: str = None,
        activity: typing.Union[Activity, str] = None,
        wait: bool = True,
    ) -> int:
        """Create a new Table Version, new View version, or new Dataset version.

        :param table:  The schema of the Table/View, or its ID.
        :param comment:  Optional snapshot comment.
        :param label:  Optional snapshot label.
        :param activity:  Optional activity ID applied to snapshot version.
        :param wait: True if this method should return the snapshot version after waiting for any necessary
                        asynchronous table updates to complete. If False this method will return
                        as soon as any updates are initiated.
        :return: the snapshot version number if wait=True, None if wait=False
        """
        ent = self.get(id_of(table), downloadFile=False)
        if isinstance(ent, (EntityViewSchema, SubmissionViewSchema, Dataset)):
            result = self._async_table_update(
                table,
                create_snapshot=True,
                comment=comment,
                label=label,
                activity=activity,
                wait=wait,
            )
        elif isinstance(ent, Schema):
            result = self._create_table_snapshot(
                table,
                comment=comment,
                label=label,
                activity=activity,
            )
        else:
            raise ValueError(
                "This function only accepts Synapse ids of Tables or Views"
            )

        # for consistency we return nothing if wait=False since we can't
        # supply the snapshot version on an async table update without waiting
        return result["snapshotVersionNumber"] if wait else None

    def _create_table_snapshot(
        self,
        table: typing.Union[Schema, str],
        comment: str = None,
        label: str = None,
        activity: typing.Union[Activity, str] = None,
    ) -> dict:
        """Creates Table snapshot

        :param table:  The schema of the Table
        :param comment:  Optional snapshot comment.
        :param label:  Optional snapshot label.
        :param activity:  Optional activity ID or activity instance applied to snapshot version.

        :return:  Snapshot Response
        """

        # check the activity id or object is provided
        activity_id = None
        if isinstance(activity, collections.abc.Mapping):
            if "id" not in activity:
                activity = self._saveActivity(activity)
            activity_id = activity["id"]
        elif activity is not None:
            activity_id = str(activity)

        snapshot_body = {
            "snapshotComment": comment,
            "snapshotLabel": label,
            "snapshotActivityId": activity_id,
        }
        new_body = {
            key: value for key, value in snapshot_body.items() if value is not None
        }
        snapshot = self.restPOST(
            "/entity/{}/table/snapshot".format(id_of(table)), body=json.dumps(new_body)
        )
        return snapshot

    def _async_table_update(
        self,
        table: typing.Union[EntityViewSchema, Schema, str, SubmissionViewSchema],
        changes: typing.List[dict] = [],
        create_snapshot: bool = False,
        comment: str = None,
        label: str = None,
        activity: str = None,
        wait: bool = True,
    ) -> dict:
        """Creates view updates and snapshots

        :param table:  The schema of the EntityView or its ID.
        :param changes: Array of Table changes
        :param create_snapshot: Create snapshot
        :param comment:  Optional snapshot comment.
        :param label:  Optional snapshot label.
        :param activity:  Optional activity ID applied to snapshot version.
        :param wait: True to wait for async table update to complete

        :return:  Snapshot Response
        """
        snapshot_options = {
            "snapshotComment": comment,
            "snapshotLabel": label,
            "snapshotActivityId": activity,
        }
        new_snapshot = {
            key: value for key, value in snapshot_options.items() if value is not None
        }
        table_update_body = {
            "changes": changes,
            "createSnapshot": create_snapshot,
            "snapshotOptions": new_snapshot,
        }

        uri = "/entity/{}/table/transaction/async".format(id_of(table))

        if wait:
            result = self._waitForAsync(uri, table_update_body)

        else:
            result = self.restPOST(
                "{}/start".format(uri), body=json.dumps(table_update_body)
            )

        return result

    def getTableColumns(self, table):
        """
        Retrieve the column models used in the given table schema.

        :param table:  the schema of the Table whose columns are to be retrieved

        :return:  a Generator over the Table's columns
        """
        uri = "/entity/{id}/column".format(id=id_of(table))
        # The returned object type for this service, PaginatedColumnModels, is a misnomer.
        # This service always returns the full list of results so the pagination does not not actually matter.
        for result in self.restGET(uri)["results"]:
            yield Column(**result)

    def tableQuery(self, query, resultsAs="csv", **kwargs):
        """
        Query a Synapse Table.

        :param query: query string in a `SQL-like syntax \
         <https://rest-docs.synapse.org/rest/org/sagebionetworks/repo/web/controller/TableExamples.html>`_, for example
            "SELECT * from syn12345"

        :param resultsAs:   select whether results are returned as a CSV file ("csv") or incrementally downloaded as
                            sets of rows ("rowset").

        You can receive query results either as a generator over rows or as a CSV file. For smallish tables, either
        method will work equally well. Use of a "rowset" generator allows rows to be processed one at a time and
        processing may be stopped before downloading the entire table.

        Optional keyword arguments differ for the two return types. For the "rowset" option,

        :param  limit:          specify the maximum number of rows to be returned, defaults to None
        :param offset:          don't return the first n rows, defaults to None
        :param isConsistent:    (**DEPRECATED**)

        For CSV files, there are several parameters to control the format of the resulting file:

        :param quoteCharacter:   default double quote
        :param escapeCharacter:  default backslash
        :param lineEnd:          defaults to os.linesep
        :param separator:        defaults to comma
        :param header:           True by default
        :param includeRowIdAndRowVersion: True by default
        :param downloadLocation: directory path to download the CSV file to

        :return: A Table object that serves as a wrapper around a CSV file (or generator over Row objects if
                 resultsAs="rowset").

        NOTE: When performing queries on frequently updated tables, the table can be inaccessible for a period leading
              to a timeout of the query.  Since the results are guaranteed to eventually be returned you can change the
              max timeout by setting the table_query_timeout variable of the Synapse object::

                  # Sets the max timeout to 5 minutes.
                  syn.table_query_timeout = 300

        """
        if resultsAs.lower() == "rowset":
            return TableQueryResult(self, query, **kwargs)
        elif resultsAs.lower() == "csv":
            # TODO: remove isConsistent because it has now been deprecated
            # from the backend
            if kwargs.get("isConsistent") is not None:
                kwargs.pop("isConsistent")
            return CsvFileTable.from_table_query(self, query, **kwargs)
        else:
            raise ValueError(
                "Unknown return type requested from tableQuery: " + str(resultsAs)
            )

    def _queryTable(
        self, query, limit=None, offset=None, isConsistent=True, partMask=None
    ):
        """
        Query a table and return the first page of results as a `QueryResultBundle \
         <https://rest-docs.synapse.org/rest/org/sagebionetworks/repo/model/table/QueryResultBundle.html>`_.
        If the result contains a *nextPageToken*, following pages a retrieved by calling :py:meth:`~._queryTableNext`.

        :param partMask: Optional, default all. The 'partsMask' is a bit field for requesting
                         different elements in the resulting JSON bundle.
                            Query Results (queryResults) = 0x1
                            Query Count (queryCount) = 0x2
                            Select Columns (selectColumns) = 0x4
                            Max Rows Per Page (maxRowsPerPage) = 0x8
        """

        # See: https://rest-docs.synapse.org/rest/org/sagebionetworks/repo/model/table/QueryBundleRequest.html
        query_bundle_request = {
            "concreteType": "org.sagebionetworks.repo.model.table.QueryBundleRequest",
            "query": {
                "sql": query,
                "isConsistent": isConsistent,
                "includeEntityEtag": True,
            },
        }

        if partMask:
            query_bundle_request["partMask"] = partMask
        if limit is not None:
            query_bundle_request["query"]["limit"] = limit
        if offset is not None:
            query_bundle_request["query"]["offset"] = offset
        query_bundle_request["query"]["isConsistent"] = isConsistent

        uri = "/entity/{id}/table/query/async".format(
            id=extract_synapse_id_from_query(query)
        )

        return self._waitForAsync(uri=uri, request=query_bundle_request)

    def _queryTableNext(self, nextPageToken, tableId):
        uri = "/entity/{id}/table/query/nextPage/async".format(id=tableId)
        return self._waitForAsync(uri=uri, request=nextPageToken)

    def _uploadCsv(
        self,
        filepath,
        schema,
        updateEtag=None,
        quoteCharacter='"',
        escapeCharacter="\\",
        lineEnd=os.linesep,
        separator=",",
        header=True,
        linesToSkip=0,
    ):
        """
        Send an `UploadToTableRequest \
         <https://rest-docs.synapse.org/rest/org/sagebionetworks/repo/model/table/UploadToTableRequest.html>`_ to Synapse.

        :param filepath:    Path of a `CSV <https://en.wikipedia.org/wiki/Comma-separated_values>`_ file.
        :param schema:      A table entity or its Synapse ID.
        :param updateEtag:  Any RowSet returned from Synapse will contain the current etag of the change set.
                            To update any rows from a RowSet the etag must be provided with the POST.

        :returns: `UploadToTableResult \
         <https://rest-docs.synapse.org/rest/org/sagebionetworks/repo/model/table/UploadToTableResult.html>`_
        """

        fileHandleId = multipart_upload_file(self, filepath, content_type="text/csv")

        uploadRequest = {
            "concreteType": "org.sagebionetworks.repo.model.table.UploadToTableRequest",
            "csvTableDescriptor": {
                "isFirstLineHeader": header,
                "quoteCharacter": quoteCharacter,
                "escapeCharacter": escapeCharacter,
                "lineEnd": lineEnd,
                "separator": separator,
            },
            "linesToSkip": linesToSkip,
            "tableId": id_of(schema),
            "uploadFileHandleId": fileHandleId,
        }

        if updateEtag:
            uploadRequest["updateEtag"] = updateEtag

        response = self._async_table_update(schema, changes=[uploadRequest], wait=True)
        self._check_table_transaction_response(response)

        return response

    def _check_table_transaction_response(self, response):
        for result in response["results"]:
            result_type = result["concreteType"]

            if result_type in {
                concrete_types.ROW_REFERENCE_SET_RESULTS,
                concrete_types.TABLE_SCHEMA_CHANGE_RESPONSE,
                concrete_types.UPLOAD_TO_TABLE_RESULT,
            }:
                # if these fail, it we would have gotten an HttpError before the results came back
                pass
            elif result_type == concrete_types.ENTITY_UPDATE_RESULTS:
                # TODO: output full response to error file when the logging JIRA issue gets pulled in
                successful_updates = []
                failed_updates = []
                for update_result in result["updateResults"]:
                    failure_code = update_result.get("failureCode")
                    failure_message = update_result.get("failureMessage")
                    entity_id = update_result.get("entityId")
                    if failure_code or failure_message:
                        failed_updates.append(update_result)
                    else:
                        successful_updates.append(entity_id)

                if failed_updates:
                    raise SynapseError(
                        "Not all of the entities were updated."
                        " Successful updates: %s.  Failed updates: %s"
                        % (successful_updates, failed_updates)
                    )

            else:
                warnings.warn(
                    "Unexpected result from a table transaction of type [%s]."
                    " Please check the result to make sure it is correct. %s"
                    % (result_type, result)
                )

    def _queryTableCsv(
        self,
        query,
        quoteCharacter='"',
        escapeCharacter="\\",
        lineEnd=os.linesep,
        separator=",",
        header=True,
        includeRowIdAndRowVersion=True,
        downloadLocation=None,
    ):
        """
        Query a Synapse Table and download a CSV file containing the results.

        Sends a `DownloadFromTableRequest \
         <https://rest-docs.synapse.org/rest/org/sagebionetworks/repo/model/table/DownloadFromTableRequest.html>`_ to Synapse.

        :return: a tuple containing a `DownloadFromTableResult \
         <https://rest-docs.synapse.org/rest/org/sagebionetworks/repo/model/table/DownloadFromTableResult.html>`_

        The DownloadFromTableResult object contains these fields:
         * headers:             ARRAY<STRING>, The list of ColumnModel IDs that describes the rows of this set.
         * resultsFileHandleId: STRING, The resulting file handle ID can be used to download the CSV file created by
                                this query.
         * concreteType:        STRING
         * etag:                STRING, Any RowSet returned from Synapse will contain the current etag of the change
                                set.
                                To update any rows from a RowSet the etag must be provided with the POST.
         * tableId:             STRING, The ID of the table identified in the from clause of the table query.
        """

        download_from_table_request = {
            "concreteType": "org.sagebionetworks.repo.model.table.DownloadFromTableRequest",
            "csvTableDescriptor": {
                "isFirstLineHeader": header,
                "quoteCharacter": quoteCharacter,
                "escapeCharacter": escapeCharacter,
                "lineEnd": lineEnd,
                "separator": separator,
            },
            "sql": query,
            "writeHeader": header,
            "includeRowIdAndRowVersion": includeRowIdAndRowVersion,
            "includeEntityEtag": True,
        }

        uri = "/entity/{id}/table/download/csv/async".format(
            id=extract_synapse_id_from_query(query)
        )
        download_from_table_result = self._waitForAsync(
            uri=uri, request=download_from_table_request
        )
        file_handle_id = download_from_table_result["resultsFileHandleId"]
        cached_file_path = self.cache.get(
            file_handle_id=file_handle_id, path=downloadLocation
        )
        if cached_file_path is not None:
            return download_from_table_result, cached_file_path

        if downloadLocation:
            download_dir = self._ensure_download_location_is_directory(downloadLocation)
        else:
            download_dir = self.cache.get_cache_dir(file_handle_id)

        os.makedirs(download_dir, exist_ok=True)
        filename = f"SYNAPSE_TABLE_QUERY_{file_handle_id}.csv"
        path = self._downloadFileHandle(
            file_handle_id,
            extract_synapse_id_from_query(query),
            "TableEntity",
            os.path.join(download_dir, filename),
        )

        return download_from_table_result, path

    # This is redundant with syn.store(Column(...)) and will be removed unless people prefer this method.
    def createColumn(
        self, name, columnType, maximumSize=None, defaultValue=None, enumValues=None
    ):
        columnModel = Column(
            name=name,
            columnType=columnType,
            maximumSize=maximumSize,
            defaultValue=defaultValue,
            enumValue=enumValues,
        )
        return Column(**self.restPOST("/column", json.dumps(columnModel)))

    def createColumns(self, columns):
        """
        Creates a batch of :py:class:`synapseclient.table.Column` s within a single request.

        :param columns: a list of :py:class:`synapseclient.table.Column` objects

        :return: a list of :py:class:`synapseclient.table.Column` objects that have been created in Synapse
        """
        request_body = {
            "concreteType": "org.sagebionetworks.repo.model.ListWrapper",
            "list": list(columns),
        }
        response = self.restPOST("/column/batch", json.dumps(request_body))
        return [Column(**col) for col in response["list"]]

    def _getColumnByName(self, schema, column_name):
        """
        Given a schema and a column name, get the corresponding py:class:`Column` object.
        """
        for column in self.getColumns(schema):
            if column.name == column_name:
                return column
        return None

    def downloadTableColumns(self, table, columns, downloadLocation=None, **kwargs):
        """
        Bulk download of table-associated files.

        :param table:               table query result
        :param columns:             a list of column names as strings
        :param downloadLocation:    directory into which to download the files

        :returns: a dictionary from file handle ID to path in the local file system.

        For example, consider a Synapse table whose ID is "syn12345" with two columns of type FILEHANDLEID named 'foo'
        and 'bar'. The associated files are JSON encoded, so we might retrieve the files from Synapse and load for the
        second 100 of those rows as shown here::

            import json

            results = syn.tableQuery('SELECT * FROM syn12345 LIMIT 100 OFFSET 100')
            file_map = syn.downloadTableColumns(results, ['foo', 'bar'])

            for file_handle_id, path in file_map.items():
                with open(path) as f:
                    data[file_handle_id] = f.read()

        """

        RETRIABLE_FAILURE_CODES = ["EXCEEDS_SIZE_LIMIT"]
        MAX_DOWNLOAD_TRIES = 100
        max_files_per_request = kwargs.get("max_files_per_request", 2500)
        # Rowset tableQuery result not allowed
        if isinstance(table, TableQueryResult):
            raise ValueError(
                "downloadTableColumn doesn't work with rowsets. Please use default tableQuery settings."
            )
        if isinstance(columns, str):
            columns = [columns]
        if not isinstance(columns, collections.abc.Iterable):
            raise TypeError("Columns parameter requires a list of column names")

        (
            file_handle_associations,
            file_handle_to_path_map,
        ) = self._build_table_download_file_handle_list(
            table,
            columns,
            downloadLocation,
        )

        self.logger.info(
            "Downloading %d files, %d cached locally"
            % (len(file_handle_associations), len(file_handle_to_path_map))
        )

        permanent_failures = collections.OrderedDict()

        attempts = 0
        while len(file_handle_associations) > 0 and attempts < MAX_DOWNLOAD_TRIES:
            attempts += 1

            file_handle_associations_batch = file_handle_associations[
                :max_files_per_request
            ]

            # ------------------------------------------------------------
            # call async service to build zip file
            # ------------------------------------------------------------

            # returns a BulkFileDownloadResponse:
            #   https://rest-docs.synapse.org/rest/org/sagebionetworks/repo/model/file/BulkFileDownloadResponse.html
            request = dict(
                concreteType="org.sagebionetworks.repo.model.file.BulkFileDownloadRequest",
                requestedFiles=file_handle_associations_batch,
            )
            response = self._waitForAsync(
                uri="/file/bulk/async",
                request=request,
                endpoint=self.fileHandleEndpoint,
            )

            # ------------------------------------------------------------
            # download zip file
            # ------------------------------------------------------------

            temp_dir = tempfile.mkdtemp()
            zipfilepath = os.path.join(temp_dir, "table_file_download.zip")
            try:
                zipfilepath = self._downloadFileHandle(
                    response["resultZipFileHandleId"],
                    table.tableId,
                    "TableEntity",
                    zipfilepath,
                )
                # TODO handle case when no zip file is returned
                # TODO test case when we give it partial or all bad file handles
                # TODO test case with deleted fileHandleID
                # TODO return null for permanent failures

                # ------------------------------------------------------------
                # unzip into cache
                # ------------------------------------------------------------

                if downloadLocation:
                    download_dir = self._ensure_download_location_is_directory(
                        downloadLocation
                    )

                with zipfile.ZipFile(zipfilepath) as zf:
                    # the directory structure within the zip follows that of the cache:
                    # {fileHandleId modulo 1000}/{fileHandleId}/{fileName}
                    for summary in response["fileSummary"]:
                        if summary["status"] == "SUCCESS":
                            if not downloadLocation:
                                download_dir = self.cache.get_cache_dir(
                                    summary["fileHandleId"]
                                )

                            filepath = extract_zip_file_to_directory(
                                zf, summary["zipEntryName"], download_dir
                            )
                            self.cache.add(summary["fileHandleId"], filepath)
                            file_handle_to_path_map[summary["fileHandleId"]] = filepath
                        elif summary["failureCode"] not in RETRIABLE_FAILURE_CODES:
                            permanent_failures[summary["fileHandleId"]] = summary
            finally:
                if os.path.exists(zipfilepath):
                    os.remove(zipfilepath)

            # Do we have remaining files to download?
            file_handle_associations = [
                fha
                for fha in file_handle_associations
                if fha["fileHandleId"] not in file_handle_to_path_map
                and fha["fileHandleId"] not in permanent_failures.keys()
            ]

        # TODO if there are files we still haven't downloaded

        return file_handle_to_path_map

    def _build_table_download_file_handle_list(self, table, columns, downloadLocation):
        # ------------------------------------------------------------
        # build list of file handles to download
        # ------------------------------------------------------------
        cols_not_found = [
            c for c in columns if c not in [h.name for h in table.headers]
        ]
        if len(cols_not_found) > 0:
            raise ValueError(
                "Columns not found: "
                + ", ".join('"' + col + '"' for col in cols_not_found)
            )
        col_indices = [i for i, h in enumerate(table.headers) if h.name in columns]
        # see: https://rest-docs.synapse.org/rest/org/sagebionetworks/repo/model/file/BulkFileDownloadRequest.html
        file_handle_associations = []
        file_handle_to_path_map = collections.OrderedDict()
        seen_file_handle_ids = (
            set()
        )  # ensure not sending duplicate requests for the same FileHandle IDs
        for row in table:
            for col_index in col_indices:
                file_handle_id = row[col_index]
                if is_integer(file_handle_id):
                    path_to_cached_file = self.cache.get(
                        file_handle_id, path=downloadLocation
                    )
                    if path_to_cached_file:
                        file_handle_to_path_map[file_handle_id] = path_to_cached_file
                    elif file_handle_id not in seen_file_handle_ids:
                        file_handle_associations.append(
                            dict(
                                associateObjectType="TableEntity",
                                fileHandleId=file_handle_id,
                                associateObjectId=table.tableId,
                            )
                        )
                    seen_file_handle_ids.add(file_handle_id)
                else:
                    warnings.warn("Weird file handle: %s" % file_handle_id)
        return file_handle_associations, file_handle_to_path_map

    def _get_default_view_columns(self, view_type, view_type_mask=None):
        """Get default view columns"""
        uri = f"/column/tableview/defaults?viewEntityType={view_type}"
        if view_type_mask:
            uri += f"&viewTypeMask={view_type_mask}"
        return [Column(**col) for col in self.restGET(uri)["list"]]

    def _get_annotation_view_columns(
        self, scope_ids: list, view_type: str, view_type_mask: str = None
    ) -> list:
        """Get all the columns of a submission of entity view based on existing annotations

        :param scope_ids:  List of Evaluation Queue or Project/Folder Ids
        :param view_type: submissionview or entityview
        :param view_type_mask: Bit mask representing the types to include in the view.

        :returns: list of columns
        """
        columns = []
        next_page_token = None
        while True:
            view_scope = {
                "concreteType": "org.sagebionetworks.repo.model.table.ViewColumnModelRequest",
                "viewScope": {
                    "scope": scope_ids,
                    "viewEntityType": view_type,
                    "viewTypeMask": view_type_mask,
                },
            }
            if next_page_token:
                view_scope["nextPageToken"] = next_page_token
            response = self._waitForAsync(
                uri="/column/view/scope/async", request=view_scope
            )
            columns.extend(Column(**column) for column in response["results"])
            next_page_token = response.get("nextPageToken")
            if next_page_token is None:
                break
        return columns

    ############################################################
    #              CRUD for Entities (properties)              #
    ############################################################

    def _getEntity(self, entity, version=None):
        """
        Get an entity from Synapse.

        :param entity:  A Synapse ID, a dictionary representing an Entity, or a Synapse Entity object
        :param version: The version number to fetch

        :returns: A dictionary containing an Entity's properties
        """

        uri = "/entity/" + id_of(entity)
        if version:
            uri += "/version/%d" % version
        return self.restGET(uri)

    def _createEntity(self, entity):
        """
        Create a new entity in Synapse.

        :param entity: A dictionary representing an Entity or a Synapse Entity object

        :returns: A dictionary containing an Entity's properties
        """

        return self.restPOST(uri="/entity", body=json.dumps(get_properties(entity)))

    def _updateEntity(self, entity, incrementVersion=True, versionLabel=None):
        """
        Update an existing entity in Synapse.

        :param entity: A dictionary representing an Entity or a Synapse Entity object
        :param incrementVersion: whether to increment the entity version (if Versionable)
        :param versionLabel: a label for the entity version (if Versionable)


        :returns: A dictionary containing an Entity's properties
        """

        uri = "/entity/%s" % id_of(entity)

        params = {}
        if is_versionable(entity):
            if versionLabel:
                # a versionLabel implicitly implies incrementing
                incrementVersion = True
            elif incrementVersion and "versionNumber" in entity:
                versionLabel = str(entity["versionNumber"] + 1)

            if incrementVersion:
                entity["versionLabel"] = versionLabel
                params["newVersion"] = "true"

        return self.restPUT(uri, body=json.dumps(get_properties(entity)), params=params)

    def findEntityId(self, name, parent=None):
        """
        Find an Entity given its name and parent.

        :param name:    name of the entity to find
        :param parent:  An Entity object or the Id of an entity as a string. Omit if searching for a Project by name

        :return: the Entity ID or None if not found
        """
        # when we want to search for a project by name. set parentId as None instead of ROOT_ENTITY
        entity_lookup_request = {
            "parentId": id_of(parent) if parent else None,
            "entityName": name,
        }
        try:
            return self.restPOST(
                "/entity/child", body=json.dumps(entity_lookup_request)
            ).get("id")
        except SynapseHTTPError as e:
            if (
                e.response.status_code == 404
            ):  # a 404 error is raised if the entity does not exist
                return None
            raise

    ############################################################
    #                       Send Message                       #
    ############################################################
    def sendMessage(
        self, userIds, messageSubject, messageBody, contentType="text/plain"
    ):
        """
        send a message via Synapse.

        :param userIds:         A list of user IDs to which the message is to be sent
        :param messageSubject:  The subject for the message
        :param messageBody:     The body of the message
        :param contentType:     optional contentType of message body (default="text/plain")
                                Should be one of "text/plain" or "text/html"

        :returns: The metadata of the created message
        """

        fileHandleId = multipart_upload_string(
            self, messageBody, content_type=contentType
        )
        message = dict(
            recipients=userIds, subject=messageSubject, fileHandleId=fileHandleId
        )
        return self.restPOST(uri="/message", body=json.dumps(message))

    ############################################################
    #                   Low level Rest calls                   #
    ############################################################

    def _generate_headers(self, headers=None):
        """Generate headers (auth headers produced separately by credentials object)"""

        if headers is None:
            headers = dict(self.default_headers)
        headers.update(synapseclient.USER_AGENT)

        return headers

    def _handle_synapse_http_error(self, response):
        """Raise errors as appropriate for returned Synapse http status codes"""

        try:
            exceptions._raise_for_status(response, verbose=self.debug)
        except exceptions.SynapseHTTPError as ex:
            # if we get a unauthenticated or forbidden error and the user is not logged in
            # then we raise it as an authentication error.
            # we can't know for certain that logging in to their particular account will grant them
            # access to this resource but more than likely it's the cause of this error.
            if response.status_code in (401, 403) and not self.credentials:
                raise SynapseAuthenticationError(
                    "You are not logged in and do not have access to a requested resource."
                ) from ex

            raise

    def _rest_call(
        self,
        method,
        uri,
        data,
        endpoint,
        headers,
        retryPolicy,
        requests_session,
        **kwargs,
    ):
        uri, headers = self._build_uri_and_headers(
            uri, endpoint=endpoint, headers=headers
        )

        retryPolicy = self._build_retry_policy(retryPolicy)
        requests_session = requests_session or self._requests_session

        auth = kwargs.pop("auth", self.credentials)
        requests_method_fn = getattr(requests_session, method)
        response = with_retry(
            lambda: requests_method_fn(
                uri,
                data=data,
                headers=headers,
                auth=auth,
                **kwargs,
            ),
            verbose=self.debug,
            **retryPolicy,
        )

        self._handle_synapse_http_error(response)
        return response

    def restGET(
        self,
        uri,
        endpoint=None,
        headers=None,
        retryPolicy={},
        requests_session=None,
        **kwargs,
    ):
        """
        Sends an HTTP GET request to the Synapse server.

        :param uri:                 URI on which get is performed
        :param endpoint:            Server endpoint, defaults to self.repoEndpoint
        :param headers:             Dictionary of headers to use rather than the API-key-signed default set of headers
        :param requests_session:    an external requests.Session object to use when making this specific call
        :param kwargs:              Any other arguments taken by a
                                    `requests <http://docs.python-requests.org/en/latest/>`_ method

        :returns: JSON encoding of response
        """
        response = self._rest_call(
            "get", uri, None, endpoint, headers, retryPolicy, requests_session, **kwargs
        )
        return self._return_rest_body(response)

    def restPOST(
        self,
        uri,
        body,
        endpoint=None,
        headers=None,
        retryPolicy={},
        requests_session=None,
        **kwargs,
    ):
        """
        Sends an HTTP POST request to the Synapse server.

        :param uri:                 URI on which get is performed
        :param endpoint:            Server endpoint, defaults to self.repoEndpoint
        :param body:                The payload to be delivered
        :param headers:             Dictionary of headers to use rather than the API-key-signed default set of headers
        :param requests_session:    an external requests.Session object to use when making this specific call
        :param kwargs:              Any other arguments taken by a
                                    `requests <http://docs.python-requests.org/en/latest/>`_ method

        :returns: JSON encoding of response
        """
        response = self._rest_call(
            "post",
            uri,
            body,
            endpoint,
            headers,
            retryPolicy,
            requests_session,
            **kwargs,
        )
        return self._return_rest_body(response)

    def restPUT(
        self,
        uri,
        body=None,
        endpoint=None,
        headers=None,
        retryPolicy={},
        requests_session=None,
        **kwargs,
    ):
        """
        Sends an HTTP PUT request to the Synapse server.

        :param uri:                 URI on which get is performed
        :param endpoint:            Server endpoint, defaults to self.repoEndpoint
        :param body:                The payload to be delivered
        :param headers:             Dictionary of headers to use rather than the API-key-signed default set of headers
        :param requests_session:    an external requests.session object to use when making this specific call
        :param kwargs:              Any other arguments taken by a
                                    `requests <http://docs.python-requests.org/en/latest/>`_ method

        :returns: JSON encoding of response
        """
        response = self._rest_call(
            "put", uri, body, endpoint, headers, retryPolicy, requests_session, **kwargs
        )
        return self._return_rest_body(response)

    def restDELETE(
        self,
        uri,
        endpoint=None,
        headers=None,
        retryPolicy={},
        requests_session=None,
        **kwargs,
    ):
        """
        Sends an HTTP DELETE request to the Synapse server.

        :param uri:                 URI of resource to be deleted
        :param endpoint:            Server endpoint, defaults to self.repoEndpoint
        :param headers:             Dictionary of headers to use rather than the API-key-signed default set of headers
        :param requests_session:    an external requests.session object to use when making this specific call
        :param kwargs:              Any other arguments taken by a
                                    `requests <http://docs.python-requests.org/en/latest/>`_ method
        """
        self._rest_call(
            "delete",
            uri,
            None,
            endpoint,
            headers,
            retryPolicy,
            requests_session,
            **kwargs,
        )

    def _build_uri_and_headers(self, uri, endpoint=None, headers=None):
        """Returns a tuple of the URI and headers to request with."""

        if endpoint is None:
            endpoint = self.repoEndpoint

        # Check to see if the URI is incomplete (i.e. a Synapse URL)
        # In that case, append a Synapse endpoint to the URI
        parsedURL = urllib_urlparse.urlparse(uri)
        if parsedURL.netloc == "":
            uri = endpoint + uri

        if headers is None:
            headers = self._generate_headers()
        return uri, headers

    def _build_retry_policy(self, retryPolicy={}):
        """Returns a retry policy to be passed onto _with_retry."""

        defaults = dict(STANDARD_RETRY_PARAMS)
        defaults.update(retryPolicy)
        return defaults

    def _return_rest_body(self, response):
        """Returns either a dictionary or a string depending on the 'content-type' of the response."""
        if is_json(response.headers.get("content-type", None)):
            return response.json()
        return response.text<|MERGE_RESOLUTION|>--- conflicted
+++ resolved
@@ -611,18 +611,12 @@
         if self._is_logged_in():
             self.restDELETE("/secretKey", endpoint=self.authEndpoint)
 
-<<<<<<< HEAD
-    @memoize
+    @functools.lru_cache()
     def getUserProfile(
         self,
         id: Union[str, int, UserProfile, TeamMember] = None,
         sessionToken: str = None,
-        refresh: bool = False,
     ) -> UserProfile:
-=======
-    @functools.lru_cache()
-    def getUserProfile(self, id=None, sessionToken=None):
->>>>>>> 5542c341
         """
         Get the details about a Synapse user.
         Retrieves information on the current user if 'id' is omitted.
