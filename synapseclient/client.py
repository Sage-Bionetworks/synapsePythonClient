--- conflicted
+++ resolved
@@ -1844,10 +1844,6 @@
                     actual_md5 = utils.md5_for_file(destination).hexdigest()
                 break
             elif scheme == 'http' or scheme == 'https':
-<<<<<<< HEAD
-                #TODO add support for username/password
-                response = requests.get(url, headers=self._generateSignedHeaders(url, {}), stream=True)
-=======
                 ## if a partial download exists with the temporary name,
                 ## find it and restart the download from where it left off
                 temp_destination = utils.temp_download_filename(destination, file_handle_id)
@@ -1915,7 +1911,6 @@
 
                     break
 
->>>>>>> e5e233ba
             #TODO LARSSON add support of ftp download
             else:
                 sys.stderr.write('Unable to download URLs of type %s' % scheme)
