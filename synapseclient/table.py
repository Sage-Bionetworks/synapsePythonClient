"""
******
Tables
******

Synapse Tables enable storage of tabular data in Synapse in a form that can be queried using a SQL-like query language.

A table has a :py:class:`Schema` and holds a set of rows conforming to that schema.

A :py:class:`Schema` defines a series of :py:class:`Column` of the following types: STRING, DOUBLE, INTEGER, BOOLEAN,
DATE, ENTITYID, FILEHANDLEID, LINK, LARGETEXT, USERID
~~~~~~~
Example
~~~~~~~

Preliminaries::

    import synapseclient
    from synapseclient import Project, File, Folder
    from synapseclient import Schema, Column, Table, Row, RowSet, as_table_columns

    syn = synapseclient.Synapse()
    syn.login()

    project = syn.get('syn123')

First, let's load some data. Let's say we had a file, genes.csv::

    Name,Chromosome,Start,End,Strand,TranscriptionFactor
    foo,1,12345,12600,+,False
    arg,2,20001,20200,+,False
    zap,2,30033,30999,-,False
    bah,1,40444,41444,-,False
    bnk,1,51234,54567,+,True
    xyz,1,61234,68686,+,False

To create a Table::

    table = build_table('My Favorite Genes', project, "/path/to/genes.csv")
    syn.store(table)

:py:func:`build_table` will set the Table :py:class:`Schema` which defines the columns of the table.
To create a table with a custom :py:class:`Schema`, first create the :py:class:`Schema`::

    cols = [
        Column(name='Name', columnType='STRING', maximumSize=20),
        Column(name='Chromosome', columnType='STRING', maximumSize=20),
        Column(name='Start', columnType='INTEGER'),
        Column(name='End', columnType='INTEGER'),
        Column(name='Strand', columnType='STRING', enumValues=['+', '-'], maximumSize=1),
        Column(name='TranscriptionFactor', columnType='BOOLEAN')]

    schema = Schema(name='My Favorite Genes', columns=cols, parent=project)

Let's store that in Synapse::

    table = Table(schema, "/path/to/genes.csv")
    table = syn.store(table)

The :py:func:`Table` function takes two arguments, a schema object and data in some form, which can be:

  * a path to a CSV file
  * a `Pandas <http://pandas.pydata.org/>`_ \
    `DataFrame <http://pandas.pydata.org/pandas-docs/stable/api.html#dataframe>`_
  * a :py:class:`RowSet` object
  * a list of lists where each of the inner lists is a row

With a bit of luck, we now have a table populated with data. Let's try to query::

    results = syn.tableQuery("select * from %s where Chromosome='1' and Start < 41000 and End > 20000"
                             % table.schema.id)
    for row in results:
        print(row)

------
Pandas
------

`Pandas <http://pandas.pydata.org/>`_ is a popular library for working with tabular data. If you have Pandas installed,
the goal is that Synapse Tables will play nice with it.

Create a Synapse Table from a `DataFrame <http://pandas.pydata.org/pandas-docs/stable/api.html#dataframe>`_::

    import pandas as pd

    df = pd.read_csv("/path/to/genes.csv", index_col=False)
    table = build_table('My Favorite Genes', project, df)
    table = syn.store(table)

:py:func:`build_table` uses pandas DataFrame dtype to set the Table :py:class:`Schema`.
To create a table with a custom :py:class:`Schema`, first create the :py:class:`Schema`::

    schema = Schema(name='My Favorite Genes', columns=as_table_columns(df), parent=project)
    table = syn.store(Table(schema, df))

Get query results as a `DataFrame <http://pandas.pydata.org/pandas-docs/stable/api.html#dataframe>`_::

    results = syn.tableQuery("select * from %s where Chromosome='2'" % table.schema.id)
    df = results.asDataFrame()

--------------
Changing Data
--------------

Once the schema is settled, changes come in two flavors: appending new rows and updating existing ones.

**Appending** new rows is fairly straightforward. To continue the previous example, we might add some new genes from
another file::

    table = syn.store(Table(table.schema.id, "/path/to/more_genes.csv"))

To quickly add a few rows, use a list of row data::

    new_rows = [["Qux1", "4", 201001, 202001, "+", False],
                ["Qux2", "4", 203001, 204001, "+", False]]
    table = syn.store(Table(schema, new_rows))

**Updating** rows requires an etag, which identifies the most recent change set plus row IDs and version numbers for
each row to be modified. We get those by querying before updating. Minimizing changesets to contain only rows that
actually change will make processing faster.

For example, let's update the names of some of our favorite genes::

    results = syn.tableQuery("select * from %s where Chromosome='1'" % table.schema.id)
    df = results.asDataFrame()
    df['Name'] = ['rzing', 'zing1', 'zing2', 'zing3']

Note that we're propagating the etag from the query results. Without it, we'd get an error saying something about an
"Invalid etag"::

    table = syn.store(Table(schema, df, etag=results.etag))

The etag is used by the server to prevent concurrent users from making conflicting changes, a technique called
optimistic concurrency. In case of a conflict, your update may be rejected. You then have to do another query and
try your update again.

------------------------
Changing Table Structure
------------------------

Adding columns can be done using the methods :py:meth:`Schema.addColumn` or :py:meth:`addColumns` on the
:py:class:`Schema` object::

    schema = syn.get("syn000000")
    bday_column = syn.store(Column(name='birthday', columnType='DATE'))
    schema.addColumn(bday_column)
    schema = syn.store(schema)

Renaming or otherwise modifying a column involves removing the column and adding a new column::

    cols = syn.getTableColumns(schema)
    for col in cols:
        if col.name == "birthday":
            schema.removeColumn(col)
    bday_column2 = syn.store(Column(name='birthday2', columnType='DATE'))
    schema.addColumn(bday_column2)
    schema = syn.store(schema)

--------------------
Table attached files
--------------------

Synapse tables support a special column type called 'File' which contain a file handle, an identifier of a file stored
in Synapse. Here's an example of how to upload files into Synapse, associate them with a table and read them back
later::

    # your synapse project
    project = syn.get(...)

    covers_dir = '/path/to/album/covers/'

    # store the table's schema
    cols = [
        Column(name='artist', columnType='STRING', maximumSize=50),
        Column(name='album', columnType='STRING', maximumSize=50),
        Column(name='year', columnType='INTEGER'),
        Column(name='catalog', columnType='STRING', maximumSize=50),
        Column(name='cover', columnType='FILEHANDLEID')]
    schema = syn.store(Schema(name='Jazz Albums', columns=cols, parent=project))

    # the actual data
    data = [["John Coltrane",  "Blue Train",   1957, "BLP 1577", "coltraneBlueTrain.jpg"],
            ["Sonny Rollins",  "Vol. 2",       1957, "BLP 1558", "rollinsBN1558.jpg"],
            ["Sonny Rollins",  "Newk's Time",  1958, "BLP 4001", "rollinsBN4001.jpg"],
            ["Kenny Burrel",   "Kenny Burrel", 1956, "BLP 1543", "burrellWarholBN1543.jpg"]]

    # upload album covers
    for row in data:
        file_handle = syn.uploadSynapseManagedFileHandle(os.path.join(covers_dir, row[4]))
        row[4] = file_handle['id']

    # store the table data
    row_reference_set = syn.store(RowSet(columns=cols, schema=schema, rows=[Row(r) for r in data]))

    # Later, we'll want to query the table and download our album covers
    results = syn.tableQuery("select artist, album, 'year', catalog, cover from %s where artist = 'Sonny Rollins'" \
                             % schema.id)
    cover_files = syn.downloadTableColumns(results, ['cover'])

-------------
Deleting rows
-------------

Query for the rows you want to delete and call syn.delete on the results::

    results = syn.tableQuery("select * from %s where Chromosome='2'" % table.schema.id)
    a = syn.delete(results)

------------------------
Deleting the whole table
------------------------

Deleting the schema deletes the whole table and all rows::

    syn.delete(schema)

~~~~~~~
Queries
~~~~~~~

The query language is quite similar to SQL select statements, except that joins are not supported. The documentation
for the Synapse API has lots of `query examples \
<http://docs.synapse.org/rest/org/sagebionetworks/repo/web/controller/TableExamples.html>`_.

~~~~~~
Schema
~~~~~~

.. autoclass:: synapseclient.table.Schema
   :members:
   :noindex:

.. autoclass:: synapseclient.table.EntityViewSchema
   :members:
   :noindex:

~~~~~~
Column
~~~~~~

.. autoclass:: synapseclient.table.Column
   :members: __init__

~~~~~~
Row
~~~~~~

.. autoclass:: synapseclient.table.Row
   :members: __init__

~~~~~~
RowSet
~~~~~~

.. autoclass:: synapseclient.table.RowSet
   :members: __init__

~~~~~~
Table
~~~~~~

.. autoclass:: synapseclient.table.TableAbstractBaseClass
   :members:
.. autoclass:: synapseclient.table.RowSetTable
   :members:
.. autoclass:: synapseclient.table.TableQueryResult
   :members:
.. autoclass:: synapseclient.table.CsvFileTable
   :members:

~~~~~~~~~~~~~~~~~~~~
Module level methods
~~~~~~~~~~~~~~~~~~~~

.. autofunction:: as_table_columns

.. autofunction:: build_table

.. autofunction:: Table

See also:
 - :py:meth:`synapseclient.Synapse.getColumns`
 - :py:meth:`synapseclient.Synapse.getTableColumns`
 - :py:meth:`synapseclient.Synapse.tableQuery`
 - :py:meth:`synapseclient.Synapse.get`
 - :py:meth:`synapseclient.Synapse.store`
 - :py:meth:`synapseclient.Synapse.delete`
"""
import collections.abc
import csv
import io
import os
import re
import tempfile
import copy
import itertools
import collections
import abc
import enum
import json
from builtins import zip
from typing import List, Dict

from synapseclient.core.utils import id_of, itersubclasses, from_unix_epoch_time
from synapseclient.core.exceptions import SynapseError
from synapseclient.core.models.dict_object import DictObject
from .entity import Entity, entity_type_to_class
from synapseclient.core.constants import concrete_types

aggregate_pattern = re.compile(r"(count|max|min|avg|sum)\((.+)\)")

# default is STRING, only need to put the non-STRING keys in here
PANDAS_TABLE_TYPE = {
    "floating": "DOUBLE",
    "decimal": "DOUBLE",
    "integer": "INTEGER",
    "mixed-integer-float": "DOUBLE",
    "boolean": "BOOLEAN",
    "datetime64": "DATE",
    "datetime": "DATE",
    "date": "DATE",
}
# These are all the synapse columns that are lists
# Be sure to edit the values in the `cast_values` function as well
# when lists column types are added
LIST_COLUMN_TYPES = {
    "STRING_LIST",
    "INTEGER_LIST",
    "BOOLEAN_LIST",
    "DATE_LIST",
    "ENTITYID_LIST",
    "USERID_LIST",
}
MAX_NUM_TABLE_COLUMNS = 152


DEFAULT_QUOTE_CHARACTER = '"'
DEFAULT_SEPARATOR = ","
DEFAULT_ESCAPSE_CHAR = "\\"


# This Enum is used to help users determine which Entity types they want in their view
# Each item will be used to construct the viewTypeMask
class EntityViewType(enum.Enum):
    FILE = 0x01
    PROJECT = 0x02
    TABLE = 0x04
    FOLDER = 0x08
    VIEW = 0x10
    DOCKER = 0x20
    SUBMISSION_VIEW = 0x40
    DATASET = 0x80
    DATASET_COLLECTION = 0x100
    MATERIALIZED_VIEW = 0x200


def _get_view_type_mask(types_to_include):
    if not types_to_include:
        raise ValueError(
            "Please include at least one of the entity types specified in EntityViewType."
        )
    mask = 0x00
    for input in types_to_include:
        if not isinstance(input, EntityViewType):
            raise ValueError(
                "Please use EntityViewType to specify the type you want to include in a View."
            )
        mask = mask | input.value
    return mask


def _get_view_type_mask_for_deprecated_type(type):
    if not type:
        raise ValueError(
            "Please specify the deprecated type to convert to viewTypeMask"
        )
    if type == "file":
        return EntityViewType.FILE.value
    if type == "project":
        return EntityViewType.PROJECT.value
    if type == "file_and_table":
        return EntityViewType.FILE.value | EntityViewType.TABLE.value
    raise ValueError("The provided value is not a valid type: %s", type)


def test_import_pandas():
    try:
        import pandas as pd  # noqa F401
    # used to catch when pandas isn't installed
    except ModuleNotFoundError:
        raise ModuleNotFoundError(
            """\n\nThe pandas package is required for this function!\n
        Most functions in the synapseclient package don't require the
        installation of pandas, but some do. Please refer to the installation
        instructions at: http://pandas.pydata.org/.
        \n\n\n"""
        )
    # catch other errors (see SYNPY-177)
    except:  # noqa
        raise


def as_table_columns(values):
    """
    Return a list of Synapse table :py:class:`Column` objects that correspond to the columns in the given values.

    :params values: an object that holds the content of the tables
      - a string holding the path to a CSV file, a filehandle, or StringIO containing valid csv content
      - a Pandas `DataFrame <http://pandas.pydata.org/pandas-docs/stable/api.html#dataframe>`_

    :returns: A list of Synapse table :py:class:`Column` objects

    Example::

        import pandas as pd

        df = pd.DataFrame(dict(a=[1, 2, 3], b=["c", "d", "e"]))
        cols = as_table_columns(df)
    """
    test_import_pandas()
    import pandas as pd
    from pandas.api.types import infer_dtype

    df = None

    # pandas DataFrame
    if isinstance(values, pd.DataFrame):
        df = values
    # filename of a csv file
    # in Python 3, we can check that the values is instanceof io.IOBase
    # for now, check if values has attr `read`
    elif isinstance(values, str) or hasattr(values, "read"):
        df = _csv_to_pandas_df(values)

    if df is None:
        raise ValueError("Values of type %s is not yet supported." % type(values))

    cols = list()
    for col in df:
        inferred_type = infer_dtype(df[col], skipna=True)
        columnType = PANDAS_TABLE_TYPE.get(inferred_type, "STRING")
        if columnType == "STRING":
            maxStrLen = df[col].str.len().max()
            if maxStrLen > 1000:
                cols.append(Column(name=col, columnType="LARGETEXT", defaultValue=""))
            else:
                size = int(
                    round(min(1000, max(30, maxStrLen * 1.5)))
                )  # Determine the length of the longest string
                cols.append(
                    Column(
                        name=col,
                        columnType=columnType,
                        maximumSize=size,
                        defaultValue="",
                    )
                )
        else:
            cols.append(Column(name=col, columnType=columnType))
    return cols


def df2Table(df, syn, tableName, parentProject):
    """Creates a new table from data in pandas data frame.
    parameters: df, tableName, parentProject
    """

    # Create columns:
    cols = as_table_columns(df)
    cols = [syn.store(col) for col in cols]

    # Create Table Schema
    schema1 = Schema(name=tableName, columns=cols, parent=parentProject)
    schema1 = syn.store(schema1)

    # Add data to Table
    for i in range(0, df.shape[0] / 1200 + 1):
        start = i * 1200
        end = min((i + 1) * 1200, df.shape[0])
        rowset1 = RowSet(
            columns=cols,
            schema=schema1,
            rows=[Row(list(df.ix[j, :])) for j in range(start, end)],
        )
        syn.store(rowset1)

    return schema1


def to_boolean(value):
    """
    Convert a string to boolean, case insensitively,
    where true values are: true, t, and 1 and false values are: false, f, 0.
    Raise a ValueError for all other values.
    """
    if isinstance(value, bool):
        return value

    if isinstance(value, str):
        lower_value = value.lower()
        if lower_value in ["true", "t", "1"]:
            return True
        if lower_value in ["false", "f", "0"]:
            return False

    raise ValueError("Can't convert %s to boolean." % value)


def column_ids(columns):
    if columns is None:
        return []
    return [col.id for col in columns if "id" in col]


def row_labels_from_id_and_version(rows):
    return ["_".join(map(str, row)) for row in rows]


def row_labels_from_rows(rows):
    return row_labels_from_id_and_version(
        [
            (row["rowId"], row["versionNumber"], row["etag"])
            if "etag" in row
            else (row["rowId"], row["versionNumber"])
            for row in rows
        ]
    )


def cast_values(values, headers):
    """
    Convert a row of table query results from strings to the correct column type.

    See: http://docs.synapse.org/rest/org/sagebionetworks/repo/model/table/ColumnType.html
    """
    if len(values) != len(headers):
        raise ValueError(
            "The number of columns in the csv file does not match the given headers. %d fields, %d headers"
            % (len(values), len(headers))
        )

    result = []
    for header, field in zip(headers, values):
        columnType = header.get("columnType", "STRING")

        # convert field to column type
        if field is None or field == "":
            result.append(None)
        elif columnType in {
            "STRING",
            "ENTITYID",
            "FILEHANDLEID",
            "LARGETEXT",
            "USERID",
            "LINK",
        }:
            result.append(field)
        elif columnType == "DOUBLE":
            result.append(float(field))
        elif columnType == "INTEGER":
            result.append(int(field))
        elif columnType == "BOOLEAN":
            result.append(to_boolean(field))
        elif columnType == "DATE":
            result.append(from_unix_epoch_time(field))
        elif columnType in {
            "STRING_LIST",
            "INTEGER_LIST",
            "BOOLEAN_LIST",
            "ENTITYID_LIST",
            "USERID_LIST",
        }:
            result.append(json.loads(field))
        elif columnType == "DATE_LIST":
            result.append(json.loads(field, parse_int=from_unix_epoch_time))
        else:
            # default to string for unknown column type
            result.append(field)

    return result


def cast_row(row, headers):
    row["values"] = cast_values(row["values"], headers)
    return row


def cast_row_set(rowset):
    for i, row in enumerate(rowset["rows"]):
        rowset["rows"][i]["values"] = cast_row(row, rowset["headers"])
    return rowset


def escape_column_name(column):
    """Escape the name of the given column for use in a Synapse table query statement
    :param column: a string or column dictionary object with a 'name' key"""
    col_name = (
        column["name"] if isinstance(column, collections.abc.Mapping) else str(column)
    )
    escaped_name = col_name.replace('"', '""')
    return f'"{escaped_name}"'


def join_column_names(columns):
    """Join the names of the given columns into a comma delimited list suitable for use in a Synapse table query
    :param columns: a sequence of column string names or dictionary objets with column 'name' keys
    """
    return ",".join(escape_column_name(c) for c in columns)


def _csv_to_pandas_df(
    filepath,
    separator=DEFAULT_SEPARATOR,
    quote_char=DEFAULT_QUOTE_CHARACTER,
    escape_char=DEFAULT_ESCAPSE_CHAR,
    contain_headers=True,
    lines_to_skip=0,
    date_columns=None,
    list_columns=None,
    rowIdAndVersionInIndex=True,
    dtype=None,
):
    test_import_pandas()
    import pandas as pd

    # DATEs are stored in csv as unix timestamp in milliseconds
    def datetime_millisecond_parser(milliseconds):
        return pd.to_datetime(milliseconds, unit="ms", utc=True)

    if not date_columns:
        date_columns = []

    line_terminator = str(os.linesep)

    # assign line terminator only if for single character
    # line terminators (e.g. not '\r\n') 'cause pandas doesn't
    # longer line terminators. See:
    #    https://github.com/pydata/pandas/issues/3501
    # "ValueError: Only length-1 line terminators supported"
    df = pd.read_csv(
        filepath,
        dtype=dtype,
        sep=separator,
        lineterminator=line_terminator if len(line_terminator) == 1 else None,
        quotechar=quote_char,
        escapechar=escape_char,
        header=0 if contain_headers else None,
        skiprows=lines_to_skip,
        parse_dates=date_columns,
        date_parser=datetime_millisecond_parser,
    )
    # Turn list columns into lists
    if list_columns:
        for col in list_columns:
            # Fill NA values with empty lists, it must be a string for json.loads to work
            df[col].fillna("[]", inplace=True)
            df[col] = df[col].apply(json.loads)

    if (
        rowIdAndVersionInIndex
        and "ROW_ID" in df.columns
        and "ROW_VERSION" in df.columns
    ):
        # combine row-ids (in index) and row-versions (in column 0) to
        # make new row labels consisting of the row id and version
        # separated by a dash.
        zip_args = [df["ROW_ID"], df["ROW_VERSION"]]
        if "ROW_ETAG" in df.columns:
            zip_args.append(df["ROW_ETAG"])

        df.index = row_labels_from_id_and_version(zip(*zip_args))
        del df["ROW_ID"]
        del df["ROW_VERSION"]
        if "ROW_ETAG" in df.columns:
            del df["ROW_ETAG"]

    return df


def _create_row_delete_csv(row_id_vers_iterable):
    """
    creates a temporary csv used for deleting rows
    :param row_id_vers_iterable: an iterable containing tuples with format: (row_id, row_version)
    :return: filepath of created csv file
    """
    with tempfile.NamedTemporaryFile("w", suffix=".csv", delete=False) as temp_csv:
        csv_writer = csv.writer(temp_csv)
        csv_writer.writerow(("ROW_ID", "ROW_VERSION"))
        csv_writer.writerows(row_id_vers_iterable)
        return temp_csv.name


def _delete_rows(syn, schema, row_id_vers_list):
    """
    Deletes rows from a synapse table
    :param syn: an instance of py:class:`synapseclient.client.Synapse`
    :param row_id_vers_list: an iterable containing tuples with format: (row_id, row_version)
    """
    delete_row_csv_filepath = _create_row_delete_csv(row_id_vers_list)
    try:
        syn._uploadCsv(delete_row_csv_filepath, schema)
    finally:
        os.remove(delete_row_csv_filepath)


class SchemaBase(Entity, metaclass=abc.ABCMeta):
    """
    This is the an Abstract Class for EntityViewSchema and Schema containing the common methods for both.
    You can not create an object of this type.
    """

    _property_keys = Entity._property_keys + ["columnIds"]
    _local_keys = Entity._local_keys + ["columns_to_store"]

    @property
    @abc.abstractmethod  # forces subclasses to define _synapse_entity_type
    def _synapse_entity_type(self):
        pass

    @abc.abstractmethod
    def __init__(
        self, name, columns, properties, annotations, local_state, parent, **kwargs
    ):
        self.properties.setdefault("columnIds", [])
        self.__dict__.setdefault("columns_to_store", [])

        if name:
            kwargs["name"] = name
        super(SchemaBase, self).__init__(
            properties=properties,
            annotations=annotations,
            local_state=local_state,
            parent=parent,
            **kwargs,
        )
        if columns:
            self.addColumns(columns)

    def addColumn(self, column):
        """
        :param column: a column object or its ID
        """
        if isinstance(column, str) or isinstance(column, int) or hasattr(column, "id"):
            self.properties.columnIds.append(id_of(column))
        elif isinstance(column, Column):
            if not self.__dict__.get("columns_to_store", None):
                self.__dict__["columns_to_store"] = []
            self.__dict__["columns_to_store"].append(column)
        else:
            raise ValueError("Not a column? %s" % str(column))

    def addColumns(self, columns):
        """
        :param columns: a list of column objects or their ID
        """
        for column in columns:
            self.addColumn(column)

    def removeColumn(self, column):
        """
        :param column: a column object or its ID
        """
        if isinstance(column, str) or isinstance(column, int) or hasattr(column, "id"):
            self.properties.columnIds.remove(id_of(column))
        elif isinstance(column, Column) and self.columns_to_store:
            self.columns_to_store.remove(column)
        else:
            ValueError("Can't remove column %s" + str(column))

    def has_columns(self):
        """Does this schema have columns specified?"""
        return bool(
            self.properties.get("columnIds", None)
            or self.__dict__.get("columns_to_store", None)
        )

    def _before_synapse_store(self, syn):
        if len(self.columns_to_store) + len(self.columnIds) > MAX_NUM_TABLE_COLUMNS:
            raise ValueError(
                "Too many columns. The limit is %s columns per table"
                % MAX_NUM_TABLE_COLUMNS
            )

        # store any columns before storing table
        if self.columns_to_store:
            self.properties.columnIds.extend(
                column.id for column in syn.createColumns(self.columns_to_store)
            )
            self.columns_to_store = []


class Schema(SchemaBase):
    """
    A Schema is an :py:class:`synapseclient.entity.Entity` that defines a set of columns in a table.

    :param name:            the name for the Table Schema object
    :param description:     User readable description of the schema
    :param columns:         a list of :py:class:`Column` objects or their IDs
    :param parent:          the project in Synapse to which this table belongs
    :param properties:      A map of Synapse properties
    :param annotations:     A map of user defined annotations
    :param local_state:     Internal use only

    Example::

        cols = [Column(name='Isotope', columnType='STRING'),
                Column(name='Atomic Mass', columnType='INTEGER'),
                Column(name='Halflife', columnType='DOUBLE'),
                Column(name='Discovered', columnType='DATE')]

        schema = syn.store(Schema(name='MyTable', columns=cols, parent=project))
    """

    _synapse_entity_type = "org.sagebionetworks.repo.model.table.TableEntity"

    def __init__(
        self,
        name=None,
        columns=None,
        parent=None,
        properties=None,
        annotations=None,
        local_state=None,
        **kwargs,
    ):
        super(Schema, self).__init__(
            name=name,
            columns=columns,
            properties=properties,
            annotations=annotations,
            local_state=local_state,
            parent=parent,
            **kwargs,
        )


class MaterializedViewSchema(SchemaBase):
    """
    A MaterializedViewSchema is an :py:class:`synapseclient.entity.Entity` that defines a set of columns in a
    materialized view along with the SQL statement.

    :param name:            the name for the Materialized View Schema object
    :param description:     User readable description of the schema
    :param definingSQL:     The synapse SQL statement that defines the data in the materialized view. The SQL may
                            contain JOIN clauses on multiple tables.
    :param columns:         a list of :py:class:`Column` objects or their IDs
    :param parent:          the project in Synapse to which this Materialized View belongs
    :param properties:      A map of Synapse properties
    :param annotations:     A map of user defined annotations
    :param local_state:     Internal use only

    Example::

        defining_sql = "SELECT * FROM syn111 F JOIN syn2222 P on (F.patient_id = P.patient_id)"

        schema = syn.store(MaterializedViewSchema(name='MyTable', parent=project, definingSQL=defining_sql))
    """

    _synapse_entity_type = "org.sagebionetworks.repo.model.table.MaterializedView"
    _property_keys = SchemaBase._property_keys + ["definingSQL"]

    def __init__(
        self,
        name=None,
        columns=None,
        parent=None,
        definingSQL=None,
        properties=None,
        annotations=None,
        local_state=None,
        **kwargs,
    ):
        if definingSQL is not None:
            kwargs["definingSQL"] = definingSQL
        super(MaterializedViewSchema, self).__init__(
            name=name,
            columns=columns,
            properties=properties,
            annotations=annotations,
            local_state=local_state,
            parent=parent,
            **kwargs,
        )


class ViewBase(SchemaBase):
    """
    This is a helper class for EntityViewSchema and SubmissionViewSchema
    containing the common methods for both.
    """

    _synapse_entity_type = ""
    _property_keys = SchemaBase._property_keys + ["viewTypeMask", "scopeIds"]
    _local_keys = SchemaBase._local_keys + [
        "addDefaultViewColumns",
        "addAnnotationColumns",
        "ignoredAnnotationColumnNames",
    ]

    def add_scope(self, entities):
        """
        :param entities: a Project, Folder, Evaluation object or its ID, can also be a list of them
        """
        if isinstance(entities, list):
            # add ids to a temp list so that we don't partially modify scopeIds on an exception in id_of()
            temp_list = [id_of(entity) for entity in entities]
            self.scopeIds.extend(temp_list)
        else:
            self.scopeIds.append(id_of(entities))

    def _filter_duplicate_columns(self, syn, columns_to_add):
        """
        If a column to be added has the same name and same type as an existing column, it will be considered a duplicate
         and not added.
        :param syn:             a :py:class:`synapseclient.client.Synapse` object that is logged in
        :param columns_to_add:  iterable collection of type :py:class:`synapseclient.table.Column` objects
        :return: a filtered list of columns to add
        """

        # no point in making HTTP calls to retrieve existing Columns if we not adding any new columns
        if not columns_to_add:
            return columns_to_add

        # set up Column name/type tracking
        # map of str -> set(str), where str is the column type as a string and set is a set of column name strings
        column_type_to_annotation_names = {}

        # add to existing columns the columns that user has added but not yet created in synapse
        column_generator = (
            itertools.chain(syn.getColumns(self.columnIds), self.columns_to_store)
            if self.columns_to_store
            else syn.getColumns(self.columnIds)
        )

        for column in column_generator:
            column_name = column["name"]
            column_type = column["columnType"]

            column_type_to_annotation_names.setdefault(column_type, set()).add(
                column_name
            )

        valid_columns = []
        for column in columns_to_add:
            new_col_name = column["name"]
            new_col_type = column["columnType"]

            typed_col_name_set = column_type_to_annotation_names.setdefault(
                new_col_type, set()
            )
            if new_col_name not in typed_col_name_set:
                typed_col_name_set.add(new_col_name)
                valid_columns.append(column)
        return valid_columns

    def _before_synapse_store(self, syn):
        # get the default EntityView columns from Synapse and add them to the columns list
        additional_columns = []
        view_type = self._synapse_entity_type.split(".")[-1].lower()
        mask = self.get("viewTypeMask")

        if self.addDefaultViewColumns:
            additional_columns.extend(
                syn._get_default_view_columns(view_type, view_type_mask=mask)
            )

        # get default annotations
        if self.addAnnotationColumns:
            anno_columns = [
                x
                for x in syn._get_annotation_view_columns(
                    self.scopeIds, view_type, view_type_mask=mask
                )
                if x["name"] not in self.ignoredAnnotationColumnNames
            ]
            additional_columns.extend(anno_columns)

        self.addColumns(self._filter_duplicate_columns(syn, additional_columns))

        # set these boolean flags to false so they are not repeated.
        self.addDefaultViewColumns = False
        self.addAnnotationColumns = False

        super(ViewBase, self)._before_synapse_store(syn)


class Dataset(ViewBase):
    """
    A Dataset is an :py:class:`synapseclient.entity.Entity` that defines a
    flat list of entities as a tableview (a.k.a. a "dataset").

    :param name:            The name for the Dataset object
    :param description:     User readable description of the schema
    :param columns:         A list of :py:class:`Column` objects or their IDs
    :param parent:          The Synapse Project to which this Dataset belongs
    :param properties:      A map of Synapse properties
    :param annotations:     A map of user defined annotations
    :param dataset_items:   A list of items characterized by entityId and versionNumber
    :param folder:          A list of Folder IDs
    :param local_state:     Internal use only

    Example::

        from synapseclient import Dataset

        # Create a Dataset with pre-defined DatasetItems. Default Dataset columns
        # are used if no schema is provided.
        dataset_items = [
            {'entityId': "syn000", 'versionNumber': 1},
            {...},
        ]
        dataset = syn.store(Dataset(
            name="My Dataset",
            parent=project,
            dataset_items=dataset_items))

        # Add/remove specific Synapse IDs to/from the Dataset
        dataset.add_item({'entityId': "syn111", 'versionNumber': 1})
        dataset.remove_item("syn000")
        dataset = syn.store(dataset)

        # Add a list of Synapse IDs to the Dataset
        new_items = [
            {'entityId': "syn222", 'versionNumber': 2},
            {'entityId': "syn333", 'versionNumber': 1}
        ]
        dataset.add_items(new_items)
        dataset = syn.store(dataset)

    Folders can easily be added recursively to a dataset, that is, all files
    within the folder (including sub-folders) will be added.  Note that using
    the following methods will add files with the latest version number ONLY.
    If another version number is desired, use :py:classmethod:`synapseclient.table.add_item`
    or :py:classmethod:`synapseclient.table.add_items`.

    Example::

        # Add a single Folder to the Dataset
        dataset.add_folder("syn123")

        # Add a list of Folders, overwriting any existing files in the dataset
        dataset.add_folders(["syn456", "syn789"], force=True)

        dataset = syn.store(dataset)

    empty() can be used to truncate a dataset, that is, remove all current
    items from the set.

    Example::

        dataset.empty()
        dataset = syn.store(dataset)

    To get the number of entities in the dataset, use len().

    Example::

        print(f"{dataset.name} has {len(dataset)} items.")

    To create a snapshot version of the Dataset, use
    :py:classmethod:`synapseclient.client.create_snapshot_version`.

    Example::

        syn = synapseclient.login()
        syn.create_snapshot_version(
            dataset.id,
            label="v1.0",
            comment="This is version 1")
    """

    _synapse_entity_type: str = "org.sagebionetworks.repo.model.table.Dataset"
    _property_keys: List[str] = ViewBase._property_keys + ["datasetItems"]
    _local_keys: List[str] = ViewBase._local_keys + ["folders_to_add", "force"]

    def __init__(
        self,
        name=None,
        columns=None,
        parent=None,
        properties=None,
        addDefaultViewColumns=True,
        addAnnotationColumns=True,
        ignoredAnnotationColumnNames=[],
        annotations=None,
        local_state=None,
        dataset_items=None,
        folders=None,
        force=False,
        **kwargs,
    ):
        self.properties.setdefault("datasetItems", [])
        self.__dict__.setdefault("folders_to_add", set())
        self.ignoredAnnotationColumnNames = set(ignoredAnnotationColumnNames)
        self.viewTypeMask = EntityViewType.DATASET.value
        super(Dataset, self).__init__(
            name=name,
            columns=columns,
            properties=properties,
            annotations=annotations,
            local_state=local_state,
            parent=parent,
            **kwargs,
        )

        self.force = force
        if dataset_items:
            self.add_items(dataset_items, force)
        if folders:
            self.add_folders(folders, force)

        # HACK: make sure we don't try to add columns to schemas that we retrieve from synapse
        is_from_normal_constructor = not (properties or local_state)
        # allowing annotations because user might want to update annotations all at once
        self.addDefaultViewColumns = (
            addDefaultViewColumns and is_from_normal_constructor
        )
        self.addAnnotationColumns = addAnnotationColumns and is_from_normal_constructor

    def __len__(self):
        return len(self.properties.datasetItems)

    @staticmethod
    def _check_needed_keys(keys: List[str]):
        required_keys = {"entityId", "versionNumber"}
        if required_keys - keys:
            raise LookupError(
                "DatasetItem missing a required property: %s"
                % str(required_keys - keys)
            )
        return True

    def add_item(self, dataset_item: Dict[str, str], force: bool = True):
        """
        :param dataset_item:    a single dataset item
        :param force:           force add item
        """
        if isinstance(dataset_item, dict) and self._check_needed_keys(
            dataset_item.keys()
        ):
            if not self.has_item(dataset_item.get("entityId")):
                self.properties.datasetItems.append(dataset_item)
            else:
                if force:
                    self.remove_item(dataset_item.get("entityId"))
                    self.properties.datasetItems.append(dataset_item)
                else:
                    raise ValueError(
                        f"Duplicate item found: {dataset_item.get('entityId')}. "
                        "Set force=True to overwrite the existing item."
                    )
        else:
            raise ValueError("Not a DatasetItem? %s" % str(dataset_item))

    def add_items(self, dataset_items: List[Dict[str, str]], force: bool = True):
        """
        :param dataset_items:   a list of dataset items
        :param force:           force add items
        """
        for dataset_item in dataset_items:
            self.add_item(dataset_item, force)

    def remove_item(self, item_id: str):
        """
        :param item_id: a single dataset item Synapse ID
        """
        item_id = id_of(item_id)
        if item_id.startswith("syn"):
            for i, curr_item in enumerate(self.properties.datasetItems):
                if curr_item.get("entityId") == item_id:
                    del self.properties.datasetItems[i]
                    break
        else:
            raise ValueError("Not a Synapse ID: %s" % str(item_id))

    def empty(self):
        self.properties.datasetItems = []

    def has_item(self, item_id):
        """
        :param item_id: a single dataset item Synapse ID
        """
        return any(item["entityId"] == item_id for item in self.properties.datasetItems)

    def add_folder(self, folder: str, force: bool = True):
        """
        :param folder:  a single Synapse Folder ID
        :param force:   force add items from folder
        """
        if not self.__dict__.get("folders_to_add", None):
            self.__dict__["folders_to_add"] = set()
        self.__dict__["folders_to_add"].add(folder)
        # if self.force != force:
        self.force = force

    def add_folders(self, folders: List[str], force: bool = True):
        """
        :param folders: a list of Synapse Folder IDs
        :param force:   force add items from folders
        """
        if (
            isinstance(folders, list)
            or isinstance(folders, set)
            or isinstance(folders, tuple)
        ):
            self.force = force
            for folder in folders:
                self.add_folder(folder, force)
        else:
            raise ValueError(f"Not a list of Folder IDs: {folders}")

    def _add_folder_files(self, syn, folder):
        files = []
        children = syn.getChildren(folder)
        for child in children:
            if child.get("type") == "org.sagebionetworks.repo.model.Folder":
                files.extend(self._add_folder_files(syn, child.get("id")))
            elif child.get("type") == "org.sagebionetworks.repo.model.FileEntity":
                files.append(
                    {
                        "entityId": child.get("id"),
                        "versionNumber": child.get("versionNumber"),
                    }
                )
            else:
                raise ValueError(f"Not a Folder?: {folder}")
        return files

    def _before_synapse_store(self, syn):
        # Add files from folders (if any) before storing dataset.
        if self.folders_to_add:
            for folder in self.folders_to_add:
                items_to_add = self._add_folder_files(syn, folder)
                self.add_items(items_to_add, self.force)
            self.folders_to_add = set()
        # Must set this scopeIds is used to get all annotations from the
        # entities
        self.scopeIds = [item["entityId"] for item in self.properties.datasetItems]
        super()._before_synapse_store(syn)
        # Reset attribute to force-add items from folders.
        self.force = True
        # Remap `datasetItems` back to `items` before storing (since `items`
        # is the accepted field name in the API, not `datasetItems`).
        self.properties.items = self.properties.datasetItems


class EntityViewSchema(ViewBase):
    """
    A EntityViewSchema is a :py:class:`synapseclient.entity.Entity` that displays all files/projects
    (depending on user choice) within a given set of scopes

    :param name:                            the name of the Entity View Table object
    :param columns:                         a list of :py:class:`Column` objects or their IDs. These are optional.
    :param parent:                          the project in Synapse to which this table belongs
    :param scopes:                          a list of Projects/Folders or their ids
    :param type:                            This field is deprecated. Please use `includeEntityTypes`
    :param includeEntityTypes:              a list of entity types to include in the view. Supported entity types are:
                                                EntityViewType.FILE,
                                                EntityViewType.PROJECT,
                                                EntityViewType.TABLE,
                                                EntityViewType.FOLDER,
                                                EntityViewType.VIEW,
                                                EntityViewType.DOCKER
                                            If none is provided, the view will default to include EntityViewType.FILE.
    :param addDefaultViewColumns:           If true, adds all default columns (e.g. name, createdOn, modifiedBy etc.)
                                            Defaults to True.
                                            The default columns will be added after a call to
                                            :py:meth:`synapseclient.Synapse.store`.
    :param addAnnotationColumns:            If true, adds columns for all annotation keys defined across all Entities in
                                            the EntityViewSchema's scope. Defaults to True.
                                            The annotation columns will be added after a call to
                                            :py:meth:`synapseclient.Synapse.store`.
    :param ignoredAnnotationColumnNames:    A list of strings representing annotation names.
                                            When addAnnotationColumns is True, the names in this list will not be
                                            automatically added as columns to the EntityViewSchema if they exist in any
                                            of the defined scopes.
    :param properties:                      A map of Synapse properties
    :param annotations:                     A map of user defined annotations
    :param local_state:                     Internal use only

    Example::

        from synapseclient import EntityViewType

        project_or_folder = syn.get("syn123")
        schema = syn.store(EntityViewSchema(name='MyTable', parent=project, scopes=[project_or_folder_id, 'syn123'],
         includeEntityTypes=[EntityViewType.FILE]))

    """

    _synapse_entity_type = "org.sagebionetworks.repo.model.table.EntityView"

    def __init__(
        self,
        name=None,
        columns=None,
        parent=None,
        scopes=None,
        type=None,
        includeEntityTypes=None,
        addDefaultViewColumns=True,
        addAnnotationColumns=True,
        ignoredAnnotationColumnNames=[],
        properties=None,
        annotations=None,
        local_state=None,
        **kwargs,
    ):
        if includeEntityTypes:
            kwargs["viewTypeMask"] = _get_view_type_mask(includeEntityTypes)
        elif type:
            kwargs["viewTypeMask"] = _get_view_type_mask_for_deprecated_type(type)
        elif properties and "type" in properties:
            kwargs["viewTypeMask"] = _get_view_type_mask_for_deprecated_type(
                properties["type"]
            )
            properties["type"] = None

        self.ignoredAnnotationColumnNames = set(ignoredAnnotationColumnNames)
        super(EntityViewSchema, self).__init__(
            name=name,
            columns=columns,
            properties=properties,
            annotations=annotations,
            local_state=local_state,
            parent=parent,
            **kwargs,
        )

        # This is a hacky solution to make sure we don't try to add columns to schemas that we retrieve from synapse
        is_from_normal_constructor = not (properties or local_state)
        # allowing annotations because user might want to update annotations all at once
        self.addDefaultViewColumns = (
            addDefaultViewColumns and is_from_normal_constructor
        )
        self.addAnnotationColumns = addAnnotationColumns and is_from_normal_constructor

        # set default values after constructor so we don't overwrite the values defined in properties using .get()
        # because properties, unlike local_state, do not have nonexistent keys assigned with a value of None
        if self.get("viewTypeMask") is None:
            self.viewTypeMask = EntityViewType.FILE.value
        if self.get("scopeIds") is None:
            self.scopeIds = []

        # add the scopes last so that we can append the passed in scopes to those defined in properties
        if scopes is not None:
            self.add_scope(scopes)

    def set_entity_types(self, includeEntityTypes):
        """
        :param includeEntityTypes: a list of entity types to include in the view. This list will replace the previous
                                   settings. Supported entity types are:
                                        EntityViewType.FILE,
                                        EntityViewType.PROJECT,
                                        EntityViewType.TABLE,
                                        EntityViewType.FOLDER,
                                        EntityViewType.VIEW,
                                        EntityViewType.DOCKER
        """
        self.viewTypeMask = _get_view_type_mask(includeEntityTypes)


class SubmissionViewSchema(ViewBase):
    """
    A SubmissionViewSchema is a :py:class:`synapseclient.entity.Entity` that displays all files/projects
    (depending on user choice) within a given set of scopes

    :param name:                            the name of the Entity View Table object
    :param columns:                         a list of :py:class:`Column` objects or their IDs. These are optional.
    :param parent:                          the project in Synapse to which this table belongs
    :param scopes:                          a list of Evaluation Queues or their ids
    :param addDefaultViewColumns:           If true, adds all default columns (e.g. name, createdOn, modifiedBy etc.)
                                            Defaults to True.
                                            The default columns will be added after a call to
                                            :py:meth:`synapseclient.Synapse.store`.
    :param addAnnotationColumns:            If true, adds columns for all annotation keys defined across all Entities in
                                            the SubmissionViewSchema's scope. Defaults to True.
                                            The annotation columns will be added after a call to
                                            :py:meth:`synapseclient.Synapse.store`.
    :param ignoredAnnotationColumnNames:    A list of strings representing annotation names.
                                            When addAnnotationColumns is True, the names in this list will not be
                                            automatically added as columns to the SubmissionViewSchema if they exist in
                                            any of the defined scopes.
    :param properties:                      A map of Synapse properties
    :param annotations:                     A map of user defined annotations
    :param local_state:                     Internal use only

    Example::
        from synapseclient import SubmissionViewSchema

        project = syn.get("syn123")
        schema = syn.store(SubmissionViewSchema(name='My Submission View', parent=project, scopes=['9614543']))
    """

    _synapse_entity_type = "org.sagebionetworks.repo.model.table.SubmissionView"

    def __init__(
        self,
        name=None,
        columns=None,
        parent=None,
        scopes=None,
        addDefaultViewColumns=True,
        addAnnotationColumns=True,
        ignoredAnnotationColumnNames=[],
        properties=None,
        annotations=None,
        local_state=None,
        **kwargs,
    ):
        self.ignoredAnnotationColumnNames = set(ignoredAnnotationColumnNames)
        super(SubmissionViewSchema, self).__init__(
            name=name,
            columns=columns,
            properties=properties,
            annotations=annotations,
            local_state=local_state,
            parent=parent,
            **kwargs,
        )
        # This is a hacky solution to make sure we don't try to add columns to schemas that we retrieve from synapse
        is_from_normal_constructor = not (properties or local_state)
        # allowing annotations because user might want to update annotations all at once
        self.addDefaultViewColumns = (
            addDefaultViewColumns and is_from_normal_constructor
        )
        self.addAnnotationColumns = addAnnotationColumns and is_from_normal_constructor

        if self.get("scopeIds") is None:
            self.scopeIds = []

        # add the scopes last so that we can append the passed in scopes to those defined in properties
        if scopes is not None:
            self.add_scope(scopes)


# add Schema to the map of synapse entity types to their Python representations
for cls in itersubclasses(SchemaBase):
    entity_type_to_class[cls._synapse_entity_type] = cls
# HACK: viewbase extends schema base, so need to remove ViewBase
entity_type_to_class.pop("")


class SelectColumn(DictObject):
    """
    Defines a column to be used in a table :py:class:`synapseclient.table.Schema`.

    :var id:              An immutable ID issued by the platform
    :param columnType:    Can be any of: "STRING", "DOUBLE", "INTEGER", "BOOLEAN", "DATE", "FILEHANDLEID", "ENTITYID"
    :param name:          The display name of the column

    :type id:           string
    :type columnType:   string
    :type name:         string
    """

    def __init__(self, id=None, columnType=None, name=None, **kwargs):
        super(SelectColumn, self).__init__()
        if id:
            self.id = id

        if name:
            self.name = name

        if columnType:
            self.columnType = columnType

        # Notes that this param is only used to support forward compatibility.
        self.update(kwargs)

    @classmethod
    def from_column(cls, column):
        return cls(
            column.get("id", None),
            column.get("columnType", None),
            column.get("name", None),
        )


class Column(DictObject):
    """
    Defines a column to be used in a table :py:class:`synapseclient.table.Schema`
    :py:class:`synapseclient.table.EntityViewSchema`.

    :var id:                  An immutable ID issued by the platform
    :param columnType:        The column type determines the type of data that can be stored in a column. It can be any
                              of: "STRING", "DOUBLE", "INTEGER", "BOOLEAN", "DATE", "FILEHANDLEID", "ENTITYID", "LINK",
                              "LARGETEXT", "USERID". For more information, please see:
                              https://docs.synapse.org/rest/org/sagebionetworks/repo/model/table/ColumnType.html
    :param maximumSize:       A parameter for columnTypes with a maximum size. For example, ColumnType.STRINGs have a
                              default maximum size of 50 characters, but can be set to a maximumSize of 1 to 1000
                              characters.
    :param maximumListLength: Required if using a columnType with a "_LIST" suffix. Describes the maximum number of
                              values that will appear in that list. Value range 1-100 inclusive. Default 100
    :param name:              The display name of the column
    :param enumValues:        Columns type of STRING can be constrained to an enumeration values set on this list.
    :param defaultValue:      The default value for this column. Columns of type FILEHANDLEID and ENTITYID are not
                              allowed to have default values.

    :type id: string
    :type maximumSize: integer
    :type maximumListLength: integer
    :type columnType: string
    :type name: string
    :type enumValues: array of strings
    :type defaultValue: string
    """

    @classmethod
    def getURI(cls, id):
        return "/column/%s" % id

    def __init__(self, **kwargs):
        super(Column, self).__init__(kwargs)
        self["concreteType"] = concrete_types.COLUMN_MODEL

    def postURI(self):
        return "/column"


class AppendableRowset(DictObject, metaclass=abc.ABCMeta):
    """Abstract Base Class for :py:class:`Rowset` and :py:class:`PartialRowset`"""

    @abc.abstractmethod
    def __init__(self, schema, **kwargs):
        if ("tableId" not in kwargs) and schema:
            kwargs["tableId"] = id_of(schema)

        if not kwargs.get("tableId", None):
            raise ValueError(
                "Table schema ID must be defined to create a %s" % type(self).__name__
            )
        super(AppendableRowset, self).__init__(kwargs)

    def _synapse_store(self, syn):
        """
        Creates and POSTs an AppendableRowSetRequest_

        .. AppendableRowSetRequest:
         http://docs.synapse.org/rest/org/sagebionetworks/repo/model/table/AppendableRowSetRequest.html
        """
        append_rowset_request = {
            "concreteType": concrete_types.APPENDABLE_ROWSET_REQUEST,
            "toAppend": self,
            "entityId": self.tableId,
        }

        response = syn._async_table_update(
            self.tableId, [append_rowset_request], wait=True
        )
        syn._check_table_transaction_response(response)
        return response["results"][0]


class PartialRowset(AppendableRowset):
    """A set of Partial Rows used for updating cells of a table.
    PartialRowsets allow you to push only the individual cells you wish to change instead of pushing entire rows with
    many unchanged cells.

    Example::
        #### the following code will change cells in a hypothetical table, syn123:
        #### these same steps will also work for using EntityView tables to change Entity annotations
        #
        # fooCol | barCol             fooCol    |  barCol
        # -----------------  =======> ----------------------
        # foo1   | bar1               foo foo1  |  bar1
        # foo2   | bar2               foo2      |  bar bar 2

        query_results = syn.tableQuery("SELECT * FROM syn123")

        # The easiest way to know the rowId of the row you wish to change
        # is by converting the table to a pandas DataFrame with rowIdAndVersionInIndex=False
        df = query_results.asDataFrame(rowIdAndVersionInIndex=False)

        partial_changes = {df['ROW_ID'][0]: {'fooCol': 'foo foo 1'},
                           df['ROW_ID'][1]: {'barCol': 'bar bar 2'}}

        # you will need to pass in your original query result as an argument
        # so that we can perform column id translation and etag retrieval on your behalf:
        partial_rowset = PartialRowset.from_mapping(partial_changes, query_results)
        syn.store(partial_rowset)

    :param schema: The :py:class:`Schema` of the table to update or its tableId as a string
    :param rows: A list of PartialRows
    """

    @classmethod
    def from_mapping(cls, mapping, originalQueryResult):
        """Creates a PartialRowset
        :param mapping: A mapping of mappings in the structure: {ROW_ID : {COLUMN_NAME: NEW_COL_VALUE}}
        :param originalQueryResult:
        :return: a PartialRowSet that can be syn.store()-ed to apply the changes
        """
        if not isinstance(mapping, collections.abc.Mapping):
            raise ValueError("mapping must be a supported Mapping type such as 'dict'")

        try:
            name_to_column_id = {
                col.name: col.id for col in originalQueryResult.headers if "id" in col
            }
        except AttributeError:
            raise ValueError(
                "originalQueryResult must be the result of a syn.tableQuery()"
            )

        row_ids = set(int(id) for id in mapping.keys())

        # row_ids in the originalQueryResult are not guaranteed to be in ascending order
        # iterate over all etags but only map the row_ids used for this partial update to their etags
        row_etags = {
            row_id: etag
            for row_id, row_version, etag in originalQueryResult.iter_row_metadata()
            if row_id in row_ids and etag is not None
        }

        partial_rows = [
            PartialRow(
                row_changes,
                row_id,
                etag=row_etags.get(int(row_id)),
                nameToColumnId=name_to_column_id,
            )
            for row_id, row_changes in mapping.items()
        ]

        return cls(originalQueryResult.tableId, partial_rows)

    def __init__(self, schema, rows):
        super(PartialRowset, self).__init__(schema)
        self.concreteType = concrete_types.PARTIAL_ROW_SET

        if isinstance(rows, PartialRow):
            self.rows = [rows]
        else:
            try:
                if all(isinstance(row, PartialRow) for row in rows):
                    self.rows = list(rows)
                else:
                    raise ValueError("rows must contain only values of type PartialRow")
            except TypeError:
                raise ValueError("rows must be iterable")


class RowSet(AppendableRowset):
    """
    A Synapse object of type `org.sagebionetworks.repo.model.table.RowSet \
    <http://docs.synapse.org/rest/org/sagebionetworks/repo/model/table/RowSet.html>`_.

    :param schema:  A :py:class:`synapseclient.table.Schema` object that will be used to set the tableId
    :param headers: The list of SelectColumn objects that describe the fields in each row.
    :param columns: An alternative to 'headers', a list of column objects that describe the fields in each row.
    :param tableId: The ID of the TableEntity that owns these rows
    :param rows:    The :py:class:`synapseclient.table.Row` s of this set. The index of each row value aligns with the
                    index of each header.
    :var etag:      Any RowSet returned from Synapse will contain the current etag of the change set. To update any
                    rows from a RowSet the etag must be provided with the POST.

    :type headers:   array of SelectColumns
    :type etag:      string
    :type tableId:   string
    :type rows:      array of rows
    """

    @classmethod
    def from_json(cls, json):
        headers = [SelectColumn(**header) for header in json.get("headers", [])]
        rows = [cast_row(Row(**row), headers) for row in json.get("rows", [])]
        return cls(
            headers=headers,
            rows=rows,
            **{key: json[key] for key in json.keys() if key not in ["headers", "rows"]},
        )

    def __init__(self, columns=None, schema=None, **kwargs):
        if "headers" not in kwargs:
            if columns and schema:
                raise ValueError(
                    "Please only user either 'columns' or 'schema' as an argument but not both."
                )
            if columns:
                kwargs.setdefault("headers", []).extend(
                    [SelectColumn.from_column(column) for column in columns]
                )
            elif schema and isinstance(schema, Schema):
                kwargs.setdefault("headers", []).extend(
                    [SelectColumn(id=id) for id in schema["columnIds"]]
                )

        if not kwargs.get("headers", None):
            raise ValueError("Column headers must be defined to create a RowSet")
        kwargs["concreteType"] = "org.sagebionetworks.repo.model.table.RowSet"

        super(RowSet, self).__init__(schema, **kwargs)

    def _synapse_store(self, syn):
        response = super(RowSet, self)._synapse_store(syn)
        return response.get("rowReferenceSet", response)

    def _synapse_delete(self, syn):
        """
        Delete the rows in the RowSet.
        Example::
            syn.delete(syn.tableQuery('select name from %s where no_good = true' % schema1.id))
        """
        row_id_vers_generator = ((row.rowId, row.versionNumber) for row in self.rows)
        _delete_rows(syn, self.tableId, row_id_vers_generator)


class Row(DictObject):
    """
    A `row <http://docs.synapse.org/rest/org/sagebionetworks/repo/model/table/Row.html>`_ in a Table.

    :param values:          A list of values
    :param rowId:           The immutable ID issued to a new row
    :param versionNumber:   The version number of this row. Each row version is immutable, so when a row is updated a
                            new version is created.
    """

    def __init__(self, values, rowId=None, versionNumber=None, etag=None, **kwargs):
        super(Row, self).__init__()
        self.values = values
        if rowId is not None:
            self.rowId = rowId
        if versionNumber is not None:
            self.versionNumber = versionNumber
        if etag is not None:
            self.etag = etag

        # Notes that this param is only used to support forward compatibility.
        self.update(kwargs)


class PartialRow(DictObject):
    """This is a lower-level class for use in :py:class::`PartialRowSet` to update individual cells within a table.

    It is recommended you use :py:classmethod::`PartialRowSet.from_mapping`to construct partial change sets to a table.

    If you want to do the tedious parts yourself:

    To change cells in the "foo"(colId:1234) and "bar"(colId:456) columns of a row with rowId=5 ::
        rowId = 5

        #pass in with columnIds as key:
        PartialRow({123: 'fooVal', 456:'barVal'}, rowId)

        #pass in with a nameToColumnId argument

        #manually define:
        nameToColumnId = {'foo':123, 'bar':456}
        #OR if you have the result of a tableQuery() you can generate nameToColumnId using:
        query_result = syn.tableQuery("SELECT * FROM syn123")
        nameToColumnId = {col.name:col.id for col in query_result.headers}

        PartialRow({'foo': 'fooVal', 'bar':'barVal'}, rowId, nameToColumnId=nameToColumnId)

    :param values:          A Mapping where:
                                - key is name of the column (or its columnId) to change in the desired row
                                - value is the new desired value for that column
    :param rowId:           The id of the row to be updated
    :param etag:            used for updating File/Project Views(::py:class:`EntityViewSchema`). Not necessary for a
                            (::py:class:`Schema`) Table
    :param nameToColumnId:  Optional map column names to column Ids. If this is provided, the keys of your `values`
                            Mapping will be replaced with the column ids in the `nameToColumnId` dict. Include this
                            as an argument when you are providing the column names instead of columnIds as the keys
                            to the `values` Mapping.

    """

    def __init__(self, values, rowId, etag=None, nameToColumnId=None):
        super(PartialRow, self).__init__()
        if not isinstance(values, collections.abc.Mapping):
            raise ValueError("values must be a Mapping")

        rowId = int(rowId)

        self.values = [
            {
                "key": nameToColumnId[x_key] if nameToColumnId is not None else x_key,
                "value": x_value,
            }
            for x_key, x_value in values.items()
        ]
        self.rowId = rowId
        if etag is not None:
            self.etag = etag


def build_table(name, parent, values):
    """
    Build a Table object

    :param name:    the name for the Table Schema object
    :param parent:  the project in Synapse to which this table belongs
    :param values:  an object that holds the content of the tables
                        - a string holding the path to a CSV file
                        - a Pandas `DataFrame <http://pandas.pydata.org/pandas-docs/stable/api.html#dataframe>`_

    :return: a Table object suitable for storing

    Example::

        path = "/path/to/file.csv"
        table = build_table("simple_table", "syn123", path)
        table = syn.store(table)

        import pandas as pd

        df = pd.DataFrame(dict(a=[1, 2, 3], b=["c", "d", "e"]))
        table = build_table("simple_table", "syn123", df)
        table = syn.store(table)
    """
    test_import_pandas()
    import pandas as pd

    if not isinstance(values, pd.DataFrame) and not isinstance(values, str):
        raise ValueError("Values of type %s is not yet supported." % type(values))
    cols = as_table_columns(values)
    schema = Schema(name=name, columns=cols, parent=parent)
    headers = [SelectColumn.from_column(col) for col in cols]
    return Table(schema, values, headers=headers)


def Table(schema, values, **kwargs):
    """
    Combine a table schema and a set of values into some type of Table object
    depending on what type of values are given.

    :param schema: a table :py:class:`Schema` object or Synapse Id of Table.
    :param values: an object that holds the content of the tables
                      - a :py:class:`RowSet`
                      - a list of lists (or tuples) where each element is a row
                      - a string holding the path to a CSV file
                      - a Pandas `DataFrame <http://pandas.pydata.org/pandas-docs/stable/api.html#dataframe>`_
                      - a dict which will be wrapped by a Pandas \
                       `DataFrame <http://pandas.pydata.org/pandas-docs/stable/api.html#dataframe>`_

    :return: a Table object suitable for storing

    Usually, the immediate next step after creating a Table object is to store it::

        table = syn.store(Table(schema, values))

    End users should not need to know the details of these Table subclasses:

      - :py:class:`TableAbstractBaseClass`
      - :py:class:`RowSetTable`
      - :py:class:`TableQueryResult`
      - :py:class:`CsvFileTable`
    """

    try:
        import pandas as pd

        pandas_available = True
    except:  # noqa
        pandas_available = False

    # a RowSet
    if isinstance(values, RowSet):
        return RowSetTable(schema, values, **kwargs)

    # a list of rows
    elif isinstance(values, (list, tuple)):
        return CsvFileTable.from_list_of_rows(schema, values, **kwargs)

    # filename of a csv file
    elif isinstance(values, str):
        return CsvFileTable(schema, filepath=values, **kwargs)

    # pandas DataFrame
    elif pandas_available and isinstance(values, pd.DataFrame):
        return CsvFileTable.from_data_frame(schema, values, **kwargs)

    # dict
    elif pandas_available and isinstance(values, dict):
        return CsvFileTable.from_data_frame(schema, pd.DataFrame(values), **kwargs)

    else:
        raise ValueError(
            "Don't know how to make tables from values of type %s." % type(values)
        )


class TableAbstractBaseClass(collections.abc.Iterable, collections.abc.Sized):
    """
    Abstract base class for Tables based on different data containers.
    """

    RowMetadataTuple = collections.namedtuple(
        "RowMetadataTuple", ["row_id", "row_version", "row_etag"]
    )

    def __init__(self, schema, headers=None, etag=None):
        if isinstance(schema, Schema):
            self.schema = schema
            self.tableId = schema.id if schema and "id" in schema else None
            self.headers = (
                headers if headers else [SelectColumn(id=id) for id in schema.columnIds]
            )
            self.etag = etag
        elif isinstance(schema, str):
            self.schema = None
            self.tableId = schema
            self.headers = headers
            self.etag = etag
        else:
            ValueError("Must provide a schema or a synapse ID of a Table Entity")

    def asDataFrame(self):
        raise NotImplementedError()

    def asInteger(self):
        try:
            first_row = next(iter(self))
            return int(first_row[0])
        except (KeyError, TypeError):
            raise ValueError(
                "asInteger is only valid for queries such as count queries whose first value is an"
                " integer."
            )

    def asRowSet(self):
        return RowSet(
            headers=self.headers,
            tableId=self.tableId,
            etag=self.etag,
            rows=[row if isinstance(row, Row) else Row(row) for row in self],
        )

    def _synapse_store(self, syn):
        raise NotImplementedError()

    def _synapse_delete(self, syn):
        """
        Delete the rows that result from a table query.

        Example::
            syn.delete(syn.tableQuery('select name from %s where no_good = true' % schema1.id))
        """
        row_id_vers_generator = (
            (metadata.row_id, metadata.row_version)
            for metadata in self.iter_row_metadata()
        )
        _delete_rows(syn, self.tableId, row_id_vers_generator)

    @abc.abstractmethod
    def iter_row_metadata(self):
        """Iterates the table results to get row_id and row_etag. If an etag does not exist for a row, it will
        generated as (row_id, None)

        :return: a generator that gives :py:class::`collections.namedtuple` with format (row_id, row_etag)
        """
        pass


class RowSetTable(TableAbstractBaseClass):
    """
    A Table object that wraps a RowSet.
    """

    def __init__(self, schema, rowset):
        super(RowSetTable, self).__init__(schema, etag=rowset.get("etag", None))
        self.rowset = rowset

    def _synapse_store(self, syn):
        row_reference_set = syn.store(self.rowset)
        return RowSetTable(self.schema, row_reference_set)

    def asDataFrame(self):
        test_import_pandas()
        import pandas as pd

        if any([row["rowId"] for row in self.rowset["rows"]]):
            rownames = row_labels_from_rows(self.rowset["rows"])
        else:
            rownames = None

        series = collections.OrderedDict()
        for i, header in enumerate(self.rowset["headers"]):
            series[header.name] = pd.Series(
                name=header.name,
                data=[row["values"][i] for row in self.rowset["rows"]],
                index=rownames,
            )

        return pd.DataFrame(data=series, index=rownames)

    def asRowSet(self):
        return self.rowset

    def asInteger(self):
        try:
            return int(self.rowset["rows"][0]["values"][0])
        except (KeyError, TypeError):
            raise ValueError(
                "asInteger is only valid for queries such as count queries whose first value is an"
                " integer."
            )

    def __iter__(self):
        def iterate_rows(rows, headers):
            for row in rows:
                yield cast_values(row, headers)

        return iterate_rows(self.rowset["rows"], self.rowset["headers"])

    def __len__(self):
        return len(self.rowset["rows"])

    def iter_row_metadata(self):
        raise NotImplementedError("iter_metadata is not supported for RowSetTable")


class TableQueryResult(TableAbstractBaseClass):
    """
    An object to wrap rows returned as a result of a table query.
    The TableQueryResult object can be used to iterate over results of a query.

    Example ::

        results = syn.tableQuery("select * from syn1234")
        for row in results:
            print(row)
    """

    def __init__(self, synapse, query, limit=None, offset=None, isConsistent=True):
        self.syn = synapse

        self.query = query
        self.limit = limit
        self.offset = offset
        self.isConsistent = isConsistent

        result = self.syn._queryTable(
            query=query, limit=limit, offset=offset, isConsistent=isConsistent
        )

        self.rowset = RowSet.from_json(result["queryResult"]["queryResults"])

        self.columnModels = [Column(**col) for col in result.get("columnModels", [])]
        self.nextPageToken = result["queryResult"].get("nextPageToken", None)
        self.count = result.get("queryCount", None)
        self.maxRowsPerPage = result.get("maxRowsPerPage", None)
        self.i = -1

        super(TableQueryResult, self).__init__(
            schema=self.rowset.get("tableId", None),
            headers=self.rowset.headers,
            etag=self.rowset.get("etag", None),
        )

    def _synapse_store(self, syn):
        raise SynapseError(
            "A TableQueryResult is a read only object and can't be stored in Synapse. Convert to a"
            " DataFrame or RowSet instead."
        )

    def asDataFrame(self, rowIdAndVersionInIndex=True):
        """
        Convert query result to a Pandas DataFrame.
        :param rowIdAndVersionInIndex:  Make the dataframe index consist of the row_id and row_version (and row_etag
                                        if it exists)
        """
        test_import_pandas()
        import pandas as pd

        # To turn a TableQueryResult into a data frame, we add a page of rows
        # at a time on the untested theory that it's more efficient than
        # adding a single row at a time to the data frame.

        def construct_rownames(rowset, offset=0):
            try:
                return (
                    row_labels_from_rows(rowset["rows"])
                    if rowIdAndVersionInIndex
                    else None
                )
            except KeyError:
                # if we don't have row id and version, just number the rows
                # python3 cast range to list for safety
                return list(range(offset, offset + len(rowset["rows"])))

        # first page of rows
        offset = 0
        rownames = construct_rownames(self.rowset, offset)
        offset += len(self.rowset["rows"])
        series = collections.OrderedDict()

        if not rowIdAndVersionInIndex:
            # Since we use an OrderedDict this must happen before we construct the other columns
            # add row id, verison, and etag as rows
            append_etag = False  # only useful when (not rowIdAndVersionInIndex), hooray for lazy variables!
            series["ROW_ID"] = pd.Series(
                name="ROW_ID", data=[row["rowId"] for row in self.rowset["rows"]]
            )
            series["ROW_VERSION"] = pd.Series(
                name="ROW_VERSION",
                data=[row["versionNumber"] for row in self.rowset["rows"]],
            )

            row_etag = [row.get("etag") for row in self.rowset["rows"]]
            if any(row_etag):
                append_etag = True
                series["ROW_ETAG"] = pd.Series(name="ROW_ETAG", data=row_etag)

        for i, header in enumerate(self.rowset["headers"]):
            column_name = header.name
            series[column_name] = pd.Series(
                name=column_name,
                data=[row["values"][i] for row in self.rowset["rows"]],
                index=rownames,
            )

        # subsequent pages of rows
        while self.nextPageToken:
            result = self.syn._queryTableNext(self.nextPageToken, self.tableId)
            self.rowset = RowSet.from_json(result["queryResults"])
            self.nextPageToken = result.get("nextPageToken", None)
            self.i = 0

            rownames = construct_rownames(self.rowset, offset)
            offset += len(self.rowset["rows"])

            if not rowIdAndVersionInIndex:
<<<<<<< HEAD
                series["ROW_ID"].append(
                    pd.Series(
                        name="ROW_ID", data=[row["id"] for row in self.rowset["rows"]]
                    )
                )
                series["ROW_VERSION"].append(
                    pd.Series(
                        name="ROW_VERSION",
                        data=[row["version"] for row in self.rowset["rows"]],
                    )
                )
=======
                # TODO: Look into why this isn't being assigned
                series['ROW_ID'].append(pd.Series(name='ROW_ID', data=[row['id'] for row in self.rowset['rows']]))
                series['ROW_VERSION'].append(pd.Series(name='ROW_VERSION',
                                                       data=[row['version'] for row in self.rowset['rows']]))
>>>>>>> 3afa94bb
                if append_etag:
                    series["ROW_ETAG"] = pd.Series(
                        name="ROW_ETAG",
                        data=[row.get("etag") for row in self.rowset["rows"]],
                    )

            for i, header in enumerate(self.rowset["headers"]):
                column_name = header.name
                series[column_name] = pd.concat(
                    [
                        series[column_name],
<<<<<<< HEAD
                        pd.Series(
                            name=column_name,
                            data=[row["values"][i] for row in self.rowset["rows"]],
                            index=rownames,
                        ),
=======
                        pd.Series(name=column_name,
                                  data=[row['values'][i] for row in self.rowset['rows']],
                                  index=rownames)
>>>>>>> 3afa94bb
                    ],
                    # can't verify integrity when indices are just numbers instead of 'rowid_rowversion'
                    verify_integrity=rowIdAndVersionInIndex,
                )

        return pd.DataFrame(data=series)

    def asRowSet(self):
        # Note that as of stack 60, an empty query will omit the headers field
        # see PLFM-3014
        return RowSet(
            headers=self.headers,
            tableId=self.tableId,
            etag=self.etag,
            rows=[row for row in self],
        )

    def asInteger(self):
        try:
            return int(self.rowset["rows"][0]["values"][0])
        except (KeyError, TypeError):
            raise ValueError(
                "asInteger is only valid for queries such as count queries whose first value is an"
                " integer."
            )

    def __iter__(self):
        return self

    def next(self):
        """
        Python 2 iterator
        """
        self.i += 1
        if self.i >= len(self.rowset["rows"]):
            if self.nextPageToken:
                result = self.syn._queryTableNext(self.nextPageToken, self.tableId)
                self.rowset = RowSet.from_json(result["queryResults"])
                self.nextPageToken = result.get("nextPageToken", None)
                self.i = 0
            else:
                raise StopIteration()
        return self.rowset["rows"][self.i]

    def __next__(self):
        """
        Python 3 iterator
        """
        return self.next()

    def __len__(self):
        return len(self.rowset["rows"])

    def iter_row_metadata(self):
        """Iterates the table results to get row_id and row_etag. If an etag does not exist for a row, it will
        generated as (row_id, row_version,None)

        :return: a generator that gives :py:class::`collections.namedtuple` with format (row_id, row_version, row_etag)
        """
        for row in self:
            yield type(self).RowMetadataTuple(
                int(row["rowId"]), int(row["versionNumber"]), row.get("etag")
            )


class CsvFileTable(TableAbstractBaseClass):
    """
    An object to wrap a CSV file that may be stored into a Synapse table or
    returned as a result of a table query.
    """

    @classmethod
    def from_table_query(
        cls,
        synapse,
        query,
        quoteCharacter='"',
        escapeCharacter="\\",
        lineEnd=str(os.linesep),
        separator=",",
        header=True,
        includeRowIdAndRowVersion=True,
        downloadLocation=None,
    ):
        """
        Create a Table object wrapping a CSV file resulting from querying a Synapse table.
        Mostly for internal use.
        """

        download_from_table_result, path = synapse._queryTableCsv(
            query=query,
            quoteCharacter=quoteCharacter,
            escapeCharacter=escapeCharacter,
            lineEnd=lineEnd,
            separator=separator,
            header=header,
            includeRowIdAndRowVersion=includeRowIdAndRowVersion,
            downloadLocation=downloadLocation,
        )

        # A dirty hack to find out if we got back row ID and Version
        # in particular, we don't get these back from aggregate queries
        with io.open(path, "r", encoding="utf-8") as f:
            reader = csv.reader(
                f,
                delimiter=separator,
                escapechar=escapeCharacter,
                lineterminator=lineEnd,
                quotechar=quoteCharacter,
            )
            first_line = next(reader)
        if len(download_from_table_result["headers"]) + 2 == len(first_line):
            includeRowIdAndRowVersion = True
        else:
            includeRowIdAndRowVersion = False

        self = cls(
            filepath=path,
            schema=download_from_table_result.get("tableId", None),
            etag=download_from_table_result.get("etag", None),
            quoteCharacter=quoteCharacter,
            escapeCharacter=escapeCharacter,
            lineEnd=lineEnd,
            separator=separator,
            header=header,
            includeRowIdAndRowVersion=includeRowIdAndRowVersion,
            headers=[
                SelectColumn(**header)
                for header in download_from_table_result["headers"]
            ],
        )

        return self

    @classmethod
    def from_data_frame(
        cls,
        schema,
        df,
        filepath=None,
        etag=None,
        quoteCharacter='"',
        escapeCharacter="\\",
        lineEnd=str(os.linesep),
        separator=",",
        header=True,
        includeRowIdAndRowVersion=None,
        headers=None,
        **kwargs,
    ):
        # infer columns from data frame if not specified
        if not headers:
            cols = as_table_columns(df)
            headers = [SelectColumn.from_column(col) for col in cols]

        # if the schema has no columns, use the inferred columns
        if isinstance(schema, Schema) and not schema.has_columns():
            schema.addColumns(cols)

        # convert row names in the format [row_id]_[version] or [row_id]_[version]_[etag] back to columns
        # etag is essentially a UUID
        etag_pattern = r"[0-9a-fA-F]{8}-[0-9a-fA-F]{4}-[1-5][0-9a-fA-F]{3}-[89abAB][0-9a-fA-F]{3}-[0-9a-fA-F]{12}"
        row_id_version_pattern = re.compile(r"(\d+)_(\d+)(_(" + etag_pattern + r"))?")

        row_id = []
        row_version = []
        row_etag = []
        for row_name in df.index.values:
            m = row_id_version_pattern.match(str(row_name))
            row_id.append(m.group(1) if m else None)
            row_version.append(m.group(2) if m else None)
            row_etag.append(m.group(4) if m else None)

        # include row ID and version, if we're asked to OR if it's encoded in row names
        if includeRowIdAndRowVersion or (
            includeRowIdAndRowVersion is None and any(row_id)
        ):
            df2 = df.copy()

            cls._insert_dataframe_column_if_not_exist(df2, 0, "ROW_ID", row_id)
            cls._insert_dataframe_column_if_not_exist(
                df2, 1, "ROW_VERSION", row_version
            )
            if any(row_etag):
                cls._insert_dataframe_column_if_not_exist(df2, 2, "ROW_ETAG", row_etag)

            df = df2
            includeRowIdAndRowVersion = True

        f = None
        try:
            if not filepath:
                temp_dir = tempfile.mkdtemp()
                filepath = os.path.join(temp_dir, "table.csv")

            f = io.open(filepath, mode="w", encoding="utf-8", newline="")

            test_import_pandas()
            import pandas as pd

            if isinstance(schema, Schema):
                for col in schema.columns_to_store:
                    if col["columnType"] == "DATE":

                        def _trailing_date_time_millisecond(t):
                            if isinstance(t, str):
                                return t[:-3]

                        df[col.name] = pd.to_datetime(
                            df[col.name], errors="coerce"
                        ).dt.strftime("%s%f")
                        df[col.name] = df[col.name].apply(
                            lambda x: _trailing_date_time_millisecond(x)
                        )

            df.to_csv(
                f,
                index=False,
                sep=separator,
                header=header,
                quotechar=quoteCharacter,
                escapechar=escapeCharacter,
                lineterminator=lineEnd,
                na_rep=kwargs.get("na_rep", ""),
                float_format="%.12g",
            )
            # NOTE: reason for flat_format='%.12g':
            # pandas automatically converts int columns into float64 columns when some cells in the column have no
            # value. If we write the whole number back as a decimal (e.g. '3.0'), Synapse complains that we are writing
            # a float into a INTEGER(synapse table type) column. Using the 'g' will strip off '.0' from whole number
            # values. pandas by default (with no float_format parameter) seems to keep 12 values after decimal, so we
            # use '%.12g'.c
            # see SYNPY-267.
        finally:
            if f:
                f.close()

        return cls(
            schema=schema,
            filepath=filepath,
            etag=etag,
            quoteCharacter=quoteCharacter,
            escapeCharacter=escapeCharacter,
            lineEnd=lineEnd,
            separator=separator,
            header=header,
            includeRowIdAndRowVersion=includeRowIdAndRowVersion,
            headers=headers,
        )

    @staticmethod
    def _insert_dataframe_column_if_not_exist(
        dataframe, insert_index, col_name, insert_column_data
    ):
        # if the column already exists verify the column data is same as what we parsed
        if col_name in dataframe.columns:
            if dataframe[col_name].tolist() != insert_column_data:
                raise SynapseError(
                    (
                        "A column named '{0}' already exists and does not match the '{0}' values present in"
                        " the DataFrame's row names. Please refain from using or modifying '{0}' as a"
                        " column for your data because it is necessary for version tracking in Synapse's"
                        " tables"
                    ).format(col_name)
                )
        else:
            dataframe.insert(insert_index, col_name, insert_column_data)

    @classmethod
    def from_list_of_rows(
        cls,
        schema,
        values,
        filepath=None,
        etag=None,
        quoteCharacter='"',
        escapeCharacter="\\",
        lineEnd=str(os.linesep),
        separator=",",
        linesToSkip=0,
        includeRowIdAndRowVersion=None,
        headers=None,
    ):
        # create CSV file
        f = None
        try:
            if not filepath:
                temp_dir = tempfile.mkdtemp()
                filepath = os.path.join(temp_dir, "table.csv")

            f = io.open(filepath, "w", encoding="utf-8", newline="")

            writer = csv.writer(
                f,
                quoting=csv.QUOTE_NONNUMERIC,
                delimiter=separator,
                escapechar=escapeCharacter,
                lineterminator=lineEnd,
                quotechar=quoteCharacter,
                skipinitialspace=linesToSkip,
            )

            # if we haven't explicitly set columns, try to grab them from
            # the schema object
            if (
                not headers
                and "columns_to_store" in schema
                and schema.columns_to_store is not None
            ):
                headers = [
                    SelectColumn.from_column(col) for col in schema.columns_to_store
                ]

            # write headers?
            if headers:
                writer.writerow([header.name for header in headers])
                header = True
            else:
                header = False

            # write row data
            for row in values:
                writer.writerow(row)

        finally:
            if f:
                f.close()

        return cls(
            schema=schema,
            filepath=filepath,
            etag=etag,
            quoteCharacter=quoteCharacter,
            escapeCharacter=escapeCharacter,
            lineEnd=lineEnd,
            separator=separator,
            header=header,
            headers=headers,
            includeRowIdAndRowVersion=includeRowIdAndRowVersion,
        )

    def __init__(
        self,
        schema,
        filepath,
        etag=None,
        quoteCharacter=DEFAULT_QUOTE_CHARACTER,
        escapeCharacter=DEFAULT_ESCAPSE_CHAR,
        lineEnd=str(os.linesep),
        separator=DEFAULT_SEPARATOR,
        header=True,
        linesToSkip=0,
        includeRowIdAndRowVersion=None,
        headers=None,
    ):
        self.filepath = filepath

        self.includeRowIdAndRowVersion = includeRowIdAndRowVersion

        # CsvTableDescriptor fields
        self.linesToSkip = linesToSkip
        self.quoteCharacter = quoteCharacter
        self.escapeCharacter = escapeCharacter
        self.lineEnd = lineEnd
        self.separator = separator
        self.header = header

        super(CsvFileTable, self).__init__(schema, headers=headers, etag=etag)

        self.setColumnHeaders(headers)

    def _synapse_store(self, syn):
        copied_self = copy.copy(self)
        return copied_self._update_self(syn)

    def _update_self(self, syn):
        if isinstance(self.schema, Schema) and self.schema.get("id", None) is None:
            # store schema
            self.schema = syn.store(self.schema)
            self.tableId = self.schema.id

        result = syn._uploadCsv(
            self.filepath,
            self.schema if self.schema else self.tableId,
            updateEtag=self.etag,
            quoteCharacter=self.quoteCharacter,
            escapeCharacter=self.escapeCharacter,
            lineEnd=self.lineEnd,
            separator=self.separator,
            header=self.header,
            linesToSkip=self.linesToSkip,
        )

        upload_to_table_result = result["results"][0]

        assert upload_to_table_result["concreteType"] in (
            "org.sagebionetworks.repo.model.table.EntityUpdateResults",
            "org.sagebionetworks.repo.model.table.UploadToTableResult",
        ), "Not an UploadToTableResult or EntityUpdateResults."
        if "etag" in upload_to_table_result:
            self.etag = upload_to_table_result["etag"]
        return self

    def asDataFrame(self, rowIdAndVersionInIndex=True, convert_to_datetime=False):
        """Convert query result to a Pandas DataFrame.
        :param rowIdAndVersionInIndex:  Make the dataframe index consist of the row_id and row_version
                                        (and row_etag if it exists)
        :param convert_to_datetime:     If set to True, will convert all Synapse DATE columns from UNIX timestamp
                                        integers into UTC datetime objects
        :return:
        """
        test_import_pandas()
        import pandas as pd

        try:
            # Handle bug in pandas 0.19 requiring quotechar to be str not unicode or newstr
            quoteChar = self.quoteCharacter

            # determine which columns are DATE columns so we can convert milisecond timestamps into datetime objects
            date_columns = []
            list_columns = []
            dtype = {}

            if self.headers is not None:
                for select_column in self.headers:
                    if select_column.columnType == "STRING":
                        # we want to identify string columns so that pandas doesn't try to
                        # automatically parse strings in a string column to other data types
                        dtype[select_column.name] = str
                    elif select_column.columnType in LIST_COLUMN_TYPES:
                        list_columns.append(select_column.name)
                    elif select_column.columnType == "DATE" and convert_to_datetime:
                        date_columns.append(select_column.name)

            return _csv_to_pandas_df(
                self.filepath,
                separator=self.separator,
                quote_char=quoteChar,
                escape_char=self.escapeCharacter,
                contain_headers=self.header,
                lines_to_skip=self.linesToSkip,
                date_columns=date_columns,
                list_columns=list_columns,
                rowIdAndVersionInIndex=rowIdAndVersionInIndex,
                dtype=dtype,
            )
        except pd.parser.CParserError:
            return pd.DataFrame()

    def asRowSet(self):
        # Extract row id and version, if present in rows
        row_id_col = None
        row_ver_col = None
        for i, header in enumerate(self.headers):
            if header.name == "ROW_ID":
                row_id_col = i
            elif header.name == "ROW_VERSION":
                row_ver_col = i

        def to_row_object(row, row_id_col=None, row_ver_col=None):
            if isinstance(row, Row):
                return row
            rowId = row[row_id_col] if row_id_col is not None else None
            versionNumber = row[row_ver_col] if row_ver_col is not None else None
            values = [
                elem for i, elem in enumerate(row) if i not in [row_id_col, row_ver_col]
            ]
            return Row(values, rowId=rowId, versionNumber=versionNumber)

        return RowSet(
            headers=[
                elem
                for i, elem in enumerate(self.headers)
                if i not in [row_id_col, row_ver_col]
            ],
            tableId=self.tableId,
            etag=self.etag,
            rows=[to_row_object(row, row_id_col, row_ver_col) for row in self],
        )

    def setColumnHeaders(self, headers):
        """
        Set the list of :py:class:`synapseclient.table.SelectColumn` objects that will be used to convert fields to the
        appropriate data types.

        Column headers are automatically set when querying.
        """
        if self.includeRowIdAndRowVersion:
            names = [header.name for header in headers]
            if "ROW_ID" not in names and "ROW_VERSION" not in names:
                headers = [
                    SelectColumn(name="ROW_ID", columnType="STRING"),
                    SelectColumn(name="ROW_VERSION", columnType="STRING"),
                ] + headers
        self.headers = headers

    def __iter__(self):
        def iterate_rows(filepath, headers):
            if not self.header or not self.headers:
                raise ValueError("Iteration not supported for table without headers.")

            header_name = {header.name for header in headers}
            row_metadata_headers = {"ROW_ID", "ROW_VERSION", "ROW_ETAG"}
            num_row_metadata_in_headers = len(header_name & row_metadata_headers)
            with io.open(filepath, encoding="utf-8", newline=self.lineEnd) as f:
                reader = csv.reader(
                    f,
                    delimiter=self.separator,
                    escapechar=self.escapeCharacter,
                    lineterminator=self.lineEnd,
                    quotechar=self.quoteCharacter,
                )
                csv_header = set(next(reader))
                # the number of row metadata differences between the csv headers and self.headers
                num_metadata_cols_diff = (
                    len(csv_header & row_metadata_headers) - num_row_metadata_in_headers
                )
                # we only process 2 cases:
                # 1. matching row metadata
                # 2. if metadata does not match, self.headers must not contains row metadata
                if num_metadata_cols_diff == 0 or num_row_metadata_in_headers == 0:
                    for row in reader:
                        yield cast_values(row[num_metadata_cols_diff:], headers)
                else:
                    raise ValueError(
                        "There is mismatching row metadata in the csv file and in headers."
                    )

        return iterate_rows(self.filepath, self.headers)

    def __len__(self):
        with io.open(self.filepath, encoding="utf-8", newline=self.lineEnd) as f:
            if self.header:  # ignore the header line
                f.readline()

            return sum(1 for line in f)

    def iter_row_metadata(self):
        """Iterates the table results to get row_id and row_etag. If an etag does not exist for a row,
        it will generated as (row_id, None)

        :return: a generator that gives :py:class::`collections.namedtuple` with format (row_id, row_etag)
        """
        with io.open(self.filepath, encoding="utf-8", newline=self.lineEnd) as f:
            reader = csv.reader(
                f,
                delimiter=self.separator,
                escapechar=self.escapeCharacter,
                lineterminator=self.lineEnd,
                quotechar=self.quoteCharacter,
            )
            header = next(reader)

            # The ROW_... headers are always in a predefined order
            row_id_index = header.index("ROW_ID")
            row_version_index = header.index("ROW_VERSION")
            try:
                row_etag_index = header.index("ROW_ETAG")
            except ValueError:
                row_etag_index = None

            for row in reader:
                yield type(self).RowMetadataTuple(
                    int(row[row_id_index]),
                    int(row[row_version_index]),
                    row[row_etag_index] if (row_etag_index is not None) else None,
                )<|MERGE_RESOLUTION|>--- conflicted
+++ resolved
@@ -2122,7 +2122,7 @@
             offset += len(self.rowset["rows"])
 
             if not rowIdAndVersionInIndex:
-<<<<<<< HEAD
+                # TODO: Look into why this isn't being assigned
                 series["ROW_ID"].append(
                     pd.Series(
                         name="ROW_ID", data=[row["id"] for row in self.rowset["rows"]]
@@ -2134,12 +2134,6 @@
                         data=[row["version"] for row in self.rowset["rows"]],
                     )
                 )
-=======
-                # TODO: Look into why this isn't being assigned
-                series['ROW_ID'].append(pd.Series(name='ROW_ID', data=[row['id'] for row in self.rowset['rows']]))
-                series['ROW_VERSION'].append(pd.Series(name='ROW_VERSION',
-                                                       data=[row['version'] for row in self.rowset['rows']]))
->>>>>>> 3afa94bb
                 if append_etag:
                     series["ROW_ETAG"] = pd.Series(
                         name="ROW_ETAG",
@@ -2151,17 +2145,11 @@
                 series[column_name] = pd.concat(
                     [
                         series[column_name],
-<<<<<<< HEAD
                         pd.Series(
                             name=column_name,
                             data=[row["values"][i] for row in self.rowset["rows"]],
                             index=rownames,
                         ),
-=======
-                        pd.Series(name=column_name,
-                                  data=[row['values'][i] for row in self.rowset['rows']],
-                                  index=rownames)
->>>>>>> 3afa94bb
                     ],
                     # can't verify integrity when indices are just numbers instead of 'rowid_rowversion'
                     verify_integrity=rowIdAndVersionInIndex,
