--- conflicted
+++ resolved
@@ -1415,7 +1415,6 @@
         schema: The [Schema][synapseclient.table.Schema] of the table to update or its tableId as a string
         rows:   A list of PartialRows
 
-<<<<<<< HEAD
     Example: Update cells in
         The following code will change cells in a hypothetical table, syn123:
         these same steps will also work for using EntityView tables to change Entity annotations
@@ -1444,7 +1443,7 @@
                 | Data 3      | Data C       |
                 +-------------+--------------+
 
-            query_results = syn.tableQuery("SELECT * FROM syn123")```
+            query_results = syn.tableQuery("SELECT * FROM syn123")
 
         The easiest way to know the rowId of the row you wish to change
         is by converting the table to a pandas DataFrame with rowIdAndVersionInIndex=False
@@ -1459,30 +1458,6 @@
 
             partial_rowset = PartialRowset.from_mapping(partial_changes, query_results)
             syn.store(partial_rowset)
-=======
-    Example:
-        #### the following code will change cells in a hypothetical table, syn123:
-        #### these same steps will also work for using EntityView tables to change Entity annotations
-        #
-        # fooCol | barCol             fooCol    |  barCol
-        # -----------------  =======> ----------------------
-        # foo1   | bar1               foo foo1  |  bar1
-        # foo2   | bar2               foo2      |  bar bar 2
-
-        query_results = syn.tableQuery("SELECT * FROM syn123")
-
-        # The easiest way to know the rowId of the row you wish to change
-        # is by converting the table to a Pandas DataFrame with rowIdAndVersionInIndex=False
-        df = query_results.asDataFrame(rowIdAndVersionInIndex=False)
-
-        partial_changes = {df['ROW_ID'][0]: {'fooCol': 'foo foo 1'},
-                           df['ROW_ID'][1]: {'barCol': 'bar bar 2'}}
-
-        # you will need to pass in your original query result as an argument
-        # so that we can perform column id translation and etag retrieval on your behalf:
-        partial_rowset = PartialRowset.from_mapping(partial_changes, query_results)
-        syn.store(partial_rowset)
->>>>>>> 482f302d
     """
 
     @classmethod
@@ -1642,6 +1617,7 @@
 
             - The key is name of the column (or its columnId) to change in the desired row
             - The value is the new desired value for that column
+
         rowId:          The id of the row to be updated
         etag:           Used for updating File/Project Views([EntityViewSchema][synapseclient.table.EntityViewSchema]).
                         Not necessary for a [Schema][synapseclient.table.Schema] Table
@@ -1738,25 +1714,17 @@
     Arguments:
         schema: A table [Schema][synapseclient.table.Schema] object or Synapse Id of Table.
         values: An object that holds the content of the tables
-<<<<<<< HEAD
 
             - A [RowSet][synapseclient.table.RowSet]
             - A list of lists (or tuples) where each element is a row
             - A string holding the path to a CSV file
             - A [Pandas DataFrame](http://pandas.pydata.org/pandas-docs/stable/api.html#dataframe)
             - A dict which will be wrapped by a [Pandas DataFrame](http://pandas.pydata.org/pandas-docs/stable/api.html#dataframe)
-=======
-                - A [RowSet][synapseclient.table.RowSet]
-                - A list of lists (or tuples) where each element is a row
-                - A string holding the path to a CSV file
-                - A [Pandas DataFrame](http://pandas.pydata.org/pandas-docs/stable/api.html#dataframe)
-                - A dict which will be wrapped by a [Pandas DataFrame](http://pandas.pydata.org/pandas-docs/stable/api.html#dataframe)
->>>>>>> 482f302d
 
     Returns:
         A Table object suitable for storing
 
-    Usually, the immediate next step after creating a Table object is to store it::
+    Usually, the immediate next step after creating a Table object is to store it:
 
         table = syn.store(Table(schema, values))
 
